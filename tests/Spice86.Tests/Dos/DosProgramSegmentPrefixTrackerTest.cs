--- conflicted
+++ resolved
@@ -42,14 +42,9 @@
         var configuration = new Configuration {
             ProgramEntryPointSegment = (ushort)0x1000
         };
-<<<<<<< HEAD
-        _pspTracker = new(configuration, memory,
-            new DosSwappableDataArea(memory, MemoryUtils.ToPhysicalAddress(0xb2, 0)),
-=======
         _pspTracker = new(configuration, memory, 
             new DosSwappableDataArea(memory,
             MemoryUtils.ToPhysicalAddress(DosSwappableDataArea.BaseSegment, 0)),
->>>>>>> b4d1ca87
             loggerService);
     }
 

namespace Spice86.Tests.Dos;

using FluentAssertions;

using NSubstitute;

using Spice86.Core.Emulator.LoadableFile.Dos;
using Spice86.Core.Emulator.Memory;
using Spice86.Core.Emulator.Memory.ReaderWriter;
using Spice86.Core.Emulator.OperatingSystem;
using Spice86.Core.Emulator.OperatingSystem.Enums;
using Spice86.Core.Emulator.OperatingSystem.Structures;
using Spice86.Core.Emulator.VM.Breakpoint;
using Spice86.Shared.Interfaces;
using Spice86.Shared.Utils;

using Xunit;

using Configuration = Spice86.Core.CLI.Configuration;
<<<<<<< HEAD
using EmulatorBreakpointsManager = Spice86.Core.Emulator.VM.Breakpoint.EmulatorBreakpointsManager;
using PauseHandler = Spice86.Core.Emulator.VM.PauseHandler;
using State = Spice86.Core.Emulator.CPU.State;
=======
>>>>>>> b4d1ca87

/// <summary>
/// Verifies that MCBs are allocated, released, modified, and freed correctly by DOS.
/// </summary>
public class DosMemoryManagerTests {
    // Dependencies needed to construct DosMemoryManager
    private readonly ILoggerService _loggerService;
    private readonly IMemory _memory;
    private readonly DosProgramSegmentPrefixTracker _pspTracker;

    // The instance of the DosMemoryManager class that we're testing
    private readonly DosMemoryManager _memoryManager;

    /// <summary>
    /// Creates the DosMemoryManager instance to test with fake memory for each test case.
    /// </summary>
    public DosMemoryManagerTests() {
        // DosMemoryManager and several of its dependencies need a logger. It's a pretty common base
        // dependency, so create that first.
        _loggerService = Substitute.For<ILoggerService>();

        // Creating the backing memory for the memory manager to allocate requires a fair number of
        // dependencies, unfortunately. Create those now so that we have our nice, shiny chunk of
        // memory to use for these tests.
        IMemoryDevice ram = new Ram(A20Gate.EndOfHighMemoryArea);
        AddressReadWriteBreakpoints memoryBreakpoints = new();
        A20Gate a20Gate = new(enabled: false);
        _memory = new Memory(memoryBreakpoints, ram, a20Gate,
            initializeResetVector: true);

        // Create the PSP tracker that reads the configuration and informs the memory manager what
        // it can allocate. We can effectively start it wherever we want for testing.
        var configuration = new Configuration {
            // 0x1000 is the default program entry point segment for Spice86 at the time these unit
            // tests were written. It makes the math easier. However it's wasting some of lower
            // memory that's completely unused, and will never be allocated. That's technically
            // okay; it just reduces the amount of useable convention memory compared to real DOS.
            //
            // Even if the default changes in Spice86 later, we probably shouldn't change it in
            // these unit tests because most of them rely on the amount of available space that the
            // memory manager has to allocate based on this starting point. If we changed it, all of
            // those values used in these tests would have to be recomputed. There's really no
            // reason to do that. The memory manager works the same way regardless of the starting
            // point, so these unit tests are valid regardless.
            ProgramEntryPointSegment = (ushort)0x1000
        };
<<<<<<< HEAD
        DosSwappableDataArea dosSwappableDataArea = new(_memory, MemoryUtils.ToPhysicalAddress(DosSwappableDataArea.BaseSegment, 0));
        _pspTracker = new(configuration, _memory, dosSwappableDataArea, _loggerService);
=======
        _pspTracker = new(configuration, _memory, new DosSwappableDataArea(
            _memory, MemoryUtils.ToPhysicalAddress(DosSwappableDataArea.BaseSegment, 0)),
            _loggerService);
>>>>>>> b4d1ca87

        // Arrange
        _memoryManager = new DosMemoryManager(_memory, _pspTracker, _loggerService);
    }

    /// <summary>
    /// Fills the entire memory block with the given byte.
    /// </summary>
    /// <remarks>
    /// We don't have anything in particular that we really <em>need</em> to do with the blocks that
    /// we allocate in these unit tests, unlike in a real program. We just need to ensure that they
    /// were allocated properly. Part of that validation is making sure that the whole block that
    /// was allocated is <em>really</em> available for the program to use. Since the MCB is one
    /// paragraph before the data segment of each block, if we get it wrong, we'll likely clobber
    /// the MCB when we put data into the block, which it's possible for us to detect. This function
    /// fills the block with the given byte to help detect that condition.
    /// </remarks>
    /// <param name="block">The memory block to fill with data.</param>
    /// <param name="fillByte">The data to fill the block with.</param>
    private void FillMemoryBlock(DosMemoryControlBlock? block, byte fillByte = 0xFF) {
        // Since this is just a test method, and many of the allocator functions return nullable
        // blocks, check for that first. Technically we could make the tests validate the validity
        // of the block before calling this function, but that would be less convenient. We'll catch
        // that later on in the test case anyhow even if we don't fill it.
        if (block is null || !block.IsValid) {
            return;
        }

        uint startAddress = MemoryUtils.ToPhysicalAddress(block.DataBlockSegment, 0);
        int sizeInBytes = block.AllocationSizeInBytes;
        for (int i = 0; i < sizeInBytes; i++) {
            _memory.UInt8[startAddress + i] = fillByte;
        }
    }

    /// <summary>
    /// Creates a mocked EXE file header in memory with the given properties that can be used to
    /// test the memory allocator.
    /// <summary>
    /// <param name="pages">Number of whole/partial pages in the executable.</param>
    /// <param name="minAlloc">Number of extra paragraphs required by the program.</param>
    /// <param name="maxAlloc">Number of extra paragraphs requested by the program.</param>
    /// <returns>Returns a new EXE file header to use for these unit tests.</returns>
    public DosExeFile CreateMockExe(ushort pages, ushort minAlloc, ushort maxAlloc) {
        // The DOS EXE header is 64 bytes, excluding the relocation table if one is present. It is
        // normally followed by the program image, but we don't need that for these unit tests. We
        // just need the header itself.
        byte[] exe = new byte[64];
        // Start with the signature that identifies the DOS EXE format, "MZ".
        exe[0x00] = 0x4D;
        exe[0x01] = 0x5A;
        // Number of whole/partial pages.
        exe[0x04] = (byte)((pages >> 0) & 0xFF);
        exe[0x05] = (byte)((pages >> 8) & 0xFF);
        // Number of paragraphs in the header.
        exe[0x08] = 0x04;
        exe[0x09] = 0x00;
        // Minimum number of extra paragraphs.
        exe[0x0A] = (byte)((minAlloc >> 0) & 0xFF);
        exe[0x0B] = (byte)((minAlloc >> 8) & 0xFF);
        // Maximum number of extra paragraphs.
        exe[0x0C] = (byte)((maxAlloc >> 0) & 0xFF);
        exe[0x0D] = (byte)((maxAlloc >> 8) & 0xFF);

        return new DosExeFile(new ByteArrayReaderWriter(exe));
    }

    /// <summary>
    /// Ensures that the memory manager with nothing allocated contains one giant MCB that
    /// represents the entirety of accessible conventional memory from the starting segment to the
    /// beginning of the video segment.
    /// </summary>
    [Fact]
    public void FindLargestFreeAtCreation() {
        // Act
        DosMemoryControlBlock block = _memoryManager.FindLargestFree();

        // Assert
        block.IsValid.Should().BeTrue();
        block.IsFree.Should().BeTrue();
        block.IsLast.Should().BeTrue();
        block.PspSegment.Should().Be(DosMemoryControlBlock.FreeMcbMarker);
        block.DataBlockSegment.Should().Be(0xFF0);
        block.Size.Should().Be(36880);
        block.AllocationSizeInBytes.Should().Be(590080);
    }

    /// <summary>
    /// Ensures that the memory manager can allocate the first block of memory after it has been
    /// initialized.
    /// </summary>
    [Fact]
    public void AllocateFirstMemoryBlock() {
        // Act
        DosMemoryControlBlock? block = _memoryManager.AllocateMemoryBlock(16300);

        // Assert
        block.Should().NotBeNull();
        block!.IsValid.Should().BeTrue();
        block!.IsFree.Should().BeFalse();
        block!.IsLast.Should().BeFalse();
        block!.PspSegment.Should().Be(_pspTracker.GetCurrentPspSegment());
        block!.DataBlockSegment.Should().Be(0xFF0);
        block!.Size.Should().Be(16300);
        block!.AllocationSizeInBytes.Should().Be(260800);
    }

    /// <summary>
    /// Ensures that the memory manager can allocate the full conventional memory space when nothing
    /// has been allocated yet.
    /// </summary>
    [Fact]
    public void AllocateFullConventionalMemorySpace() {
        // Act
        DosMemoryControlBlock? block = _memoryManager.AllocateMemoryBlock(36880);

        // Assert
        block.Should().NotBeNull();
        block!.IsValid.Should().BeTrue();
        block!.IsFree.Should().BeFalse();
        block!.IsLast.Should().BeTrue();
        block!.PspSegment.Should().Be(_pspTracker.GetCurrentPspSegment());
        block!.DataBlockSegment.Should().Be(0xFF0);
        block!.Size.Should().Be(36880);
        block!.AllocationSizeInBytes.Should().Be(590080);
    }

    /// <summary>
    /// Ensures that the memory manager does not return a memory block if it does not have enough
    /// free memory to allocate.
    /// </summary>
    /// <remarks>
    /// With an initial starting segment of 0xFF0, there are 36880 paragraphs (590080 bytes) before
    /// the first segment of video memory (0xA000). Therefore this test case asks the memory manager
    /// to allocate one additional paragraph beyond the end of its total free memory to ensure that
    /// it doesn't do it. That makes it a boundary test.
    /// </remarks>
    [Fact]
    public void AllocateNotEnoughFreeSpace() {
        // Act
        DosMemoryControlBlock? block = _memoryManager.AllocateMemoryBlock(36881);

        // Assert
        block.Should().BeNull();
    }

    /// <summary>
    /// Ensures that the memory manager can allocate its entire free memory in multiple blocks.
    /// </summary>
    [Fact]
    public void AllocateFullMemoryInMultipleBlocks() {
        // Act
        DosMemoryControlBlock? block1 = _memoryManager.AllocateMemoryBlock(16300);
        FillMemoryBlock(block1);
        DosMemoryControlBlock? block2 = _memoryManager.AllocateMemoryBlock(20577);
        FillMemoryBlock(block2);
        DosMemoryControlBlock? block3 = _memoryManager.AllocateMemoryBlock(1);
        FillMemoryBlock(block3);
        DosMemoryControlBlock? block4 = _memoryManager.AllocateMemoryBlock(1);
        FillMemoryBlock(block4);

        // Assert
        block1.Should().NotBeNull();
        block1!.IsValid.Should().BeTrue();
        block1!.IsFree.Should().BeFalse();
        block1!.IsLast.Should().BeFalse();
        block1!.PspSegment.Should().Be(_pspTracker.GetCurrentPspSegment());
        block1!.DataBlockSegment.Should().Be(0xFF0);
        block1!.Size.Should().Be(16300);
        block1!.AllocationSizeInBytes.Should().Be(260800);

        block2.Should().NotBeNull();
        block2!.IsValid.Should().BeTrue();
        block2!.IsFree.Should().BeFalse();
        block2!.IsLast.Should().BeFalse();
        block2!.PspSegment.Should().Be(_pspTracker.GetCurrentPspSegment());
        block2!.DataBlockSegment.Should().Be(0x4F9D);
        block2!.Size.Should().Be(20577);
        block2!.AllocationSizeInBytes.Should().Be(329232);

        block3.Should().NotBeNull();
        block3!.IsValid.Should().BeTrue();
        block3!.IsFree.Should().BeFalse();
        block3!.IsLast.Should().BeTrue();
        block3!.PspSegment.Should().Be(_pspTracker.GetCurrentPspSegment());
        block3!.DataBlockSegment.Should().Be(0x9FFF);
        block3!.Size.Should().Be(1);
        block3!.AllocationSizeInBytes.Should().Be(16);

        block4.Should().BeNull();
    }

    /// <summary>
    /// Ensures that the memory manager cannot allocate a memory block if it has enough free memory,
    /// but it is not contiguous.
    /// </summary>
    [Fact]
    public void AllocateNonContiguousMemory() {
        // Act
        List<DosMemoryControlBlock> allocated = new();
        for (int i = 0; i < 7; i++) {
            DosMemoryControlBlock? block = _memoryManager.AllocateMemoryBlock(5267);
            if (block is not null) {
                allocated.Add(block);
            }
        }
        for (int i = 0; i < allocated.Count; i++) {
            // Release every other memory block to create fragmented memory.
            if ((i % 2) != 0) {
                _memoryManager.FreeMemoryBlock(allocated[i]);
            }
        }
        DosMemoryControlBlock? largeBlock = _memoryManager.AllocateMemoryBlock(5270);

        // Assert
        allocated.Count.Should().Be(7);
        largeBlock.Should().BeNull();
    }

    /// <summary>
    /// Ensures that the memory manager can reduce the size of a free block.
    /// </summary>
    /// <remarks>
    /// Technically trying to reduce the size of a previously free memory block will allocate it as
    /// far as DOS is concerned. This is a bit unusual, but some games seem to do this, so we should
    /// make sure that we actually support it.
    /// </remarks>
    [Fact]
    public void ReduceSizeOfFreeBlock() {
        // Act
        DosMemoryControlBlock block;
        DosErrorCode errorCode = _memoryManager.TryModifyBlock(0xFF0, 16300, out block);

        // Assert
        errorCode.Should().Be(DosErrorCode.NoError);
        block.IsValid.Should().BeTrue();
        block.IsFree.Should().BeFalse();
        block.IsLast.Should().BeFalse();
        block.PspSegment.Should().Be(_pspTracker.GetCurrentPspSegment());
        block.DataBlockSegment.Should().Be(0xFF0);
        block.Size.Should().Be(16300);
        block.AllocationSizeInBytes.Should().Be(260800);
    }

    /// <summary>
    /// Ensures that the memory manager cannot extend the size of a free block.
    /// </summary>
    /// <remarks>
    /// A free memory block is always going to consume as much contiguous free space as is
    /// available. Even if memory is fragmented, the memory manager will ensure that it joins
    /// contiguous blocks when they are freed to make sure that we never end up with multiple
    /// conjoining free blocks of memory. Therefore even though a free memory block can effectively
    /// be allocated by trying to reduce its size, it can never be allocated by trying to increase
    /// it because there will never be enough free space to do that. This test case verifies that it
    /// always fails so that we don't end up allocating any overlapping memory.
    /// </remarks>
    [Fact]
    public void ExtendSizeOfFreeBlock() {
        // Act
        DosMemoryControlBlock block;
        DosErrorCode errorCode = _memoryManager.TryModifyBlock(0xFF0, 36881, out block);

        // Assert
        errorCode.Should().Be(DosErrorCode.InsufficientMemory);
        block.IsValid.Should().BeTrue();
        block.IsFree.Should().BeTrue();
        block.IsLast.Should().BeTrue();
        block.PspSegment.Should().Be(DosMemoryControlBlock.FreeMcbMarker);
        block.DataBlockSegment.Should().Be(0xFF0);
        block.Size.Should().Be(36880);
        block.AllocationSizeInBytes.Should().Be(590080);
    }

    /// <summary>
    /// Ensures that the memory manager can extend the size of a free block to allocate the full
    /// conventional memory space.
    /// </summary>
    /// <remarks>
    /// DOS has no way for programs to directly ask it how much conventional memory is still free.
    /// There are two ways that programs typically do this.
    /// <ul>
    /// <li>
    /// First, they may try to modify the current memory block to 0xFFFF, which is guaranteed to
    /// always be larger than the conventional memory space, and use the size of the largest free
    /// block that DOS gives it when allocation fails to determine how much memory there is
    /// available for it to allocate.
    /// </li>
    /// <li>
    /// Second, they may read the MCB of the current memory block and do the math to determine how
    /// much conventional memory should be available, which is possible when you know your starting
    /// segment and the fact that conventional memory always ends at the first block of video
    /// memory: 0xA000.
    /// </li>
    /// </ul>
    /// </br>
    /// Games that determine their allocation the first way should always work no matter how much
    /// the memory manager tells them it has as long as it gets it right. That is tested in the
    /// <c>GetSizeOfStartingConventionalMemory</c> test case.
    /// </br>
    /// Games that determine their allocation the second way, using their own math, will only work
    /// if the memory manager is able to allocate the full DOS conventional memory space - no more,
    /// no less. This test case verifies that boundary.
    /// </remarks>
    [Fact]
    public void ExtendToAllocateFullConventionalMemory() {
        // Act
        DosMemoryControlBlock block;
        DosErrorCode errorCode = _memoryManager.TryModifyBlock(0xFF0, 36880, out block);

        // Assert
        errorCode.Should().Be(DosErrorCode.NoError);
        block.IsValid.Should().BeTrue();
        block.IsFree.Should().BeFalse();
        block.IsLast.Should().BeTrue();
        block.PspSegment.Should().Be(_pspTracker.GetCurrentPspSegment());
        block.DataBlockSegment.Should().Be(0xFF0);
        block.Size.Should().Be(36880);
        block.AllocationSizeInBytes.Should().Be(590080);
    }

    /// <summary>
    /// Uses the same trick that many DOS games do of asking the memory manager to try to modify the
    /// memory block where the program is loaded to 65535 (0xFFFF), which there will <em>never</em>
    /// be enough conventional memory available to satisfy, to get the actual amount of conventional
    /// memory available so that it can allocate it.
    /// </summary>
    [Fact]
    public void GetSizeOfStartingConventionalMemory() {
        // Act
        DosMemoryControlBlock block1;
        DosMemoryControlBlock block2;
        // Simulate allocating a block for the program image first.
        DosErrorCode errorCode1 = _memoryManager.TryModifyBlock(0xFF0, 1234, out block1);
        // Get the remaining free space.
        DosErrorCode errorCode2 = _memoryManager.TryModifyBlock(0xFF0, 0xFFFF, out block2);

        // Assert
        errorCode1.Should().Be(DosErrorCode.NoError);
        errorCode2.Should().Be(DosErrorCode.InsufficientMemory);

        block1.IsValid.Should().BeTrue();
        block1.IsFree.Should().BeFalse();
        block1.IsLast.Should().BeFalse();
        block1.PspSegment.Should().Be(_pspTracker.GetCurrentPspSegment());
        block1.DataBlockSegment.Should().Be(0xFF0);
        block1.Size.Should().Be(1234);
        block1.AllocationSizeInBytes.Should().Be(19744);

        block2.IsValid.Should().BeTrue();
        block2.IsFree.Should().BeTrue();
        block2.IsLast.Should().BeTrue();
        block2.PspSegment.Should().Be(DosMemoryControlBlock.FreeMcbMarker);
        block2.DataBlockSegment.Should().Be(0x14C3);
        block2.Size.Should().Be(35645);
        block2.AllocationSizeInBytes.Should().Be(570320);
    }

    /// <summary>
    /// Ensures that the memory manager cannot extend the size of a memory block with an invalid
    /// address (that wasn't actually allocated, so has no MCB).
    /// </summary>
    [Fact]
    public void ModifySizeOfInvalidBlock() {
        // Act
        DosMemoryControlBlock block;
        DosErrorCode errorCode = _memoryManager.TryModifyBlock(0x1000, 20, out block);

        // Assert
        errorCode.Should().Be(DosErrorCode.MemoryControlBlockDestroyed);
        block.IsValid.Should().BeTrue();
        block.IsFree.Should().BeTrue();
        block.IsLast.Should().BeTrue();
        block.PspSegment.Should().Be(DosMemoryControlBlock.FreeMcbMarker);
        block.DataBlockSegment.Should().Be(0xFF0);
        block.Size.Should().Be(36880);
        block.AllocationSizeInBytes.Should().Be(590080);
    }

    /// <summary>
    /// Ensures that the memory manager can reduce the size of an allocated block.
    /// </summary>
    [Fact]
    public void ReduceSizeOfAllocatedBlock() {
        // Act
        DosMemoryControlBlock? orignalBlock = _memoryManager.AllocateMemoryBlock(16300);
        DosMemoryControlBlock modifiedBlock;
        DosErrorCode errorCode = _memoryManager.TryModifyBlock(0xFF0, 20, out modifiedBlock);

        // Assert
        orignalBlock.Should().NotBeNull();
        errorCode.Should().Be(DosErrorCode.NoError);
        modifiedBlock.IsValid.Should().BeTrue();
        modifiedBlock.IsFree.Should().BeFalse();
        modifiedBlock.IsLast.Should().BeFalse();
        modifiedBlock.PspSegment.Should().Be(_pspTracker.GetCurrentPspSegment());
        modifiedBlock.DataBlockSegment.Should().Be(0xFF0);
        modifiedBlock.Size.Should().Be(20);
        modifiedBlock.AllocationSizeInBytes.Should().Be(320);
    }

    /// <summary>
    /// Ensures that the memory manager can extend the size of an allocated block if it does not
    /// have any allocated blocks after it.
    /// </summary>
    [Fact]
    public void ExtendSizeOfAllocatedBlock() {
        // Act
        DosMemoryControlBlock? orignalBlock = _memoryManager.AllocateMemoryBlock(9572);
        DosMemoryControlBlock modifiedBlock;
        DosErrorCode errorCode = _memoryManager.TryModifyBlock(0xFF0, 9815, out modifiedBlock);

        // Assert
        orignalBlock.Should().NotBeNull();
        errorCode.Should().Be(DosErrorCode.NoError);
        modifiedBlock.IsValid.Should().BeTrue();
        modifiedBlock.IsFree.Should().BeFalse();
        modifiedBlock.IsLast.Should().BeFalse();
        modifiedBlock.PspSegment.Should().Be(_pspTracker.GetCurrentPspSegment());
        modifiedBlock.DataBlockSegment.Should().Be(0xFF0);
        modifiedBlock.Size.Should().Be(9815);
        modifiedBlock.AllocationSizeInBytes.Should().Be(157040);
    }

    /// <summary>
    /// Ensures that the memory manager succeeds in "changing" the size of an allocated block to its
    /// current size.
    /// </summary>
    /// <remarks>
    /// A program may try to change the size of a memory block that it previously allocated to the
    /// same size. Although this is kind of silly, it may be worth it just to be sure rather than
    /// trying to track the current size of the block itself. Some games seem to do this, so let's
    /// make sure that it works properly and doesn't return an error code.
    /// </remarks>
    [Fact]
    public void ModifySizeOfAllocatedBlockToCurrentSize() {
        // Act
        DosMemoryControlBlock? orignalBlock = _memoryManager.AllocateMemoryBlock(16300);
        DosMemoryControlBlock modifiedBlock;
        DosErrorCode errorCode = _memoryManager.TryModifyBlock(0xFF0, 16300, out modifiedBlock);

        // Assert
        orignalBlock.Should().NotBeNull();
        errorCode.Should().Be(DosErrorCode.NoError);
        modifiedBlock.IsValid.Should().BeTrue();
        modifiedBlock.IsFree.Should().BeFalse();
        modifiedBlock.IsLast.Should().BeFalse();
        modifiedBlock.PspSegment.Should().Be(_pspTracker.GetCurrentPspSegment());
        modifiedBlock.DataBlockSegment.Should().Be(0xFF0);
        modifiedBlock.Size.Should().Be(16300);
        modifiedBlock.AllocationSizeInBytes.Should().Be(260800);
    }

    /// <summary>
    /// Ensures that the memory manager can extend the size of a block that was previously created
    /// by modifying free space.
    /// </summary>
    /// <remarks>
    /// In theory, this test case should be the same as the ModifySizeOfAllocatedBlockToCurrentSize
    /// test case. The only difference is that this one extends the size of a block that was
    /// implicitly allocated by modifying the MCB of what was previously free space (which is what
    /// happens when we load an executable and reserve space for it and its stack in memory), and
    /// the other one modifies the size of a block that was directly allocated. They should have the
    /// same behavior, and they should both modify the size successfully. There are programs that do
    /// both.
    /// </remarks>
    [Fact]
    public void ExtendSizeOfPreviouslyModifiedBlock() {
        // Act
        DosMemoryControlBlock originalBlock;
        DosErrorCode originalErrorCode = _memoryManager.TryModifyBlock(0xFF0, 9572, out originalBlock);
        if (originalErrorCode == DosErrorCode.NoError) {
            FillMemoryBlock(originalBlock);
        }
        DosMemoryControlBlock modifiedBlock;
        DosErrorCode modifiedErrorCode = _memoryManager.TryModifyBlock(0xFF0, 9815, out modifiedBlock);
        if (modifiedErrorCode == DosErrorCode.NoError) {
            FillMemoryBlock(modifiedBlock);
        }

        // Assert
        originalErrorCode.Should().Be(DosErrorCode.NoError);
        modifiedErrorCode.Should().Be(DosErrorCode.NoError);
        modifiedBlock.IsValid.Should().BeTrue();
        modifiedBlock.IsFree.Should().BeFalse();
        modifiedBlock.IsLast.Should().BeFalse();
        modifiedBlock.PspSegment.Should().Be(_pspTracker.GetCurrentPspSegment());
        modifiedBlock.DataBlockSegment.Should().Be(0xFF0);
        modifiedBlock.Size.Should().Be(9815);
        modifiedBlock.AllocationSizeInBytes.Should().Be(157040);
    }

    /// <summary>
    /// Ensures that the memory manager cannot extend the size of an allocated block if it has
    /// another allocated block immediately after it.
    /// </summary>
    [Fact]
    public void ExtendSizeOfAllocatedBlockWithAnotherBlockFollowing() {
        // Act
        DosMemoryControlBlock? orignalBlock = _memoryManager.AllocateMemoryBlock(16300);
        FillMemoryBlock(orignalBlock);
        DosMemoryControlBlock? secondBlock = _memoryManager.AllocateMemoryBlock(300);
        FillMemoryBlock(secondBlock);
        DosMemoryControlBlock modifiedBlock;
        DosErrorCode errorCode = _memoryManager.TryModifyBlock(0xFF0, 16400, out modifiedBlock);

        // Assert
        orignalBlock.Should().NotBeNull();
        secondBlock.Should().NotBeNull();
        errorCode.Should().Be(DosErrorCode.InsufficientMemory);
        modifiedBlock.IsValid.Should().BeTrue();
        modifiedBlock.IsFree.Should().BeTrue();
        modifiedBlock.IsLast.Should().BeTrue();
        modifiedBlock.PspSegment.Should().Be(DosMemoryControlBlock.FreeMcbMarker);
        modifiedBlock.DataBlockSegment.Should().Be(0x50CA);
        modifiedBlock.Size.Should().Be(20278);
        modifiedBlock.AllocationSizeInBytes.Should().Be(324448);
    }

    /// <summary>
    /// Ensures that the memory manager cannot extend the size of an allocated block if it has free
    /// space after it, but not as much as requested.
    /// </summary>
    [Fact]
    public void ExtendSizeOfAllocatedBlockWithoutEnoughSpace() {
        // Act
        DosMemoryControlBlock? orignalBlock = _memoryManager.AllocateMemoryBlock(16300);
        FillMemoryBlock(orignalBlock);
        DosMemoryControlBlock? secondBlock = _memoryManager.AllocateMemoryBlock(100);
        FillMemoryBlock(secondBlock);
        DosMemoryControlBlock? thirdBlock = _memoryManager.AllocateMemoryBlock(300);
        FillMemoryBlock(thirdBlock);
        bool isSecondBlockFreed = false;
        if (secondBlock is not null) {
            isSecondBlockFreed = _memoryManager.FreeMemoryBlock(secondBlock);
        }
        DosMemoryControlBlock modifiedBlock;
        DosErrorCode errorCode = _memoryManager.TryModifyBlock(0xFF0, 16500, out modifiedBlock);

        // Assert
        orignalBlock.Should().NotBeNull();
        isSecondBlockFreed.Should().BeTrue();
        thirdBlock.Should().NotBeNull();
        errorCode.Should().Be(DosErrorCode.InsufficientMemory);
        modifiedBlock.IsValid.Should().BeTrue();
        modifiedBlock.IsFree.Should().BeTrue();
        modifiedBlock.IsLast.Should().BeTrue();
        modifiedBlock.PspSegment.Should().Be(DosMemoryControlBlock.FreeMcbMarker);
        modifiedBlock.DataBlockSegment.Should().Be(0x512F);
        modifiedBlock.Size.Should().Be(20177);
        modifiedBlock.AllocationSizeInBytes.Should().Be(322832);
    }

    /// <summary>
    /// Ensures that the memory manager can release an allocated memory block.
    /// </summary>
    [Fact]
    public void ReleaseAllocatedMemoryBlock() {
        // Act
        DosMemoryControlBlock? block = _memoryManager.AllocateMemoryBlock(16300);
        bool isBlockFreed = _memoryManager.FreeMemoryBlock(0xFEF);

        // Assert
        block.Should().NotBeNull();
        isBlockFreed.Should().BeTrue();
        block!.IsValid.Should().BeTrue();
        block!.IsFree.Should().BeTrue();
        block!.IsLast.Should().BeTrue();
        block!.PspSegment.Should().Be(DosMemoryControlBlock.FreeMcbMarker);
        block!.DataBlockSegment.Should().Be(0xFF0);
        block!.Size.Should().Be(36880);
        block!.AllocationSizeInBytes.Should().Be(590080);
    }

    /// <summary>
    /// Ensures that the memory manager returns no error if it is asked to release a free block.
    /// </summary>
    /// <remarks>
    /// There's a reasonable argument to be made that the memory manager should return an error if
    /// it is asked to free a memory block that is already free. However, that is not what the
    /// official MS-DOS 4.0 arena allocator does. It has no additional check for whether it's
    /// already free, and it says that it successfully freed it. This test case ensures that we are
    /// consistent with MS-DOS's behavior. <br/>
    /// https://github.com/microsoft/MS-DOS/blob/main/v4.0/src/DOS/ALLOC.ASM#L334-L361
    /// </remarks>
    [Fact]
    public void ReleaseFreeMemoryBlock() {
        // Act
        bool isBlockFreed = _memoryManager.FreeMemoryBlock(0xFEF);

        // Assert
        isBlockFreed.Should().BeTrue();
    }

    /// <summary>
    /// Ensures that the memory manager returns an error if it is asked to release a memory block
    /// with an invalid address (that wasn't actually allocated, so has no MCB).
    /// </summary>
    [Fact]
    public void ReleaseInvalidMemoryBlock() {
        // Act
        bool isBlockFreed = _memoryManager.FreeMemoryBlock(0x1234);

        // Assert
        isBlockFreed.Should().BeFalse();
    }

    /// <summary>
    /// Ensures that the memory manager allocates the given block of memory for an EXE.
    /// </summary>
    [Fact]
    public void ReserveSpecificMemoryBlockForExe() {
        // Arrange
        DosExeFile exeFile = CreateMockExe(pages: 507, minAlloc: 0, maxAlloc: 65);

        // Act
        DosMemoryControlBlock? block = _memoryManager.ReserveSpaceForExe(exeFile, 0xFF0);

        // Assert
        block.Should().NotBeNull();
        block!.IsValid.Should().BeTrue();
        block!.IsFree.Should().BeFalse();
        block!.IsLast.Should().BeFalse();
        block!.PspSegment.Should().Be(_pspTracker.GetCurrentPspSegment());
        block!.DataBlockSegment.Should().Be(0xFF0);
        block!.Size.Should().Be(16301);
        block!.AllocationSizeInBytes.Should().Be(260816);
    }

    /// <summary>
    /// Ensures that the memory manager allocates a new block of memory for an EXE.
    /// </summary>
    [Fact]
    public void ReserveNewMemoryBlockForExe() {
        // Arrange
        DosExeFile exeFile = CreateMockExe(pages: 507, minAlloc: 0, maxAlloc: 65);

        // Act
        DosMemoryControlBlock? block = _memoryManager.ReserveSpaceForExe(exeFile);

        // Assert
        block.Should().NotBeNull();
        block!.IsValid.Should().BeTrue();
        block!.IsFree.Should().BeFalse();
        block!.IsLast.Should().BeFalse();
        block!.PspSegment.Should().Be(_pspTracker.GetCurrentPspSegment());
        block!.DataBlockSegment.Should().Be(0xFF0);
        block!.Size.Should().Be(16301);
        block!.AllocationSizeInBytes.Should().Be(260816);
    }

    /// <summary>
    /// Ensures that the memory manager allocates the given block of memory with the minimum number
    /// of paragraphs that the EXE requires if there is not enough space after it to support the
    /// maximum requested allocation, even if there is a large enough block to support the maximum
    /// allocation at a different address than the one specified.
    /// </summary>
    [Fact]
    public void ReserveSpecificMinSizeMemoryBlockForExe() {
        // Arrange
        DosExeFile exeFile = CreateMockExe(pages: 382, minAlloc: 10, maxAlloc: 65);

        // Act
        DosMemoryControlBlock? otherBlock1 = _memoryManager.AllocateMemoryBlock(12292);
        DosMemoryControlBlock? otherBlock2 = _memoryManager.AllocateMemoryBlock(6146);
        bool isOtherBlock1Freed = false;
        if (otherBlock1 is not null) {
            isOtherBlock1Freed = _memoryManager.FreeMemoryBlock(otherBlock1);
        }
        DosMemoryControlBlock? block = _memoryManager.ReserveSpaceForExe(exeFile, 0xFF0);

        // Assert
        isOtherBlock1Freed.Should().BeTrue();
        otherBlock2.Should().NotBeNull();
        block.Should().NotBeNull();
        block!.IsValid.Should().BeTrue();
        block!.IsFree.Should().BeFalse();
        block!.IsLast.Should().BeFalse();
        block!.PspSegment.Should().Be(_pspTracker.GetCurrentPspSegment());
        block!.DataBlockSegment.Should().Be(0xFF0);
        block!.Size.Should().Be(12292);
        block!.AllocationSizeInBytes.Should().Be(196672);
    }

    /// <summary>
    /// Ensures that the memory manager allocates a new block of memory with the minimum number of
    /// paragraphs that the EXE requires if there is not a large enough block remaining to support
    /// the maximum requested allocation.
    /// </summary>
    [Fact]
    public void ReserveNewMinSizeMemoryBlockForExe() {
        // Arrange
        DosExeFile exeFile = CreateMockExe(pages: 382, minAlloc: 10, maxAlloc: 65);

        // Act
        DosMemoryControlBlock? otherBlock1 = _memoryManager.AllocateMemoryBlock(12292);
        DosMemoryControlBlock? otherBlock2 = _memoryManager.AllocateMemoryBlock(12292);
        DosMemoryControlBlock? otherBlock3 = _memoryManager.AllocateMemoryBlock(6146);
        bool isOtherBlock2Freed = false;
        if (otherBlock2 is not null) {
            isOtherBlock2Freed = _memoryManager.FreeMemoryBlock(otherBlock2);
        }
        DosMemoryControlBlock? block = _memoryManager.ReserveSpaceForExe(exeFile);

        // Assert
        otherBlock1.Should().NotBeNull();
        isOtherBlock2Freed.Should().BeTrue();
        otherBlock3.Should().NotBeNull();
        block.Should().NotBeNull();
        block!.IsValid.Should().BeTrue();
        block!.IsFree.Should().BeFalse();
        block!.IsLast.Should().BeFalse();
        block!.PspSegment.Should().Be(0x3FF5);
        block!.DataBlockSegment.Should().Be(0x3FF5);
        block!.Size.Should().Be(12292);
        block!.AllocationSizeInBytes.Should().Be(196672);
    }

    /// <summary>
    /// Ensures that the memory manager allocates the maximum amount of memory available at the
    /// given segment address for the EXE if it has no minimum/maximum extra allocation requested.
    /// </summary>
    [Fact]
    public void ReserveSpecificMemoryBlockForExeWithNoExtraAlloc() {
        // Arrange
        DosExeFile exeFile = CreateMockExe(pages: 507, minAlloc: 0, maxAlloc: 0);

        // Act
        DosMemoryControlBlock? block = _memoryManager.ReserveSpaceForExe(exeFile, 0xFF0);

        // Assert
        block.Should().NotBeNull();
        block!.IsValid.Should().BeTrue();
        block!.IsFree.Should().BeFalse();
        block!.IsLast.Should().BeTrue();
        block!.PspSegment.Should().Be(_pspTracker.GetCurrentPspSegment());
        block!.DataBlockSegment.Should().Be(0xFF0);
        block!.Size.Should().Be(36880);
        block!.AllocationSizeInBytes.Should().Be(590080);
    }

    /// <summary>
    /// Ensures that the memory manager allocates the largest free block of memory for the EXE if it
    /// has no minimum/maximum extra allocation requested.
    /// </summary>
    [Fact]
    public void ReserveNewMemoryBlockForExeWithNoExtraAlloc() {
        // Arrange
        DosExeFile exeFile = CreateMockExe(pages: 507, minAlloc: 0, maxAlloc: 0);

        // Act
        DosMemoryControlBlock? block = _memoryManager.ReserveSpaceForExe(exeFile);

        // Assert
        block.Should().NotBeNull();
        block!.IsValid.Should().BeTrue();
        block!.IsFree.Should().BeFalse();
        block!.IsLast.Should().BeTrue();
        block!.PspSegment.Should().Be(_pspTracker.GetCurrentPspSegment());
        block!.DataBlockSegment.Should().Be(0xFF0);
        block!.Size.Should().Be(36880);
        block!.AllocationSizeInBytes.Should().Be(590080);
    }

    /// <summary>
    /// Ensures that the memory manager allocates the maximum amount of memory available at the
    /// given segment address for the EXE if it has no minimum/maximum extra allocation requested
    /// and doesn't have the full memory space available to it.
    /// </summary>
    [Fact]
    public void ReserveLargestMemoryBlockForExeWithNoExtraAllocAtSpecificAddress() {
        // Arrange
        DosExeFile exeFile = CreateMockExe(pages: 382, minAlloc: 0, maxAlloc: 0);

        // Act
        DosMemoryControlBlock? otherBlock1 = _memoryManager.AllocateMemoryBlock(12292);
        DosMemoryControlBlock? otherBlock2 = _memoryManager.AllocateMemoryBlock(6146);
        bool isOtherBlock1Freed = false;
        if (otherBlock1 is not null) {
            isOtherBlock1Freed = _memoryManager.FreeMemoryBlock(otherBlock1);
        }
        DosMemoryControlBlock? block = _memoryManager.ReserveSpaceForExe(exeFile, 0xFF0);

        // Assert
        isOtherBlock1Freed.Should().BeTrue();
        otherBlock2.Should().NotBeNull();
        block.Should().NotBeNull();
        block!.IsValid.Should().BeTrue();
        block!.IsFree.Should().BeFalse();
        block!.IsLast.Should().BeFalse();
        block!.PspSegment.Should().Be(_pspTracker.GetCurrentPspSegment());
        block!.DataBlockSegment.Should().Be(0xFF0);
        block!.Size.Should().Be(12292);
        block!.AllocationSizeInBytes.Should().Be(196672);
    }

    /// <summary>
    /// Ensures that the memory manager allocates the maximum amount of memory available for the EXE
    /// if it has no minimum/maximum extra allocation requested and doesn't have the full memory
    /// space available to it.
    /// </summary>
    [Fact]
    public void ReserveLargestMemoryBlockForExeWithNoExtraAlloc() {
        // Arrange
        DosExeFile exeFile = CreateMockExe(pages: 382, minAlloc: 0, maxAlloc: 0);

        // Act
        DosMemoryControlBlock? otherBlock1 = _memoryManager.AllocateMemoryBlock(12292);
        DosMemoryControlBlock? otherBlock2 = _memoryManager.AllocateMemoryBlock(6146);
        bool isOtherBlock1Freed = false;
        if (otherBlock1 is not null) {
            isOtherBlock1Freed = _memoryManager.FreeMemoryBlock(otherBlock1);
        }
        DosMemoryControlBlock? block = _memoryManager.ReserveSpaceForExe(exeFile);

        // Assert
        isOtherBlock1Freed.Should().BeTrue();
        otherBlock2.Should().NotBeNull();
        block.Should().NotBeNull();
        block!.IsValid.Should().BeTrue();
        block!.IsFree.Should().BeFalse();
        block!.IsLast.Should().BeTrue();
        block!.PspSegment.Should().Be(0x57F8);
        block!.DataBlockSegment.Should().Be(0x57F8);
        block!.Size.Should().Be(18440);
        block!.AllocationSizeInBytes.Should().Be(295040);
    }

    /// <summary>
    /// Ensures that the memory manager allocates a new block of memory for each EXE when more than
    /// one is loaded.
    /// </summary>
    [Fact]
    public void ReserveNewMemoryBlockForMultipleExes() {
        // Arrange
        DosExeFile exeFile1 = CreateMockExe(pages: 382, minAlloc: 10, maxAlloc: 65);
        DosExeFile exeFile2 = CreateMockExe(pages: 500, minAlloc: 0, maxAlloc: 100);

        // Act
        DosMemoryControlBlock? block1 = _memoryManager.ReserveSpaceForExe(exeFile1);
        if (block1 is not null) {
            _pspTracker.PushPspSegment(block1.PspSegment);
        }
        DosMemoryControlBlock? block2 = _memoryManager.ReserveSpaceForExe(exeFile2);
        if (block2 is not null) {
            _pspTracker.PushPspSegment(block2.PspSegment);
        }

        // Assert
        block1.Should().NotBeNull();
        block2.Should().NotBeNull();

        block1!.IsValid.Should().BeTrue();
        block1!.IsFree.Should().BeFalse();
        block1!.IsLast.Should().BeFalse();
        block1!.PspSegment.Should().Be(_pspTracker.InitialPspSegment);
        block1!.DataBlockSegment.Should().Be(0xFF0);
        block1!.Size.Should().Be(12301);
        block1!.AllocationSizeInBytes.Should().Be(196816);

        block2!.IsValid.Should().BeTrue();
        block2!.IsFree.Should().BeFalse();
        block2!.IsLast.Should().BeFalse();
        block2!.PspSegment.Should().Be(_pspTracker.GetCurrentPspSegment());
        block2!.DataBlockSegment.Should().Be(0x3FFE);
        block2!.Size.Should().Be(16112);
        block2!.AllocationSizeInBytes.Should().Be(257792);
    }

    /// <summary>
    /// Ensures that the memory manager fails to allocate a specific memory block for the EXE if the
    /// minimum number of required paragraphs can't be satisfied for that block.
    /// </summary>
    [Fact]
    public void DoNotReserveSpecificMemoryBlockForExeWithoutMinSpace() {
        // Arrange
        DosExeFile exeFile = CreateMockExe(pages: 507, minAlloc: 99, maxAlloc: 205);

        // Act
        DosMemoryControlBlock? otherBlock1 = _memoryManager.AllocateMemoryBlock(16334);
        DosMemoryControlBlock? otherBlock2 = _memoryManager.AllocateMemoryBlock(12292);
        bool isOtherBlock1Freed = false;
        if (otherBlock1 is not null) {
            isOtherBlock1Freed = _memoryManager.FreeMemoryBlock(otherBlock1);
        }
        DosMemoryControlBlock? block = _memoryManager.ReserveSpaceForExe(exeFile, 0xFF0);

        // Assert
        isOtherBlock1Freed.Should().BeTrue();
        otherBlock2.Should().NotBeNull();
        block.Should().BeNull();
    }

    /// <summary>
    /// Ensures that the memory manager fails to allocate a new memory block for the EXE if the
    /// minimum number of required paragraphs can't be satisfied by any free memory block.
    /// </summary>
    [Fact]
    public void DoNotReserveNewMemoryBlockForExeWithoutMinSpace() {
        // Arrange
        DosExeFile exeFile = CreateMockExe(pages: 507, minAlloc: 99, maxAlloc: 205);

        // Act
        DosMemoryControlBlock? initialBlock = _memoryManager.AllocateMemoryBlock(20545);
        DosMemoryControlBlock? block = _memoryManager.ReserveSpaceForExe(exeFile);

        // Assert
        initialBlock.Should().NotBeNull();
        block.Should().BeNull();
    }

    /// <summary>
    /// Ensures that the memory manager fails to allocate a memory block for the EXE if it has no
    /// minimum/maximum extra allocation requested and the block at the given segment address isn't
    /// large enough to hold the PSP and program image.
    /// </summary>
    [Fact]
    public void DoNotReserveSpecificMemoryBlockForExeWithNoExtraAlloc() {
        // Arrange
        DosExeFile exeFile = CreateMockExe(pages: 507, minAlloc: 0, maxAlloc: 0);

        // Act
        DosMemoryControlBlock? otherBlock1 = _memoryManager.AllocateMemoryBlock(6146);
        DosMemoryControlBlock? otherBlock2 = _memoryManager.AllocateMemoryBlock(12292);
        bool isOtherBlock1Freed = false;
        if (otherBlock1 is not null) {
            isOtherBlock1Freed = _memoryManager.FreeMemoryBlock(otherBlock1);
        }
        DosMemoryControlBlock? block = _memoryManager.ReserveSpaceForExe(exeFile, 0xFF0);

        // Assert
        isOtherBlock1Freed.Should().BeTrue();
        otherBlock2.Should().NotBeNull();
        block.Should().BeNull();
    }

    /// <summary>
    /// Ensures that the memory manager fails to allocate a new memory block for the EXE if it has
    /// no minimum/maximum extra allocation requested and there isn't a large enough block to hold
    /// the PSP and program image.
    /// </summary>
    [Fact]
    public void DoNotReserveNewMemoryBlockForExeWithNoExtraAlloc() {
        // Arrange
        DosExeFile exeFile = CreateMockExe(pages: 507, minAlloc: 0, maxAlloc: 0);

        // Act
        DosMemoryControlBlock? otherBlock1 = _memoryManager.AllocateMemoryBlock(12292);
        DosMemoryControlBlock? otherBlock2 = _memoryManager.AllocateMemoryBlock(16235);
        DosMemoryControlBlock? otherBlock3 = _memoryManager.AllocateMemoryBlock(8349);
        bool isOtherBlock2Freed = false;
        if (otherBlock2 is not null) {
            isOtherBlock2Freed = _memoryManager.FreeMemoryBlock(otherBlock2);
        }
        DosMemoryControlBlock? block = _memoryManager.ReserveSpaceForExe(exeFile);

        // Assert
        otherBlock1.Should().NotBeNull();
        isOtherBlock2Freed.Should().BeTrue();
        otherBlock3.Should().NotBeNull();
        block.Should().BeNull();
    }

    /// <summary>
    /// Ensures that the memory manager fails to allocate/resize the requested memory block for an
    /// EXE if it has already been allocated.
    /// </summary>
    [Fact]
    public void DoNotReserveAlreadyAllocatedBlockForExe() {
        // Arrange
        DosExeFile exeFile = CreateMockExe(pages: 507, minAlloc: 0, maxAlloc: 0);

        // Act
        DosMemoryControlBlock? existingBlock = _memoryManager.AllocateMemoryBlock(18700);
        DosMemoryControlBlock? block = _memoryManager.ReserveSpaceForExe(exeFile, 0xFF0);

        // Assert
        existingBlock.Should().NotBeNull();
        block.Should().BeNull();
    }

    /// <summary>
    /// Ensures that the memory manager uses first fit strategy correctly.
    /// </summary>
    [Fact]
    public void AllocateWithFirstFitStrategy() {
        // Arrange - create some fragmented memory
        DosMemoryControlBlock? block1 = _memoryManager.AllocateMemoryBlock(1000);
        _memoryManager.AllocateMemoryBlock(2000);
        DosMemoryControlBlock? block3 = _memoryManager.AllocateMemoryBlock(1500);
        _memoryManager.FreeMemoryBlock(block1!);
        _memoryManager.FreeMemoryBlock(block3!);
        
        // Set first fit strategy
        _memoryManager.AllocationStrategy = DosMemoryAllocationStrategy.FirstFit;
        
        // Act - allocate a block that fits in the first free block
        DosMemoryControlBlock? block4 = _memoryManager.AllocateMemoryBlock(500);
        
        // Assert - should allocate in the first free block (where block1 was)
        block4.Should().NotBeNull();
        block4!.DataBlockSegment.Should().Be(block1!.DataBlockSegment);
    }

    /// <summary>
    /// Ensures that the memory manager uses best fit strategy correctly.
    /// </summary>
    [Fact]
    public void AllocateWithBestFitStrategy() {
        // Arrange - create some fragmented memory with different sized holes
        // We need to keep some blocks allocated between holes to prevent coalescing
        DosMemoryControlBlock? block1 = _memoryManager.AllocateMemoryBlock(500);  // Will be freed -> small hole
        _memoryManager.AllocateMemoryBlock(1000); // Keep allocated
        DosMemoryControlBlock? block3 = _memoryManager.AllocateMemoryBlock(2000); // Will be freed -> large hole
        _memoryManager.AllocateMemoryBlock(1000); // Keep allocated
        
        _memoryManager.FreeMemoryBlock(block1!);  // Creates 500 para hole at start
        _memoryManager.FreeMemoryBlock(block3!);  // Creates 2000 para hole in middle
        
        // Set best fit strategy
        _memoryManager.AllocationStrategy = DosMemoryAllocationStrategy.BestFit;
        
        // Act - allocate a block that fits in the small hole but also fits in the large hole
        DosMemoryControlBlock? blockNew = _memoryManager.AllocateMemoryBlock(400);
        
        // Assert - best fit should choose the smaller hole (500) that's just big enough
        blockNew.Should().NotBeNull();
        blockNew!.DataBlockSegment.Should().Be(block1!.DataBlockSegment);
    }

    /// <summary>
    /// Ensures that the memory manager uses last fit strategy correctly.
    /// </summary>
    [Fact]
    public void AllocateWithLastFitStrategy() {
        // Arrange - create some fragmented memory with holes
        DosMemoryControlBlock? block1 = _memoryManager.AllocateMemoryBlock(500);  // Will be freed -> first hole
        _memoryManager.AllocateMemoryBlock(1000); // Keep allocated
        DosMemoryControlBlock? block3 = _memoryManager.AllocateMemoryBlock(500);  // Will be freed -> second hole
        _memoryManager.AllocateMemoryBlock(1000); // Keep allocated
        
        _memoryManager.FreeMemoryBlock(block1!);  // Creates hole at start
        _memoryManager.FreeMemoryBlock(block3!);  // Creates hole in middle
        
        // Set last fit strategy
        _memoryManager.AllocationStrategy = DosMemoryAllocationStrategy.LastFit;
        
        // Act - allocate a block that could fit in either hole
        DosMemoryControlBlock? blockNew = _memoryManager.AllocateMemoryBlock(400);
        
        // Assert - last fit should choose the highest address hole (where block3 was)
        // since there's also free space after block4, the last fit picks the last candidate
        blockNew.Should().NotBeNull();
        // The allocation should be in one of the later candidates (higher address)
        blockNew!.DataBlockSegment.Should().BeGreaterThan(block1!.DataBlockSegment);
    }

    /// <summary>
    /// Ensures that the default allocation strategy is first fit to match DOS behavior.
    /// </summary>
    [Fact]
    public void DefaultAllocationStrategyIsFirstFit() {
        // Assert
        _memoryManager.AllocationStrategy.Should().Be(DosMemoryAllocationStrategy.FirstFit);
    }

    /// <summary>
    /// Ensures that the MCB chain check returns true for a valid chain.
    /// </summary>
    [Fact]
    public void CheckMcbChainValidChain() {
        // Arrange - create some allocations
        _memoryManager.AllocateMemoryBlock(1000);
        _memoryManager.AllocateMemoryBlock(2000);
        
        // Act
        bool isValid = _memoryManager.CheckMcbChain();
        
        // Assert
        isValid.Should().BeTrue();
    }

    /// <summary>
    /// Ensures that the MCB chain check returns false for a corrupted chain.
    /// </summary>
    [Fact]
    public void CheckMcbChainCorruptedChain() {
        // Arrange - create some allocations and then corrupt one
        DosMemoryControlBlock? block1 = _memoryManager.AllocateMemoryBlock(1000);
        block1.Should().NotBeNull();
        
        // Corrupt the MCB by setting an invalid TypeField (neither 'M' nor 'Z')
        block1!.TypeField = 0x00; // Invalid value
        
        // Act
        bool isValid = _memoryManager.CheckMcbChain();
        
        // Assert
        isValid.Should().BeFalse();
    }

    /// <summary>
    /// Ensures that FreeProcessMemory frees all blocks owned by a specific PSP.
    /// </summary>
    [Fact]
    public void FreeProcessMemoryFreesAllBlocks() {
        // Arrange
        DosMemoryControlBlock? block1 = _memoryManager.AllocateMemoryBlock(1000);
        ushort pspSegment = block1!.PspSegment;
        DosMemoryControlBlock? block2 = _memoryManager.AllocateMemoryBlock(2000);
        
        // Act
        bool result = _memoryManager.FreeProcessMemory(pspSegment);
        
        // Assert
        result.Should().BeTrue();
        block1.IsFree.Should().BeTrue();
        block2!.IsFree.Should().BeTrue();
    }

    /// <summary>
    /// Ensures that setting an invalid allocation strategy (fit type > 2) is ignored.
    /// </summary>
    [Fact]
    public void InvalidAllocationStrategyFitTypeIsIgnored() {
        // Arrange
        DosMemoryAllocationStrategy originalStrategy = _memoryManager.AllocationStrategy;
        
        // Act - try to set invalid fit type (0x03)
        _memoryManager.AllocationStrategy = (DosMemoryAllocationStrategy)0x03;
        
        // Assert - should remain unchanged
        _memoryManager.AllocationStrategy.Should().Be(originalStrategy);
    }

    /// <summary>
    /// Ensures that setting an invalid allocation strategy (bits 2-5 set) is ignored.
    /// </summary>
    [Fact]
    public void InvalidAllocationStrategyBits2To5SetIsIgnored() {
        // Arrange
        DosMemoryAllocationStrategy originalStrategy = _memoryManager.AllocationStrategy;
        
        // Act - try to set strategy with bit 2 set (0x04)
        _memoryManager.AllocationStrategy = (DosMemoryAllocationStrategy)0x04;
        
        // Assert - should remain unchanged
        _memoryManager.AllocationStrategy.Should().Be(originalStrategy);
    }

    /// <summary>
    /// Ensures that setting an invalid allocation strategy (invalid high memory bits) is ignored.
    /// </summary>
    [Fact]
    public void InvalidAllocationStrategyHighMemBitsIsIgnored() {
        // Arrange
        DosMemoryAllocationStrategy originalStrategy = _memoryManager.AllocationStrategy;
        
        // Act - try to set invalid high memory bits (0xC0 - both bits 6 and 7 set)
        _memoryManager.AllocationStrategy = (DosMemoryAllocationStrategy)0xC0;
        
        // Assert - should remain unchanged
        _memoryManager.AllocationStrategy.Should().Be(originalStrategy);
    }
}<|MERGE_RESOLUTION|>--- conflicted
+++ resolved
@@ -17,12 +17,6 @@
 using Xunit;
 
 using Configuration = Spice86.Core.CLI.Configuration;
-<<<<<<< HEAD
-using EmulatorBreakpointsManager = Spice86.Core.Emulator.VM.Breakpoint.EmulatorBreakpointsManager;
-using PauseHandler = Spice86.Core.Emulator.VM.PauseHandler;
-using State = Spice86.Core.Emulator.CPU.State;
-=======
->>>>>>> b4d1ca87
 
 /// <summary>
 /// Verifies that MCBs are allocated, released, modified, and freed correctly by DOS.
@@ -69,14 +63,8 @@
             // point, so these unit tests are valid regardless.
             ProgramEntryPointSegment = (ushort)0x1000
         };
-<<<<<<< HEAD
         DosSwappableDataArea dosSwappableDataArea = new(_memory, MemoryUtils.ToPhysicalAddress(DosSwappableDataArea.BaseSegment, 0));
         _pspTracker = new(configuration, _memory, dosSwappableDataArea, _loggerService);
-=======
-        _pspTracker = new(configuration, _memory, new DosSwappableDataArea(
-            _memory, MemoryUtils.ToPhysicalAddress(DosSwappableDataArea.BaseSegment, 0)),
-            _loggerService);
->>>>>>> b4d1ca87
 
         // Arrange
         _memoryManager = new DosMemoryManager(_memory, _pspTracker, _loggerService);

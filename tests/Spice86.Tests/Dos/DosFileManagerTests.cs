--- conflicted
+++ resolved
@@ -160,21 +160,15 @@
             functionHandler, instructionExecutor, state, timer,
             emulatorBreakpointsManager, dmaController, pauseHandler);
 
-<<<<<<< HEAD
-        Dos dos = new Dos(configuration, memory, functionHandlerProvider, stack, state,
-            new EmulationLoopRecalls(interruptVectorTable,
-            state, stack, emulationLoop),
-=======
         EmulationLoopRecall emulationLoopRecall = new EmulationLoopRecall(
             interruptVectorTable, state, stack, emulationLoop);
 
         KeyboardInt16Handler keyboardInt16Handler = new KeyboardInt16Handler(
             memory, biosDataArea, functionHandlerProvider, stack, state, loggerService,
-    biosKeyboardInt9Handler.BiosKeyboardBuffer, emulationLoopRecall);
+        biosKeyboardInt9Handler.BiosKeyboardBuffer, emulationLoopRecall);
 
-        Dos dos = new Dos(memory, functionHandlerProvider, stack, state,
+        Dos dos = new Dos(configuration, memory, functionHandlerProvider, stack, state,
             new EmulationLoopRecall(interruptVectorTable, state, stack, emulationLoop),
->>>>>>> 713cf65c
             biosKeyboardBuffer, keyboardInt16Handler, biosDataArea,
             vgaFunctionality, loggerService,
             new Dictionary<string, string> {

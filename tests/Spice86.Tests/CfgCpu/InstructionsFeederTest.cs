--- conflicted
+++ resolved
@@ -32,13 +32,8 @@
         _memory.Memset8(0, 0, 64);
         ILoggerService loggerService = Substitute.For<LoggerService>(new LoggerPropertyBag());
         State state = new();
-<<<<<<< HEAD
-        MachineBreakpoints machineBreakpoints = new MachineBreakpoints(new(loggerService), new(), new(), _memory, state);
+        MachineBreakpoints machineBreakpoints = new MachineBreakpoints(new PauseHandler(loggerService), new (), new(), _memory, state);
         return new InstructionsFeeder(new CurrentInstructions(_memory, machineBreakpoints), new InstructionParser(_memory, state), new PreviousInstructions(_memory));
-=======
-        MachineBreakpoints machineBreakpoints = new MachineBreakpoints(_memory, state, new PauseHandler(loggerService));
-        return new InstructionsFeeder(machineBreakpoints, _memory, state);
->>>>>>> 8d1ade0d
     }
 
     private void WriteJumpNear(SegmentedAddress address) {

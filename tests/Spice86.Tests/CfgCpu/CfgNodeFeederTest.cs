--- conflicted
+++ resolved
@@ -43,15 +43,10 @@
         ILoggerService loggerService = Substitute.For<LoggerService>(new LoggerPropertyBag());
         _memory = new(new(), new Ram(64), new A20Gate());
         _state = new State();
-<<<<<<< HEAD
-        MachineBreakpoints machineBreakpoints = new MachineBreakpoints(new(loggerService), new (), new(), _memory, _state);
+        MachineBreakpoints machineBreakpoints = new MachineBreakpoints(new PauseHandler(loggerService), new(), new (), _memory, _state);
         NodeLinker nodeLinker = new();
         InstructionsFeeder instructionsFeeder = new(new CurrentInstructions(_memory, machineBreakpoints), new InstructionParser(_memory, _state), new PreviousInstructions(_memory));
         return new(instructionsFeeder, new([nodeLinker, instructionsFeeder]), nodeLinker, _state);
-=======
-        MachineBreakpoints machineBreakpoints = new MachineBreakpoints(_memory, _state, new PauseHandler(loggerService));
-        return new(_memory, _state, machineBreakpoints);
->>>>>>> 8d1ade0d
     }
 
     private void WriteMovReg16(SegmentedAddress address, byte opcode, ushort value) {

using Spice86.Core.CLI;

namespace Spice86.Tests;

using Spice86.Core.Emulator;
using Spice86.Core.Emulator.Function;
using Spice86.Core.Emulator.ReverseEngineer;
using Spice86.Core.Emulator.VM;
using Spice86.Shared.Interfaces;

using System;
using System.Collections.Generic;

using Xunit;
using NSubstitute;

using Spice86.Core.Emulator.CPU;
using Spice86.Core.Emulator.Devices.ExternalInput;
using Spice86.Core.Emulator.InterruptHandlers.Common.Callback;
using Spice86.Core.Emulator.Memory;
using Spice86.Shared.Emulator.Memory;
using Timer = Spice86.Core.Emulator.Devices.Timer.Timer;

public class CSharpOverrideHelperTest {
    private readonly ILoggerService _loggerServiceMock = Substitute.For<ILoggerService>();

<<<<<<< HEAD
    private (Machine Machine, ProgramExecutor ProgramExecutor) CreateDummyProgramExecutor() {
        (Machine Machine, ProgramExecutor ProgramExecutor) res =  new MachineCreator().CreateProgramExecutorFromBinName("add");
=======
    private ProgramExecutor CreateDummyProgramExecutor() {
        ProgramExecutor res =  new MachineCreator().CreateProgramExecutorFromBinName("add", false, false);
        Machine machine = res.Machine;
>>>>>>> 9b2d4fb5
        // Setup stack
        res.Machine.Cpu.State.SS = 0;
        res.Machine.Cpu.State.SP = 100;
        return res;
    }

    [Fact]
    void TestJumpReturns() {
        (Machine Machine, ProgramExecutor ProgramExecutor) res = CreateDummyProgramExecutor();
        using Machine machine = res.Machine;
        RecursiveJumps recursiveJumps =
            new RecursiveJumps(machine.Memory, machine.CpuState, machine.Cpu,
                machine.Cpu.Stack, machine.DualPic, machine.Timer,
                machine.Cpu.ExecutionFlowRecorder, machine.CallbackHandler, machine.EmulatorBreakpointsManager, new Dictionary<SegmentedAddress, FunctionInformation>(),
                machine,
                _loggerServiceMock, new Configuration());
        recursiveJumps.JumpTarget1(0);
        Assert.Equal(RecursiveJumps.MaxNumberOfJumps, recursiveJumps.NumberOfCallsTo1);
        Assert.Equal(RecursiveJumps.MaxNumberOfJumps, recursiveJumps.NumberOfCallsTo2);
    }

    [Fact]
    void TestSimpleCallsJumps() {
        (Machine createdMachine, ProgramExecutor ProgramExecutor) = CreateDummyProgramExecutor();
        using Machine machine = createdMachine;
        SimpleCallsJumps callsJumps =
            new SimpleCallsJumps(machine.Memory, machine.CpuState, machine.Cpu,
                machine.Cpu.Stack, machine.DualPic, machine.Timer,
                machine.Cpu.ExecutionFlowRecorder, machine.CallbackHandler, machine.EmulatorBreakpointsManager,
                new Dictionary<SegmentedAddress, FunctionInformation>(),
                machine,
                _loggerServiceMock, new Configuration());
        callsJumps.Entry_1000_0000_10000();
        Assert.Equal(1, callsJumps.NearCalled);
        Assert.Equal(1, callsJumps.FarCalled);
        Assert.Equal(1, callsJumps.FarCalled1FromStack);
        Assert.Equal(1, callsJumps.FarCalled2FromStack);
    }
}

class RecursiveJumps : CSharpOverrideHelper {
    public static int MaxNumberOfJumps = 1;
    public int NumberOfCallsTo1 { get; set; }
    public int NumberOfCallsTo2 { get; set; }

    public RecursiveJumps(IMemory memory, State state, Cpu cpu,
        Stack stack, DualPic dualPic, Timer timer,
        ExecutionFlowRecorder executionFlowRecorder, CallbackHandler callbackHandler, EmulatorBreakpointsManager emulatorBreakpointsManager,
        IDictionary<SegmentedAddress, FunctionInformation> functionInformations,
        Machine machine, ILoggerService loggerService, Configuration configuration) : base(
        memory, state, cpu, stack, dualPic, timer, executionFlowRecorder, callbackHandler, emulatorBreakpointsManager, functionInformations, machine, loggerService, new()) {
    }

    public Action JumpTarget1(int loadOffset) {
        entrydispatcher:
        NumberOfCallsTo1++;
        if (JumpDispatcher.Jump(JumpTarget2, 0)) {
            loadOffset = JumpDispatcher.NextEntryAddress;
            goto entrydispatcher;
        }

        return JumpDispatcher.JumpAsmReturn!;
    }

    public Action JumpTarget2(int loadOffset) {
        entrydispatcher:
        NumberOfCallsTo2++;
        if (NumberOfCallsTo2 == MaxNumberOfJumps) {
            return NearRet();
        }

        if (JumpDispatcher.Jump(JumpTarget1, 0)) {
            loadOffset = JumpDispatcher.NextEntryAddress;
            goto entrydispatcher;
        }

        return JumpDispatcher.JumpAsmReturn!;
    }
}

class SimpleCallsJumps : CSharpOverrideHelper {
    public int NearCalled { get; set; }
    public int FarCalled { get; set; }
    public int FarCalled1FromStack { get; set; }
    public int FarCalled2FromStack { get; set; }

    public SimpleCallsJumps(IMemory memory, State state, Cpu cpu,
        Stack stack, DualPic dualPic, Timer timer,
        ExecutionFlowRecorder executionFlowRecorder, CallbackHandler callbackHandler, EmulatorBreakpointsManager emulatorBreakpointsManager,
        IDictionary<SegmentedAddress, FunctionInformation> functionInformations,
        Machine machine, ILoggerService loggerService, Configuration configuration) : base(
        memory, state, cpu, stack, dualPic, timer, executionFlowRecorder, callbackHandler, emulatorBreakpointsManager, functionInformations, machine, loggerService, new()) {
        DefineFunction(0, 0x200, Far_callee1_from_stack_0000_0200_00200);
        DefineFunction(0, 0x300, Far_callee2_from_stack_0000_0300_00300);
    }

    public Action Entry_1000_0000_10000() {
        NearCall(0x1000, 0, Near_1000_0100_10100);
        FarCall(0x1000, 0, Far_2000_0100_20100);
        FarCall(0x1000, 0, Far_calls_another_far_via_stack_0000_0100_00100);
        return NearRet();
    }

    public Action Near_1000_0100_10100(int loadOffset) {
        NearCalled++;
        return NearRet();
    }

    public Action Far_2000_0100_20100(int loadOffset) {
        FarCalled++;
        return FarRet();
    }

    public Action Far_calls_another_far_via_stack_0000_0100_00100(int loadOffset) {
        // Replace value on stack to call far_callee1_from_stack_3000_0200_10000 when returning, evil!!
        Stack.Pop16();
        Stack.Pop16();
        Stack.Push16(0);
        Stack.Push16(0x200);
        return FarRet();
    }

    public Action Far_callee1_from_stack_0000_0200_00200(int loadOffset) {
        FarCalled1FromStack++;
        // Call of far_callee2_from_stack_3000_0300_10000 when returning. No need to replace value on stack as we were not called conventionally
        Stack.Push16(0);
        Stack.Push16(0x300);
        return FarRet();
    }

    public Action Far_callee2_from_stack_0000_0300_00300(int loadOffset) {
        FarCalled2FromStack++;
        // Push back the values of the expected return address
        Stack.Push16(0x1000);
        Stack.Push16(0);
        return FarRet();
    }
}<|MERGE_RESOLUTION|>--- conflicted
+++ resolved
@@ -24,14 +24,8 @@
 public class CSharpOverrideHelperTest {
     private readonly ILoggerService _loggerServiceMock = Substitute.For<ILoggerService>();
 
-<<<<<<< HEAD
     private (Machine Machine, ProgramExecutor ProgramExecutor) CreateDummyProgramExecutor() {
-        (Machine Machine, ProgramExecutor ProgramExecutor) res =  new MachineCreator().CreateProgramExecutorFromBinName("add");
-=======
-    private ProgramExecutor CreateDummyProgramExecutor() {
-        ProgramExecutor res =  new MachineCreator().CreateProgramExecutorFromBinName("add", false, false);
-        Machine machine = res.Machine;
->>>>>>> 9b2d4fb5
+        (Machine Machine, ProgramExecutor ProgramExecutor) res =  new MachineCreator().CreateProgramExecutorFromBinName("add", false, false);
         // Setup stack
         res.Machine.Cpu.State.SS = 0;
         res.Machine.Cpu.State.SP = 100;

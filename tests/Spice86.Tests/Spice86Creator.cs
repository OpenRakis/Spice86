--- conflicted
+++ resolved
@@ -15,16 +15,12 @@
 
     public Spice86Creator(string binName, bool enableCfgCpu, bool enablePit = false, bool recordData = false,
         long maxCycles = 100000, bool installInterruptVectors = false, bool failOnUnhandledPort = false, bool enableA20Gate = false,
-<<<<<<< HEAD
-        bool enableXms = false, string? overrideSupplierClassName = null) {
-=======
         bool enableXms = false, bool enableEms = false, string? overrideSupplierClassName = null) {
         IOverrideSupplier? overrideSupplier = null;
         if (overrideSupplierClassName != null) {
             CommandLineParser parser = new();
             overrideSupplier = parser.ParseCommandLine(["--OverrideSupplierClassName", overrideSupplierClassName])?.OverrideSupplier;
         }
->>>>>>> 83b63418
 
         _configuration = new Configuration {
             Exe = Path.IsPathRooted(binName) ? binName : $"Resources/cpuTests/{binName}.bin",
@@ -43,13 +39,9 @@
             AudioEngine = AudioEngine.Dummy,
             FailOnUnhandledPort = failOnUnhandledPort,
             A20Gate = enableA20Gate,
-<<<<<<< HEAD
-            Xms = enableXms
-=======
             OverrideSupplier = overrideSupplier,
             Xms = enableXms,
             Ems = enableEms
->>>>>>> 83b63418
         };
 
         if (overrideSupplierClassName != null) {

namespace Spice86.Core.CLI;

using CommandLine;

using Spice86.Core.Emulator.Function;

/// <summary> Configuration for spice86, that is what to run and how. Set on startup. </summary>
public class Configuration {
    [Option('c', nameof(CDrive), Default = null, Required = false, HelpText = "Path to C drive, default is exe parent")]
    public string? CDrive { get; set; }

    [Option('e', nameof(Exe), Default = null, Required = false, HelpText = "Path to executable")]
    public string? Exe { get; set; }

    [Option('a', nameof(ExeArgs), Default = null, Required = false, HelpText = "List of parameters to give to the emulated program")]
    public string? ExeArgs { get; set; }

    [Option('x', nameof(ExpectedChecksum), Default = null, Required = false, HelpText = "Hexadecimal string representing the expected checksum of the emulated program")]
    public string? ExpectedChecksum { get; init; }

    public byte[] ExpectedChecksumValue { get; set; } = Array.Empty<byte>();

    /// <summary>
    /// Instantiated <see cref="OverrideSupplierClassName"/>. Created by <see cref="CommandLineParser"/>
    /// </summary>
    public IOverrideSupplier? OverrideSupplier { get; set; }

    [Option('o', nameof(OverrideSupplierClassName), Default = null, Required = false, HelpText = "Name of a class in the current folder that will generate the initial function information. See documentation for more information.")]
    public string? OverrideSupplierClassName { get; init; }

    [Option('u', nameof(UseCodeOverride), Default = null, Required = false, HelpText = "<true or false> if false it will use the names provided by overrideSupplierClassName but not the code")]
    public bool? UseCodeOverride { get; set; }

    /// <summary>
    /// Use this in the code for <see cref="UseCodeOverride"/>
    /// </summary>
    public bool UseCodeOverrideOption => UseCodeOverride ?? true;

    [Option('h', nameof(HeadlessMode), Default = false, Required = false, HelpText = "Headless mode. If true, no GUI is shown.")]
    public bool HeadlessMode { get; init; }

    [Option('d', nameof(DumpDataOnExit), Default = null, Required = false, HelpText = "When true, records data at runtime and dumps them at exit time")]
    public bool? DumpDataOnExit { get; set; }

    [Option('f', nameof(FailOnUnhandledPort), Default = false, Required = false, HelpText = "If true, will fail when encountering an unhandled IO port. Useful to check for unimplemented hardware. false by default.")]
    public bool FailOnUnhandledPort { get; init; }

    [Option('g', nameof(GdbPort), Default = null, Required = false, HelpText = "gdb port, if empty gdb server will not be created. If not empty, application will pause until gdb connects")]
    public int? GdbPort { get; init; }

    [Option('r', nameof(RecordedDataDirectory), Required = false, HelpText = "Directory to dump data to when not specified otherwise. If blank dumps to SPICE86_DUMPS_FOLDER, and if not defined dumps to working directory")]
    public string RecordedDataDirectory { get; init; } = Environment.GetEnvironmentVariable("SPICE86_DUMPS_FOLDER") ?? Environment.CurrentDirectory;

    [Option('v', nameof(InitializeDOS), Default = null, Required = false, HelpText = "Install DOS interrupt vectors or not")]
    public bool? InitializeDOS { get; set; }

    /// <summary>
    /// Only for <see cref="Emulator.Devices.Timer.Timer"/>
    /// </summary>
    [Option('i', nameof(InstructionsPerSecond), Required = false, HelpText = "<number of instructions that have to be executed by the emulator to consider a second passed> if blank will use time based timer.")]
    public long? InstructionsPerSecond { get; set; }

    [Option('t', nameof(TimeMultiplier), Default = 1, Required = false, HelpText = "<time multiplier> if >1 will go faster, if <1 will go slower.")]
    public double TimeMultiplier { get; init; }

    [Option('p', nameof(ProgramEntryPointSegment), Default = 0x1000, Required = false, HelpText = "Segment where to load the program. DOS PSP and MCB will be created before it.")]
    public int ProgramEntryPointSegment { get; init; }
    
    [Option('s', nameof(SilencedLogs), Default = false, Required = false, HelpText = "Disable all logs")]
    public bool SilencedLogs { get; init; }

    [Option('l', nameof(VerboseLogs), Default = false, Required = false, HelpText = "Enable verbose level logs")]
    public bool VerboseLogs { get; init; }

    [Option('w', nameof(WarningLogs), Default = false, Required = false, HelpText = "Enable warning level logs")]
    public bool WarningLogs { get; init; }

    [Option('m', nameof(Mt32RomsPath), Default = null, Required = false, HelpText = "Zip file or directory containing the MT-32 ROM files")]
    public string? Mt32RomsPath { get; init; }

<<<<<<< HEAD
    [Option('k', nameof(Kilobytes), Default = 1024, Required = false, HelpText = "The amount of main memory, in kilobytes")]
    public int Kilobytes { get; init; } = 1024;

=======
>>>>>>> 5e17725a
    [Option(nameof(Ems), Default = false, Required = false, HelpText = "Enable EMS")]
    public bool Ems { get; init; }
}<|MERGE_RESOLUTION|>--- conflicted
+++ resolved
@@ -78,12 +78,6 @@
     [Option('m', nameof(Mt32RomsPath), Default = null, Required = false, HelpText = "Zip file or directory containing the MT-32 ROM files")]
     public string? Mt32RomsPath { get; init; }
 
-<<<<<<< HEAD
-    [Option('k', nameof(Kilobytes), Default = 1024, Required = false, HelpText = "The amount of main memory, in kilobytes")]
-    public int Kilobytes { get; init; } = 1024;
-
-=======
->>>>>>> 5e17725a
     [Option(nameof(Ems), Default = false, Required = false, HelpText = "Enable EMS")]
     public bool Ems { get; init; }
 }
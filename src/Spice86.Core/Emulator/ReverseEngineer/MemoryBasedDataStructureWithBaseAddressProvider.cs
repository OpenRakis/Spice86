﻿namespace Spice86.Core.Emulator.ReverseEngineer;

using Spice86.Core.Emulator.Memory;
<<<<<<< HEAD
using Spice86.Shared.Utils;
=======

using Spice86.Core.Emulator.Errors;
using Spice86.Shared.Emulator.Errors;
using Spice86.Shared.Utils;

using System.Text;
>>>>>>> 42a406aa

public abstract class MemoryBasedDataStructureWithBaseAddressProvider : MemoryBasedDataStructure {
    protected MemoryBasedDataStructureWithBaseAddressProvider(Memory memory) : base(memory) {
    }

    public abstract uint BaseAddress { get; }

    public ushort GetUint16(int offset) {
        return GetUint16(BaseAddress, offset);
    }

    public Uint16Array GetUint16Array(int start, int length) {
        return GetUint16Array(BaseAddress, start, length);
    }

    public uint GetUint32(int offset) {
        return GetUint32(BaseAddress, offset);
    }

    public byte GetUint8(int offset) {
        return GetUint8(BaseAddress, offset);
    }

    public Uint8Array GetUint8Array(int start, int length) {
        return GetUint8Array(BaseAddress, start, length);
    }

    public string GetZeroTerminatedString(int start, int maxLength) {
        return Memory.GetZeroTerminatedString((uint)(BaseAddress + start), maxLength);
    }

    public void SetZeroTerminatedString(int start, string value, int maxLength) {
        Memory.SetZeroTerminatedString((uint)(BaseAddress + start), value, maxLength);
    }

    public void SetUint16(int offset, ushort value) {
        SetUint16(BaseAddress, offset, value);
    }

    public void SetUint32(int offset, uint value) {
        SetUint32(BaseAddress, offset, value);
    }

    public void SetUint8(int offset, byte value) {
        SetUint8(BaseAddress, offset, value);
    }

    public void SetZeroTerminatedString(uint start, string value, int maxLength) {
        Memory.SetZeroTerminatedString(BaseAddress + start, value, maxLength);
    }
}<|MERGE_RESOLUTION|>--- conflicted
+++ resolved
@@ -1,16 +1,12 @@
 ﻿namespace Spice86.Core.Emulator.ReverseEngineer;
 
 using Spice86.Core.Emulator.Memory;
-<<<<<<< HEAD
-using Spice86.Shared.Utils;
-=======
 
 using Spice86.Core.Emulator.Errors;
 using Spice86.Shared.Emulator.Errors;
 using Spice86.Shared.Utils;
 
 using System.Text;
->>>>>>> 42a406aa
 
 public abstract class MemoryBasedDataStructureWithBaseAddressProvider : MemoryBasedDataStructure {
     protected MemoryBasedDataStructureWithBaseAddressProvider(Memory memory) : base(memory) {
@@ -58,7 +54,4 @@
         SetUint8(BaseAddress, offset, value);
     }
 
-    public void SetZeroTerminatedString(uint start, string value, int maxLength) {
-        Memory.SetZeroTerminatedString(BaseAddress + start, value, maxLength);
-    }
 }
--- conflicted
+++ resolved
@@ -15,13 +15,6 @@
 
 using System.Linq;
 
-<<<<<<< HEAD
-namespace Spice86.Core.Emulator.ReverseEngineer;
-
-using Memory = Spice86.Core.Emulator.Memory.Memory;
-
-=======
->>>>>>> 2b6ea394
 public class CSharpOverrideHelper {
     protected readonly ILoggerService _loggerService;
 

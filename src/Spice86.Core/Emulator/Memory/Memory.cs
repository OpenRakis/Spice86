--- conflicted
+++ resolved
@@ -308,12 +308,6 @@
         _devices.Add(new DeviceRegistration(baseAddress, endAddress, memoryDevice));
     }
 
-<<<<<<< HEAD
-    public string GetZeroTerminatedString(uint address, int maxLength) {
-        StringBuilder res = new();
-        for (int i = 0; i < maxLength; i++) {
-            byte characterByte = Read((uint)(address + i));
-=======
     /// <summary>
     /// Read a string from memory.
     /// </summary>
@@ -324,27 +318,12 @@
         StringBuilder res = new();
         for (int i = 0; i < maxLength; i++) {
             byte characterByte = GetUint8((uint)(address + i));
->>>>>>> 4c81296f
             if (characterByte == 0) {
                 break;
             }
             char character = Convert.ToChar(characterByte);
             res.Append(character);
         }
-<<<<<<< HEAD
-        return res.ToString();
-    }
-    
-    public string GetString(uint address, int length) {
-        StringBuilder res = new();
-        for (int i = 0; i < length; i++) {
-            char character = (char)Read((uint)(address + i));
-            res.Append(character);
-        }
-        return res.ToString();
-    }
-
-=======
 
         return res.ToString();
     }
@@ -356,7 +335,6 @@
     /// <param name="value">The string to write</param>
     /// <param name="maxLength">The maximum length to write</param>
     /// <exception cref="UnrecoverableException"></exception>
->>>>>>> 4c81296f
     public void SetZeroTerminatedString(uint address, string value, int maxLength) {
         if (value.Length + 1 > maxLength) {
             throw new UnrecoverableException($"String {value} is more than {maxLength} cannot write it at offset {address}");
@@ -365,28 +343,10 @@
         for (; i < value.Length; i++) {
             char character = value[i];
             byte charFirstByte = Encoding.ASCII.GetBytes(character.ToString())[0];
-<<<<<<< HEAD
-            Write((uint)(address + i), charFirstByte);
-        }
-        Write((uint)(address + i), 0);
-    }
-    
-    /// <summary>
-    /// Allow a class to unregister for a certain memory range.
-    /// </summary>
-    /// <param name="baseAddress">The start of the frame</param>
-    /// <param name="size">The size of the window</param>
-    /// <param name="memoryDevice">The memory device to use</param>
-    public void UnregisterMapping(uint baseAddress, uint size, IMemoryDevice memoryDevice) {
-        _memoryDevices.RemoveRange((int) baseAddress, (int) size);
-        uint endAddress = baseAddress + size;
-        _devices.Remove(new DeviceRegistration(baseAddress, endAddress, memoryDevice));
-=======
             SetUint8((uint)(address + i), charFirstByte);
         }
 
         SetUint8((uint)(address + i), 0);
->>>>>>> 4c81296f
     }
 
     private void Write(uint address, byte value) {

﻿using Spice86.Core.Emulator.Errors;

using System.Text;

namespace Spice86.Core.Emulator.Memory;

using Spice86.Core.Emulator.Errors;

using System.Text;

/// <summary>
/// Utils to get and set values in an array. Words and DWords are considered to be stored
/// little-endian. <br />
/// </summary>
public static class MemoryUtils {
    public static ushort GetUint16(byte[] memory, uint address) {
        return (ushort)(memory[address] | memory[address + 1] << 8);
    }

    public static uint GetUint32(byte[] memory, uint address) {
        return (uint)(memory[address] | memory[address + 1] << 8 | memory[address + 2] << 16 | memory[address + 3] << 24);
    }

    public static byte GetUint8(byte[] memory, uint address) {
        return memory[address];
    }

    public static void SetUint16(byte[] memory, uint address, ushort value) {
        memory[address] = (byte)value;
        memory[address + 1] = (byte)(value >> 8);
    }

    public static void SetUint32(byte[] memory, uint address, uint value) {
        memory[address] = (byte)value;
        memory[address + 1] = (byte)(value >> 8);
        memory[address + 2] = (byte)(value >> 16);
        memory[address + 3] = (byte)(value >> 24);
    }

    public static void SetUint8(byte[] memory, uint address, byte value) {
        memory[address] = value;
    }

    public static uint ToPhysicalAddress(ushort segment, ushort offset) {
        return (uint)(segment << 4) + offset;
    }

    public static ushort ToSegment(uint physicalAddress) {
        return (ushort)(physicalAddress >> 4);
    }
<<<<<<< HEAD
    
=======

>>>>>>> c83c68f1
    public static string GetZeroTerminatedString(byte[] memory, uint address, int maxLength) {
        StringBuilder res = new();
        for (int i = 0; i < maxLength; i++) {
            byte characterByte = GetUint8(memory, (uint)(address + i));
            if (characterByte == 0) {
                break;
            }
            char character = Convert.ToChar(characterByte);
            res.Append(character);
        }

        return res.ToString();
    }

    public static void SetZeroTerminatedString(byte[] memory, uint address, string value, int maxLength) {
        if (value.Length + 1 > maxLength) {
            throw new UnrecoverableException($"String {value} is more than {maxLength} cannot write it at offset {address}");
        }

        int i = 0;
        for (; i < value.Length; i++) {
            char character = value[i];
            byte charFirstByte = Encoding.ASCII.GetBytes(character.ToString())[0];
            SetUint8(memory, (uint)(address + i), charFirstByte);
        }

        SetUint8(memory, (uint)(address + i), 0);
    }
}<|MERGE_RESOLUTION|>--- conflicted
+++ resolved
@@ -48,11 +48,7 @@
     public static ushort ToSegment(uint physicalAddress) {
         return (ushort)(physicalAddress >> 4);
     }
-<<<<<<< HEAD
-    
-=======
 
->>>>>>> c83c68f1
     public static string GetZeroTerminatedString(byte[] memory, uint address, int maxLength) {
         StringBuilder res = new();
         for (int i = 0; i < maxLength; i++) {

﻿using Spice86.Core.Emulator.Errors;

using System.Text;

namespace Spice86.Core.Emulator.Memory;

using Spice86.Core.Emulator.Errors;

using System.Text;

using Spice86.Core.Emulator.Errors;

using System.Text;

/// <summary>
/// Utils to get and set values in an array. Words and DWords are considered to be stored
/// little-endian. <br />
/// </summary>
public static class MemoryUtils {
    public static ushort GetUint16(byte[] memory, uint address) {
        return (ushort)(memory[address] | memory[address + 1] << 8);
    }

    public static uint GetUint32(byte[] memory, uint address) {
        return (uint)(memory[address] | memory[address + 1] << 8 | memory[address + 2] << 16 | memory[address + 3] << 24);
    }

    public static byte GetUint8(byte[] memory, uint address) {
        return memory[address];
    }

    public static void SetUint16(byte[] memory, uint address, ushort value) {
        memory[address] = (byte)value;
        memory[address + 1] = (byte)(value >> 8);
    }

    public static void SetUint32(byte[] memory, uint address, uint value) {
        memory[address] = (byte)value;
        memory[address + 1] = (byte)(value >> 8);
        memory[address + 2] = (byte)(value >> 16);
        memory[address + 3] = (byte)(value >> 24);
    }

    public static void SetUint8(byte[] memory, uint address, byte value) {
        memory[address] = value;
    }

    public static uint ToPhysicalAddress(ushort segment, ushort offset) {
        return (uint)(segment << 4) + offset;
    }

    public static ushort ToSegment(uint physicalAddress) {
        return (ushort)(physicalAddress >> 4);
    }
<<<<<<< HEAD

=======
    
>>>>>>> dda7b75a
    public static string GetZeroTerminatedString(byte[] memory, uint address, int maxLength) {
        StringBuilder res = new();
        for (int i = 0; i < maxLength; i++) {
            byte characterByte = GetUint8(memory, (uint)(address + i));
            if (characterByte == 0) {
                break;
            }
            char character = Convert.ToChar(characterByte);
            res.Append(character);
        }

        return res.ToString();
    }

    public static void SetZeroTerminatedString(byte[] memory, uint address, string value, int maxLength) {
        if (value.Length + 1 > maxLength) {
            throw new UnrecoverableException($"String {value} is more than {maxLength} cannot write it at offset {address}");
        }

        int i = 0;
        for (; i < value.Length; i++) {
            char character = value[i];
            byte charFirstByte = Encoding.ASCII.GetBytes(character.ToString())[0];
            SetUint8(memory, (uint)(address + i), charFirstByte);
        }

        SetUint8(memory, (uint)(address + i), 0);
    }
}<|MERGE_RESOLUTION|>--- conflicted
+++ resolved
@@ -1,12 +1,4 @@
-﻿using Spice86.Core.Emulator.Errors;
-
-using System.Text;
-
-namespace Spice86.Core.Emulator.Memory;
-
-using Spice86.Core.Emulator.Errors;
-
-using System.Text;
+﻿namespace Spice86.Core.Emulator.Memory;
 
 using Spice86.Core.Emulator.Errors;
 
@@ -52,11 +44,7 @@
     public static ushort ToSegment(uint physicalAddress) {
         return (ushort)(physicalAddress >> 4);
     }
-<<<<<<< HEAD
-
-=======
     
->>>>>>> dda7b75a
     public static string GetZeroTerminatedString(byte[] memory, uint address, int maxLength) {
         StringBuilder res = new();
         for (int i = 0; i < maxLength; i++) {

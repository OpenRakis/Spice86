--- conflicted
+++ resolved
@@ -42,11 +42,7 @@
     /// </summary>
     /// <param name="loggerService">The logger service implementation.</param>
     public Pic(ILoggerService loggerService) {
-<<<<<<< HEAD
         _loggerService = loggerService;
-=======
-        _loggerService = loggerService.WithLogLevel(LogEventLevel.Verbose);
->>>>>>> 9f3071f3
     }
 
     /// <summary>
@@ -63,11 +59,8 @@
         uint bit = 1u << irq;
         if ((_inServiceRegister & bit) == 0) {
             _interruptRequestRegister = (byte)((_interruptRequestRegister | bit) & ~_interruptMaskRegister);
-<<<<<<< HEAD
-=======
             if (irq != 0)
                 _loggerService.Verbose("Interrupt requested for irq {Irq} ", irq);
->>>>>>> 9f3071f3
         } else {
             _loggerService.Verbose("Interrupt request {Irq} already in service", irq);
         }

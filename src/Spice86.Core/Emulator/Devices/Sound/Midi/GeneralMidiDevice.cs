﻿namespace Spice86.Core.Emulator.Devices.Sound.Midi;

using MeltySynth;

using Spice86.Core.Emulator.Devices.Sound;
using Spice86.Core.Emulator.VM;
using Spice86.Shared.Interfaces;

using Windows;

using OperatingSystem = System.OperatingSystem;

/// <summary>
/// Represents an external General MIDI device. <br/>
/// http://midi.teragonaudio.com/tech/lowmidi.htm
/// <remarks>On non-Windows: Uses a soundfont, not the host OS APIs. This is not a MIDI passthrough.</remarks>
/// </summary>
internal sealed class GeneralMidiDevice : MidiDevice {
    private readonly SoundChannel _soundChannel;
    private readonly Synthesizer _synthesizer;

    private bool _disposed;
    private bool _threadStarted;

    private readonly ManualResetEvent _fillBufferEvent = new(false);
    private readonly Thread? _playbackThread;
    private readonly ILoggerService _loggerService;
    private readonly IPauseHandler _pauseHandler;
    private volatile bool _endThread;
    private volatile uint _message;

    /// <summary>
    /// The file name of the soundfont we load and use for all General MIDI preset sounds.
    /// </summary>
    public const string SoundFont = "2MGM.sf2";

    private IntPtr _midiOutHandle;

<<<<<<< HEAD
    public GeneralMidiDevice(Synthesizer synthesizer, SoundChannel generalMidiSoundChannel) {
        _synthesizer = synthesizer;
        _soundChannel = generalMidiSoundChannel;
=======
    public GeneralMidiDevice(SoftwareMixer softwareMixer, ILoggerService loggerService, IPauseHandler pauseHandler) {
        _loggerService = loggerService;
        _soundChannel = new SoundChannel(softwareMixer, "General MIDI");
        _pauseHandler = pauseHandler;
>>>>>>> 8d1ade0d
        _playbackThread = new Thread(RenderThreadMethod) {
            Name = nameof(GeneralMidiDevice)
        };
        if (OperatingSystem.IsWindows()) {
            NativeMethods.midiOutOpen(out _midiOutHandle, NativeMethods.MIDI_MAPPER, IntPtr.Zero, IntPtr.Zero, 0);
        }
    }

    ~GeneralMidiDevice() => Dispose(false);

    private void StartThreadIfNeeded() {
<<<<<<< HEAD
        if (!_disposed && !_endThread && !_threadStarted) {
            _playbackThread?.Start();
            _threadStarted = true;
=======
        if (_disposed || _endThread || _threadStarted || _playbackThread == null) {
            return;
>>>>>>> 8d1ade0d
        }
        _loggerService.Information("Starting thread '{ThreadName}'", _playbackThread.Name ?? nameof(GeneralMidiDevice));
        _threadStarted = true;
        _playbackThread.Start();
    }

    private void RenderThreadMethod() {
        if (!File.Exists(SoundFont)) {
            return;
        }

        // General MIDI needs a large buffer to store preset PCM data of musical instruments.
        // Too small and it's garbled.
        // Too large and we can't render in time, therefore there is only silence.
<<<<<<< HEAD
        Span<float> data = stackalloc float[16384];
        while (!_endThread) {
            if (!_endThread) {
                _fillBufferEvent.WaitOne(Timeout.Infinite);
            }

            FillBuffer(_synthesizer, data);
            _soundChannel.Render(data);
            data.Clear();
=======
        Span<float> buffer = stackalloc float[16384];
        Synthesizer synthesizer = new(new SoundFont(SoundFont), 48000);
        while (!_endThread)
        {
            _pauseHandler.WaitIfPaused();
            _fillBufferEvent.WaitOne(Timeout.Infinite);
            buffer.Clear();
            FillBuffer(synthesizer, buffer);
            _soundChannel.Render(buffer);
            _fillBufferEvent.Reset();
>>>>>>> 8d1ade0d
        }
    }

    private void FillBuffer(Synthesizer synthesizer, Span<float> data) {
        ExtractAndProcessMidiMessage(_message, synthesizer);
        synthesizer.RenderInterleaved(data);
    }

    protected override void PlayShortMessage(uint message) {
        if (OperatingSystem.IsWindows()) {
            NativeMethods.midiOutShortMsg(_midiOutHandle, message);
        } else {
            StartThreadIfNeeded();
            _message = message;
            WakeUpRenderThread();
        }
    }

    private void WakeUpRenderThread() {
        if (!_disposed && !_endThread) {
            _fillBufferEvent.Set();
        }
    }

    private static void ExtractAndProcessMidiMessage(uint packedMessage, Synthesizer synthesizer) {
        byte[] bytes = BitConverter.GetBytes(packedMessage);

        // Extract MIDI status from the low word, low-order byte
        byte midiStatus = bytes[0];

        // Extract first data byte from the low word, high-order byte
        byte data1 = bytes[1];

        // Extract second data byte from the high word, low-order byte
        byte data2 = bytes[2];

        byte command = (byte)(midiStatus & 0xF0);

        if (command is < 0x80 or > 0xE0) {
            return;
        }

        // it's a voice message
        // find the channel by masking off all but the low 4 bits
        byte channel = (byte)(midiStatus & 0x0F);

        synthesizer.ProcessMidiMessage(channel, command, data1, data2);
    }

    /// <summary>
    /// Do nothing for General MIDI, as it does not support SysEx messages.
    /// </summary>
    /// <param name="data">The system exclusive data</param>
    protected override void PlaySysex(ReadOnlySpan<byte> data) {
        // NOP
    }

    protected override void Dispose(bool disposing) {
        if (!_disposed) {
            if (disposing) {
                if (OperatingSystem.IsWindows()) {
                    if (_midiOutHandle != IntPtr.Zero) {
                        NativeMethods.midiOutClose(_midiOutHandle);
                        _midiOutHandle = IntPtr.Zero;
                    }
                }

                _endThread = true;
                _fillBufferEvent.Set();
                if (_playbackThread?.IsAlive == true) {
                    _playbackThread.Join();
                }

                _fillBufferEvent.Dispose();
            }

            _disposed = true;
        }
    }
}<|MERGE_RESOLUTION|>--- conflicted
+++ resolved
@@ -36,16 +36,11 @@
 
     private IntPtr _midiOutHandle;
 
-<<<<<<< HEAD
-    public GeneralMidiDevice(Synthesizer synthesizer, SoundChannel generalMidiSoundChannel) {
+    public GeneralMidiDevice(Synthesizer synthesizer, SoundChannel generalMidiSoundChannel, ILoggerService loggerService,  IPauseHandler pauseHandler) {
         _synthesizer = synthesizer;
+        _pauseHandler = pauseHandler;
+        _loggerService = loggerService;
         _soundChannel = generalMidiSoundChannel;
-=======
-    public GeneralMidiDevice(SoftwareMixer softwareMixer, ILoggerService loggerService, IPauseHandler pauseHandler) {
-        _loggerService = loggerService;
-        _soundChannel = new SoundChannel(softwareMixer, "General MIDI");
-        _pauseHandler = pauseHandler;
->>>>>>> 8d1ade0d
         _playbackThread = new Thread(RenderThreadMethod) {
             Name = nameof(GeneralMidiDevice)
         };
@@ -57,14 +52,8 @@
     ~GeneralMidiDevice() => Dispose(false);
 
     private void StartThreadIfNeeded() {
-<<<<<<< HEAD
-        if (!_disposed && !_endThread && !_threadStarted) {
-            _playbackThread?.Start();
-            _threadStarted = true;
-=======
         if (_disposed || _endThread || _threadStarted || _playbackThread == null) {
             return;
->>>>>>> 8d1ade0d
         }
         _loggerService.Information("Starting thread '{ThreadName}'", _playbackThread.Name ?? nameof(GeneralMidiDevice));
         _threadStarted = true;
@@ -79,28 +68,15 @@
         // General MIDI needs a large buffer to store preset PCM data of musical instruments.
         // Too small and it's garbled.
         // Too large and we can't render in time, therefore there is only silence.
-<<<<<<< HEAD
-        Span<float> data = stackalloc float[16384];
+        Span<float> buffer = stackalloc float[16384];
         while (!_endThread) {
-            if (!_endThread) {
-                _fillBufferEvent.WaitOne(Timeout.Infinite);
-            }
-
-            FillBuffer(_synthesizer, data);
-            _soundChannel.Render(data);
-            data.Clear();
-=======
-        Span<float> buffer = stackalloc float[16384];
-        Synthesizer synthesizer = new(new SoundFont(SoundFont), 48000);
-        while (!_endThread)
-        {
             _pauseHandler.WaitIfPaused();
             _fillBufferEvent.WaitOne(Timeout.Infinite);
             buffer.Clear();
-            FillBuffer(synthesizer, buffer);
+
+            FillBuffer(_synthesizer, buffer);
             _soundChannel.Render(buffer);
             _fillBufferEvent.Reset();
->>>>>>> 8d1ade0d
         }
     }
 

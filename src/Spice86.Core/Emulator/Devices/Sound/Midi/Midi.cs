﻿namespace Spice86.Core.Emulator.Devices.Sound.Midi;

using Mt32emu;

using Spice86.Core.Emulator.CPU;
using Spice86.Core.Emulator.Devices.Sound.Midi.MT32;
using Spice86.Core.Emulator.InternalDebugger;
using Spice86.Core.Emulator.IOPorts;
using Spice86.Core.Emulator.VM;
using Spice86.Shared.Interfaces;

/// <summary>
/// MPU401 MIDI interface implementation.
/// </summary>
public sealed class Midi : DefaultIOPortHandler, IDisposable, IDebuggableComponent {
    private MidiDevice _midiMapper;
    private readonly Queue<byte> _dataBytes = new();

    /// <summary>
    /// The port number used to send and receive MIDI data.
    /// </summary>
    public const int DataPort = 0x330;

    /// <summary>
    /// The port number used to send and receive MIDI status information.
    /// </summary>
    public const int StatusPort = 0x331;

    /// <summary>
    /// The MIDI command used to reset all MIDI devices in a system.
    /// </summary>
    public const byte ResetCommand = 0xFF;

    /// <summary>
    /// The MIDI command used to enter UART (Universal Asynchronous Receiver/Transmitter) mode.
    /// </summary>
    public const byte EnterUartModeCommand = 0x3F;

    /// <summary>
    /// The MIDI command used by a receiving device to acknowledge receipt of a command.
    /// </summary>
    public const byte CommandAcknowledge = 0xFE;
    
    private bool _disposed;

    /// <summary>
    /// Initializes a new instance of the MPU-401 MIDI interface.
    /// </summary>
    /// <param name="midiMapper">Either the <see cref="Mt32MidiDevice"/> or the <see cref="GeneralMidiDevice"/>.</param>
    /// <param name="state">The CPU state.</param>
    /// <param name="mt32RomsPath">Where are the MT-32 ROMs path located. Can be null if MT-32 isn't used.</param>
    /// <param name="failOnUnhandledPort">Whether we throw an exception when an I/O port wasn't handled.</param>
    /// <param name="loggerService">The logger service implementation.</param>
<<<<<<< HEAD
    public Midi(MidiDevice midiMapper, State state, string? mt32RomsPath, bool failOnUnhandledPort, ILoggerService loggerService) : base(state, failOnUnhandledPort, loggerService) {
        Mt32RomsPath = mt32RomsPath;
        _midiMapper = midiMapper;
=======
    /// <param name="pauseHandler">The handler for the emulator pause state</param>
    public Midi(SoftwareMixer softwareMixer, State state, string? mt32RomsPath, bool failOnUnhandledPort, ILoggerService loggerService, IPauseHandler pauseHandler) : base(state, failOnUnhandledPort, loggerService) {
        Mt32RomsPath = mt32RomsPath;
        if (UseMT32 && !string.IsNullOrWhiteSpace(Mt32RomsPath)) {
            _midiMapper = new Mt32MidiDevice(softwareMixer, Mt32RomsPath, _loggerService, pauseHandler);
        } else {
            _midiMapper = new GeneralMidiDevice(softwareMixer, loggerService, pauseHandler);
        }
>>>>>>> 8d1ade0d
    }

    /// <summary>
    /// Gets the current state of the General MIDI device.
    /// </summary>
    public GeneralMidiState State { get; private set; }

    /// <summary>
    /// Gets or sets the path where MT-32 roms are stored.
    /// </summary>
    public string? Mt32RomsPath { get; }

    /// <summary>
    /// Gets whether we are emulating an MT-32 device.
    /// </summary>
    public bool UseMT32 => !string.IsNullOrWhiteSpace(Mt32RomsPath);

    /// <summary>
    /// Gets the current value of the MIDI status port.
    /// </summary>
    public GeneralMidiStatus Status {
        get {
            GeneralMidiStatus status = GeneralMidiStatus.OutputReady;

            if (_dataBytes.Count > 0) {
                status |= GeneralMidiStatus.InputReady;
            }

            return status;
        }
    }

    /// <summary>
    /// All the input ports usable with the device.
    /// </summary>
    public IEnumerable<int> InputPorts => new int[] { DataPort, StatusPort };
    
    /// <summary>
    /// Read a byte from a port.
    /// </summary>
    /// <param name="port">The port number.</param>
    /// <returns>The value from the port.</returns>
    /// <exception cref="ArgumentException">When the port isn't recognized.</exception>
    public override ushort ReadWord(int port) => ReadByte(port);

    /// <summary>
    /// All the output ports usable with the device.
    /// </summary>
    public IEnumerable<int> OutputPorts => new int[] { 0x330, 0x331 };

    /// <summary>
    /// Write a word to the device.
    /// </summary>
    /// <param name="port">The port to write to.</param>
    /// <param name="value">The value being written.</param>
    public override void WriteWord(int port, ushort value) => WriteByte(port, (byte)value);
    
    /// <summary>
    /// The port number used for MIDI commands.
    /// </summary>
    public const int Command = 0x331;

    /// <summary>
    /// The port number used for MIDI data.
    /// </summary>
    public const int Data = 0x330;
    
    /// <inheritdoc />
    public override byte ReadByte(int port) {
        UpdateLastPortRead(port);
        return port switch {
            DataPort => _dataBytes.Count > 0 ? _dataBytes.Dequeue() : (byte)0,
            StatusPort => (byte)(~(byte)Status & 0xC0),
            _ => base.ReadByte(port)
        };
    }

    /// <inheritdoc />
    public override void InitPortHandlers(IOPortDispatcher ioPortDispatcher) {
        ioPortDispatcher.AddIOPortHandler(Data, this);
        ioPortDispatcher.AddIOPortHandler(Command, this);
    }

    /// <inheritdoc />
    public override void WriteByte(int port, byte value) {
        UpdateLastPortWrite(port, value);
        switch (port) {
            case DataPort:
                _midiMapper.SendByte(value);
                break;

            case StatusPort:
                switch (value) {
                    case ResetCommand:
                        State = GeneralMidiState.NormalMode;
                        _dataBytes.Clear();
                        _dataBytes.Enqueue(CommandAcknowledge);
                        break;

                    case EnterUartModeCommand:
                        State = GeneralMidiState.UartMode;
                        _dataBytes.Enqueue(CommandAcknowledge);
                        break;
                }
                break;
            default:
                base.WriteByte(port, value);
                break;
        }
    }
    
    private void Dispose(bool disposing) {
        if(!_disposed) {
            if(disposing) {
                _midiMapper.Dispose();
            }
            _disposed = true;
        }
    }

    /// <inheritdoc />
    public void Dispose() {
        // Do not change this code. Put cleanup code in 'Dispose(bool disposing)' method
        Dispose(disposing: true);
    }

    /// <inheritdoc/>
    public void Accept<T>(T emulatorDebugger) where T : IInternalDebugger {
        emulatorDebugger.Visit(this);
    }
}<|MERGE_RESOLUTION|>--- conflicted
+++ resolved
@@ -13,7 +13,7 @@
 /// MPU401 MIDI interface implementation.
 /// </summary>
 public sealed class Midi : DefaultIOPortHandler, IDisposable, IDebuggableComponent {
-    private MidiDevice _midiMapper;
+    private readonly MidiDevice _midiMapper;
     private readonly Queue<byte> _dataBytes = new();
 
     /// <summary>
@@ -51,20 +51,9 @@
     /// <param name="mt32RomsPath">Where are the MT-32 ROMs path located. Can be null if MT-32 isn't used.</param>
     /// <param name="failOnUnhandledPort">Whether we throw an exception when an I/O port wasn't handled.</param>
     /// <param name="loggerService">The logger service implementation.</param>
-<<<<<<< HEAD
     public Midi(MidiDevice midiMapper, State state, string? mt32RomsPath, bool failOnUnhandledPort, ILoggerService loggerService) : base(state, failOnUnhandledPort, loggerService) {
         Mt32RomsPath = mt32RomsPath;
         _midiMapper = midiMapper;
-=======
-    /// <param name="pauseHandler">The handler for the emulator pause state</param>
-    public Midi(SoftwareMixer softwareMixer, State state, string? mt32RomsPath, bool failOnUnhandledPort, ILoggerService loggerService, IPauseHandler pauseHandler) : base(state, failOnUnhandledPort, loggerService) {
-        Mt32RomsPath = mt32RomsPath;
-        if (UseMT32 && !string.IsNullOrWhiteSpace(Mt32RomsPath)) {
-            _midiMapper = new Mt32MidiDevice(softwareMixer, Mt32RomsPath, _loggerService, pauseHandler);
-        } else {
-            _midiMapper = new GeneralMidiDevice(softwareMixer, loggerService, pauseHandler);
-        }
->>>>>>> 8d1ade0d
     }
 
     /// <summary>

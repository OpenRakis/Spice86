--- conflicted
+++ resolved
@@ -49,15 +49,6 @@
             KeyboardInput lastKeyboardInput = (KeyboardInput)LastKeyboardInput;
             if (lastKeyboardInput.IsPressed) {
                 scancode = _keyScanCodeConverter?.GetKeyPressedScancode(lastKeyboardInput);
-<<<<<<< HEAD
-                if (_loggerService.IsEnabled(Serilog.Events.LogEventLevel.Information)) {
-                    _loggerService.Information("Getting scancode. Key pressed {@KeyCode} scancode {@ScanCode}", LastKeyboardInput.Value.EventArgs.ToString(), scancode);
-                }
-            } else {
-                scancode = _keyScanCodeConverter?.GetKeyReleasedScancode(lastKeyboardInput);
-                if (_loggerService.IsEnabled(Serilog.Events.LogEventLevel.Information)) {
-                    _loggerService.Information("Getting scancode. Key released {@KeyCode} scancode {@ScanCode}", LastKeyboardInput.Value.EventArgs.ToString(), scancode);
-=======
                 if (_loggerService.IsEnabled(Serilog.Events.LogEventLevel.Verbose)) {
                     _loggerService.Verbose("Getting scancode. Key pressed {KeyCode} scancode {ScanCode}", LastKeyboardInput.Value.EventArgs, scancode);
                 }
@@ -65,7 +56,6 @@
                 scancode = _keyScanCodeConverter?.GetKeyReleasedScancode(lastKeyboardInput);
                 if (_loggerService.IsEnabled(Serilog.Events.LogEventLevel.Verbose)) {
                     _loggerService.Verbose("Getting scancode. Key released {KeyCode} scancode {ScanCode}", LastKeyboardInput.Value.EventArgs, scancode);
->>>>>>> 31266c60
                 }
             }
 

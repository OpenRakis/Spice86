﻿namespace Spice86.Core.Emulator.Devices.Video;

using Spice86.Core.Emulator.Memory;
using Spice86.Core.Emulator.ReverseEngineer;

using System.ComponentModel.DataAnnotations;

/// <summary>
<<<<<<< HEAD
///     Represents a Dynamic Functionality State Table in memory. More info here:
///     https://stanislavs.org/helppc/int_10-1b.html
/// </summary>
public class VideoFunctionalityInfo : MemoryBasedDataStructureWithBaseAddress {
    public VideoFunctionalityInfo(Memory memory, uint baseAddress) : base(memory, baseAddress) {
    }

    public uint SftAddress { get => GetUint32(0x00); set => SetUint32(0x00, value); }
    public byte VideoMode { get => GetUint8(0x04); set => SetUint8(0x04, value); }
=======
/// Represents a Dynamic Functionality State Table in memory, a data structure used in IBM PC VGA emulation to keep track of the current state of video functionality. <br/>
/// For more information, see https://stanislavs.org/helppc/int_10-1b.html.
/// </summary>
public class VideoFunctionalityInfo : MemoryBasedDataStructureWithBaseAddress {
    /// <summary>
    /// Gets or sets the address of the Saved Functionality Table (SFT) in memory.
    /// </summary>
    public uint SftAddress { get => GetUint32(0x00); set => SetUint32(0x00, value); }
    
    /// <summary>
    /// Gets or sets the current video mode.
    /// </summary>
    public byte VideoMode { get => GetUint8(0x04); set => SetUint8(0x04, value); }
    
    /// <summary>
    /// Gets or sets the number of columns in the current video mode.
    /// </summary>
>>>>>>> 39b2b46a
    public ushort ScreenColumns { get => GetUint16(0x05); set => SetUint16(0x05, value); }
    
    /// <summary>
    /// Gets or sets the length of the video buffer in bytes.
    /// </summary>
    public ushort VideoBufferLength { get => GetUint16(0x07); set => SetUint16(0x07, value); }
    
    /// <summary>
    /// Gets or sets the base address of the video buffer in memory.
    /// </summary>
    public ushort VideoBufferAddress { get => GetUint16(0x09); set => SetUint16(0x09, value); }
<<<<<<< HEAD
=======
    
    /// <summary>
    /// Gets the current cursor position for the specified display page.
    /// </summary>
    /// <param name="page">The display page to retrieve the cursor position for (0-7).</param>
    /// <returns>A tuple containing the X and Y coordinates of the cursor position.</returns>
    public (byte, byte) GetCursorPosition([Range(0, 7)] int page) => (GetUint8(0x0B + page * 2), GetUint8(0x0C + page * 2));
    
    /// <summary>
    /// Sets the current cursor position for the specified display page.
    /// </summary>
    /// <param name="page">The display page to set the cursor position for (0-7).</param>
    /// <param name="x">The X coordinate of the cursor position.</param>
    /// <param name="y">The Y coordinate of the cursor position.</param>
    public void SetCursorPosition([Range(0, 7)] int page, byte x, byte y) {
        int offset = page * 2;
        SetUint8(0x0B + offset, x);
        SetUint8(0x0C + offset, y);
    }
    
    /// <summary>
    /// Gets or sets the last scan line of the cursor.
    /// </summary>
>>>>>>> 39b2b46a
    public byte CursorEndLine { get => GetUint8(0x1B); set => SetUint8(0x1B, value); }
    
    /// <summary>
    /// Gets or sets the first scan line of the cursor.
    /// </summary>
    public byte CursorStartLine { get => GetUint8(0x1C); set => SetUint8(0x1C, value); }
    
    /// <summary>
    /// Gets or sets the currently active display page.
    /// </summary>
    public byte ActiveDisplayPage { get => GetUint8(0x1D); set => SetUint8(0x1D, value); }

    /// <summary>
    /// Gets or sets the base address of the CRT controller.
    /// </summary>
    public ushort CrtControllerBaseAddress { get => GetUint16(0x1E); set => SetUint16(0x1E, value); }
    
    /// <summary>
    /// Gets or sets the current value of register 3x8.
    /// </summary>
    public byte CurrentRegister3X8Value { get => GetUint8(0x20); set => SetUint8(0x20, value); }

    /// <summary>
    /// Gets or sets the current value of register 3x9.
    /// </summary>
    public byte CurrentRegister3X9Value { get => GetUint8(0x21); set => SetUint8(0x21, value); }

    /// <summary>
    /// Gets or sets the number of rows on the screen.
    /// </summary>
    public byte ScreenRows { get => GetUint8(0x22); set => SetUint8(0x22, value); }

    /// <summary>
    /// Gets or sets the height of the character matrix.
    /// </summary>
    public ushort CharacterMatrixHeight { get => GetUint16(0x23); set => SetUint16(0x23, value); }

    /// <summary>
    /// Gets or sets the code for the active display combination.
    /// </summary>
    public byte ActiveDisplayCombinationCode { get => GetUint8(0x25); set => SetUint8(0x25, value); }

    /// <summary>
    /// Gets or sets the code for the alternate display combination.
    /// </summary>
    public byte AlternateDisplayCombinationCode { get => GetUint8(0x26); set => SetUint8(0x26, value); }

    /// <summary>
    /// Gets or sets the number of colors supported.
    /// </summary>
    public ushort NumberOfColorsSupported { get => GetUint16(0x27); set => SetUint16(0x27, value); }

    /// <summary>
    /// Gets or sets the number of pages.
    /// </summary>
    public byte NumberOfPages { get => GetUint8(0x29); set => SetUint8(0x29, value); }

    /// <summary>
    /// Gets or sets the number of active scan lines.
    /// </summary>
    public byte NumberOfActiveScanLines { get => GetUint8(0x2A); set => SetUint8(0x2A, value); }

    /// <summary>
    /// Gets or sets the text character table used.
    /// </summary>
    public byte TextCharacterTableUsed { get => GetUint8(0x2B); set => SetUint8(0x2B, value); }

    /// <summary>
    /// Gets or sets the second text character table used.
    /// </summary>
    public byte TextCharacterTableUsed2 { get => GetUint8(0x2C); set => SetUint8(0x2C, value); }

    /// <summary>
    /// Gets or sets the other state information.
    /// </summary>
    public byte OtherStateInformation { get => GetUint8(0x2D); set => SetUint8(0x2D, value); }

    /// <summary>
    /// Gets or sets the available video RAM.
    /// </summary>
    public byte VideoRamAvailable { get => GetUint8(0x31); set => SetUint8(0x31, value); }
    
    /// <summary>
    /// Gets or sets the value of the video functionality information's save area status register.
    /// </summary>
    public byte SaveAreaStatus { get => GetUint8(0x32); set => SetUint8(0x32, value); }

<<<<<<< HEAD
    public (byte, byte) GetCursorPosition([Range(0, 7)] int page) {
        return (GetUint8(0x0B + page * 2), GetUint8(0x0C + page * 2));
    }

    public void SetCursorPosition([Range(0, 7)] int page, byte x, byte y) {
        int offset = page * 2;
        SetUint8(0x0B + offset, x);
        SetUint8(0x0C + offset, y);
=======
    /// <summary>
    /// Initializes a new instance of the VideoFunctionalityInfo class with the specified memory and baseAddress.
    /// </summary>
    /// <param name="memory">The memory bus</param>
    /// <param name="baseAddress">The base address of the memory structure</param>
    public VideoFunctionalityInfo(Memory memory, uint baseAddress) : base(memory, baseAddress) {
>>>>>>> 39b2b46a
    }
}<|MERGE_RESOLUTION|>--- conflicted
+++ resolved
@@ -6,17 +6,6 @@
 using System.ComponentModel.DataAnnotations;
 
 /// <summary>
-<<<<<<< HEAD
-///     Represents a Dynamic Functionality State Table in memory. More info here:
-///     https://stanislavs.org/helppc/int_10-1b.html
-/// </summary>
-public class VideoFunctionalityInfo : MemoryBasedDataStructureWithBaseAddress {
-    public VideoFunctionalityInfo(Memory memory, uint baseAddress) : base(memory, baseAddress) {
-    }
-
-    public uint SftAddress { get => GetUint32(0x00); set => SetUint32(0x00, value); }
-    public byte VideoMode { get => GetUint8(0x04); set => SetUint8(0x04, value); }
-=======
 /// Represents a Dynamic Functionality State Table in memory, a data structure used in IBM PC VGA emulation to keep track of the current state of video functionality. <br/>
 /// For more information, see https://stanislavs.org/helppc/int_10-1b.html.
 /// </summary>
@@ -34,7 +23,6 @@
     /// <summary>
     /// Gets or sets the number of columns in the current video mode.
     /// </summary>
->>>>>>> 39b2b46a
     public ushort ScreenColumns { get => GetUint16(0x05); set => SetUint16(0x05, value); }
     
     /// <summary>
@@ -46,8 +34,6 @@
     /// Gets or sets the base address of the video buffer in memory.
     /// </summary>
     public ushort VideoBufferAddress { get => GetUint16(0x09); set => SetUint16(0x09, value); }
-<<<<<<< HEAD
-=======
     
     /// <summary>
     /// Gets the current cursor position for the specified display page.
@@ -71,7 +57,6 @@
     /// <summary>
     /// Gets or sets the last scan line of the cursor.
     /// </summary>
->>>>>>> 39b2b46a
     public byte CursorEndLine { get => GetUint8(0x1B); set => SetUint8(0x1B, value); }
     
     /// <summary>
@@ -159,22 +144,11 @@
     /// </summary>
     public byte SaveAreaStatus { get => GetUint8(0x32); set => SetUint8(0x32, value); }
 
-<<<<<<< HEAD
-    public (byte, byte) GetCursorPosition([Range(0, 7)] int page) {
-        return (GetUint8(0x0B + page * 2), GetUint8(0x0C + page * 2));
-    }
-
-    public void SetCursorPosition([Range(0, 7)] int page, byte x, byte y) {
-        int offset = page * 2;
-        SetUint8(0x0B + offset, x);
-        SetUint8(0x0C + offset, y);
-=======
     /// <summary>
     /// Initializes a new instance of the VideoFunctionalityInfo class with the specified memory and baseAddress.
     /// </summary>
     /// <param name="memory">The memory bus</param>
     /// <param name="baseAddress">The base address of the memory structure</param>
     public VideoFunctionalityInfo(Memory memory, uint baseAddress) : base(memory, baseAddress) {
->>>>>>> 39b2b46a
     }
 }
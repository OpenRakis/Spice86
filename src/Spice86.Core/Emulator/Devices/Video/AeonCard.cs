/*
 * VGA card from Aeon project (https://github.com/gregdivis/Aeon) ported to Spice86.
 */

namespace Spice86.Core.Emulator.Devices.Video;

using Serilog;
using Serilog.Core;

using Spice86.Aeon.Emulator.Video;
using Spice86.Aeon.Emulator.Video.Modes;
using Spice86.Aeon.Emulator.Video.Rendering;

using Serilog.Events;

using Spice86.Aeon;
using Spice86.Core.Emulator.CPU;
using Spice86.Core.Emulator.Devices.Video.Fonts;
using Spice86.Core.Emulator.IOPorts;
using Spice86.Core.Emulator.Memory;
using Spice86.Core.Emulator.VM;
using Spice86.Shared.Interfaces;

using System.Drawing;
using System.Linq;
using System.Runtime.InteropServices;

using Point = Spice86.Aeon.Emulator.Video.Point;

public class AeonCard : DefaultIOPortHandler, IVideoCard, IAeonVgaCard, IDisposable, IVgaInterrupts {

    // 4th bit is 1 when the CRT finished drawing and is returning to the beginning
    // of the screen (retrace).
    // Programs use this to know if it is safe to write to VRAM.
    // They write to VRAM when this bit is set, but only after waiting for a 0
    // first.
    // This is to be sure to catch the start of the retrace to ensure having the
    // whole duration of the retrace to write to VRAM.
    // More info here: http://atrevida.comprenica.com/atrtut10.html
    private const string LogFormat = "[{Timestamp:yyyy-MM-dd HH:mm:ss.fff zzz}] [{Level:u4}] [{IP:j}] {Message:lj}{NewLine}{Exception}";
    /// <summary>
    ///     Total number of bytes allocated for video RAM.
    /// </summary>
    public uint TotalVramBytes => 0x40000;

    private readonly Bios _bios;
    private readonly LazyConcurrentDictionary<FontType, SegmentedAddress> _fonts = new();
    private readonly IGui? _gui;
    private bool _attributeDataMode;
    private AttributeControllerRegister _attributeRegister;
    private CrtControllerRegister _crtRegister;
    private byte _crtStatusRegister;
    private GraphicsRegister _graphicsRegister;
    private ushort _nextFontOffset;
    private Presenter? _presenter;
    private SequencerRegister _sequencerRegister;
    private int _verticalTextResolution = 16;
    private bool _disposed;
    private readonly State _state;
    private readonly Logger _logger;
    private Color _dacReadColor = Color.Black;
    private int _dacReadIndex;
    private int _dacWriteIndex;
    private Color _dacWriteColor;
    private bool _displayDisabled;
    private byte _miscOutputRegister;

    public AeonCard(Machine machine, ILoggerService loggerService, IGui? gui, Configuration configuration) :
        base(machine, configuration, loggerService) {
        _bios = machine.Bios;
        _state = machine.Cpu.State;
        _logger = new LoggerConfiguration()
            .Enrich.FromLogContext()
            .WriteTo.Console(outputTemplate: LogFormat)
            .WriteTo.File("aeon.log", outputTemplate: LogFormat)
            .MinimumLevel.Debug()
            .CreateLogger();
        _gui = gui;

        unsafe {
            VideoRam = new nint(NativeMemory.AllocZeroed(TotalVramBytes));
        }

        var memoryDevice = new VideoMemory(0x10000, this, 0xA0000);
        _machine.Memory.RegisterMapping(0xA0000, 0x10000, memoryDevice);

        InitializeStaticFunctionalityTable();
        TextConsole = new TextConsole(this, _bios.ScreenColumns, _bios.ScreenRows);
        SetVideoModeInternal(VideoModeId.ColorText80X25X4);

        _presenter = GetPresenter();
    }

    public bool DefaultPaletteLoading { get; set; } = true;

    private static IEnumerable<int> InputPorts =>
        new SortedSet<int> {
            Ports.AttributeAddress,
            Ports.AttributeData,
            Ports.CrtControllerAddress,
            Ports.CrtControllerAddressAlt,
            Ports.CrtControllerAddressAltMirror1,
            Ports.CrtControllerAddressAltMirror2,
            Ports.CrtControllerData,
            Ports.CrtControllerDataAlt,
            Ports.DacAddressReadIndex,
            Ports.DacAddressWriteIndex,
            Ports.DacData,
            Ports.DacStateRead,
            Ports.FeatureControlRead,
            Ports.GraphicsControllerAddress,
            Ports.GraphicsControllerData,
            Ports.InputStatus0Read,
            Ports.InputStatus1Read,
            Ports.InputStatus1ReadAlt,
            Ports.MiscOutputRead,
            Ports.SequencerAddress,
            Ports.SequencerData
        };

    private static IEnumerable<int> OutputPorts =>
        new SortedSet<int> {
            Ports.AttributeAddress,
            Ports.AttributeData,
            Ports.CrtControllerAddress,
            Ports.CrtControllerAddressAlt,
            Ports.CrtControllerAddressAltMirror1,
            Ports.CrtControllerAddressAltMirror2,
            Ports.CrtControllerData,
            Ports.CrtControllerDataAlt,
            Ports.DacAddressReadIndex,
            Ports.DacAddressWriteIndex,
            Ports.DacData,
            Ports.FeatureControlWrite,
            Ports.FeatureControlWriteAlt,
            Ports.GraphicsControllerAddress,
            Ports.GraphicsControllerData,
            Ports.MiscOutputWrite,
            Ports.SequencerAddress,
            Ports.SequencerData
        };

    public override void InitPortHandlers(IOPortDispatcher ioPortDispatcher) {
        foreach (int port in InputPorts.Union(OutputPorts)) {
            ioPortDispatcher.AddIOPortHandler(port, this);
        }
    }

    public override byte ReadByte(int port) {
        byte value;
        switch (port) {
            case Ports.DacAddressReadIndex:
                value = Dac.ReadIndex;
                if (_logger.IsEnabled(LogEventLevel.Debug)) {
                    _logger.Debug("[{Port:X4}] Read DAC Read Index: {Value:X2}", port, value);
                }
                break;
            case Ports.DacAddressWriteIndex:
                value = Dac.WriteIndex;
                if (_logger.IsEnabled(LogEventLevel.Debug)) {
                    _logger.Debug("[{Port:X4}] Read DAC Write Index: {Value:X2}", port, value);
                }
                break;
            case Ports.DacData:
                value = Dac.Read();
                switch (_dacReadIndex) {
                    case 0:
                        _dacReadColor = Color.FromArgb(0xFF, value, _dacReadColor.G, _dacReadColor.B);
                        break;
                    case 1:
                        _dacReadColor = Color.FromArgb(0xFF, _dacReadColor.R, value, _dacReadColor.B);
                        break;
                    case 2:
                        _dacReadColor = Color.FromArgb(0xFF, _dacReadColor.R, _dacReadColor.G, value);
                        if (_logger.IsEnabled(LogEventLevel.Debug)) {
                            _logger.Debug("[{Port:X4}] Read DAC: {Color}", port, _dacReadColor);
                        }
                        break;
                }
                _dacReadIndex = (_dacReadIndex + 1) % 3;
                break;
            case Ports.GraphicsControllerAddress:
                value = (byte)_graphicsRegister;
                if (_logger.IsEnabled(LogEventLevel.Debug)) {
                    _logger.Debug("[{Port:X4}] Read current Graphics register: {Value:X2} {Register}", port, value, _graphicsRegister);
                }
                break;
            case Ports.GraphicsControllerData:
                value = Graphics.ReadRegister(_graphicsRegister);
                if (_logger.IsEnabled(LogEventLevel.Debug)) {
                    _logger.Debug("[{Port:X4}] Read from Graphics register {Register}: {Value:X2} {Explained}", port, _graphicsRegister, value, _graphicsRegister.Explain(value));
                }
                break;
            case Ports.SequencerAddress:
                value = (byte)_sequencerRegister;
                if (_logger.IsEnabled(LogEventLevel.Debug)) {
                    _logger.Debug("[{Port:X4}] Read current _sequencerRegister: {Value:X2} {Register}", port, value, _sequencerRegister);
                }
                break;
            case Ports.SequencerData:
                value = Sequencer.ReadRegister(_sequencerRegister);
                if (_logger.IsEnabled(LogEventLevel.Debug)) {
                    _logger.Debug("[{Port:X4}] Read from Sequencer register {Register}: {Value:X2} {Explained}", port, _sequencerRegister, value, _sequencerRegister.Explain(value));
                }
                break;
            case Ports.AttributeAddress:
                value = (byte)_attributeRegister;
                if (_logger.IsEnabled(LogEventLevel.Debug)) {
                    _logger.Debug("[{Port:X4}] Read _attributeRegister: {Value:X2} {Register}", port, value, _attributeRegister);
                }
                break;
            case Ports.AttributeData:
                value = AttributeController.ReadRegister(_attributeRegister);
                if (_logger.IsEnabled(LogEventLevel.Debug)) {
                    _logger.Debug("[{Port:X4}] Read from Attribute register {Register}: {Value:X2}", port, _attributeRegister, value);
                }
                break;
            case Ports.CrtControllerAddress or Ports.CrtControllerAddressAlt or Ports.CrtControllerAddressAltMirror1 or Ports.CrtControllerAddressAltMirror2:
                value = (byte)_crtRegister;
                if (_logger.IsEnabled(LogEventLevel.Debug)) {
                    _logger.Debug("[{Port:X4}] Read _crtRegister: {Value:X2} {Register}", port, value, _crtRegister);
                }
                break;
            case Ports.CrtControllerData or Ports.CrtControllerDataAlt:
                value = CrtController.ReadRegister(_crtRegister);
                if (_logger.IsEnabled(LogEventLevel.Debug)) {
                    _logger.Debug("[{Port:X4}] Read from CRT register {Register}: {Value:X2} {Explained}", port, _crtRegister, value, _crtRegister.Explain(value));
                }
                break;
            case Ports.InputStatus1Read or Ports.InputStatus1ReadAlt:
                _attributeDataMode = false; // Reset the attribute data mode for port 0x03C0 to "Index"
                value = CrtStatusRegister;
                if (_logger.IsEnabled(LogEventLevel.Verbose)) {
                    _logger.Verbose("[{Port:X4}] Read byte from port InputStatus1Read: {Value:X2} {Binary}", port, value, Convert.ToString(value, 2).PadLeft(8, '0'));
                }
                // Next time we will be called retrace will be active, and this until the retrace tick
                // Set vsync flag to true
                CrtStatusRegister |= 0b00001001;
                break;
            case Ports.MiscOutputRead:
                value = _miscOutputRegister;
                if (_logger.IsEnabled(LogEventLevel.Debug)) {
                    _logger.Debug("[{Port:X4}] Read MiscOutput: {Value:X2} {Explained}", port, value, MiscOutputRegister.Explain(value));
                }
                break;
            default:
                value = base.ReadByte(port);
                break;
        }

        return value;
    }

    public override ushort ReadWord(int port) {
        byte value = ReadByte(port);

        if (_logger.IsEnabled(LogEventLevel.Debug)) {
            _logger.Debug("Returning byte {Byte} for ReadWord() on port {Port}", value, port);
        }

        return value;
    }

    public override uint ReadDWord(int port) {
        byte value = ReadByte(port);

        if (_logger.IsEnabled(LogEventLevel.Debug)) {
            _logger.Debug("Returning byte {Byte} for ReadDWord() on port {Port}", value, port);
        }

        return value;
    }

    public override void WriteByte(int port, byte value) {
        switch (port) {
            case Ports.DacAddressReadIndex:
                if (_logger.IsEnabled(LogEventLevel.Debug)) {
                    _logger.Debug("[{Port:X4}] Write to DacAddressReadIndex: {Value}", port, value);
                }
                Dac.ReadIndex = value;
                break;

            case Ports.DacAddressWriteIndex:
                if (_logger.IsEnabled(LogEventLevel.Verbose)) {
                    _logger.Verbose("[{Port:X4}] Write to DacAddressWriteIndex: {Value}", port, value);
                }
                Dac.WriteIndex = value;
                break;

            case Ports.DacData:
                if (_logger.IsEnabled(LogEventLevel.Debug)) {
                    _loggerService.Verbose("[{Port:X4}] Write to DacData: {Value:X2}", port, value);
                }
                Dac.Write(value);
                switch (_dacWriteIndex) {
                    case 0:
                        _dacWriteColor = Color.FromArgb(0xFF, value, _dacWriteColor.G, _dacWriteColor.B);
                        break;
                    case 1:
                        _dacWriteColor = Color.FromArgb(0xFF, _dacWriteColor.R, value, _dacWriteColor.B);
                        break;
                    case 2:
                        _dacWriteColor = Color.FromArgb(0xFF, _dacWriteColor.R, _dacWriteColor.G, value);
                        if (_logger.IsEnabled(LogEventLevel.Verbose)) {
                            _logger.Verbose("[{Port:X4}] Write DAC[{Index}]: #{Color:X6}", port, Dac.WriteIndex - 1, _dacWriteColor.ToArgb() & 0x00FFFFFF);
                        }
                        break;
                }
                _dacWriteIndex = (_dacWriteIndex + 1) % 3;
                break;

            case Ports.GraphicsControllerAddress:
                _graphicsRegister = (GraphicsRegister)value;
                if (_logger.IsEnabled(LogEventLevel.Verbose)) {
                    _logger.Verbose("[{Port:X4}] Write to GraphicsControllerAddress: {Value:X2} {Register}", port, value, _graphicsRegister);
                }
                break;

            case Ports.GraphicsControllerData:
                if (_graphicsRegister == GraphicsRegister.ReadMapSelect) {
                    if (_logger.IsEnabled(LogEventLevel.Verbose)) {
                        _logger.Verbose("[{Port:X4}] Write to Graphics register {Register}: {Value:X2} {Explained}", port, _graphicsRegister, value, _graphicsRegister.Explain(value));
                    }
                } else if (_logger.IsEnabled(LogEventLevel.Debug)) {
                    _logger.Debug("[{Port:X4}] Write to Graphics register {Register}: {Value:X2} {Explained}", port, _graphicsRegister, value, _graphicsRegister.Explain(value));
                }
                Graphics.WriteRegister(_graphicsRegister, value);
                break;

            case Ports.SequencerAddress:
                _sequencerRegister = (SequencerRegister)value;
                if (_logger.IsEnabled(LogEventLevel.Verbose)) {
                    _logger.Verbose("[{Port:X4}] Write to SequencerAddress: {Value:X2} {Register}", port, value, _sequencerRegister);
                }
                break;

            case Ports.SequencerData:
                SequencerMemoryMode previousMode = Sequencer.SequencerMemoryMode;
                if (_sequencerRegister == SequencerRegister.MapMask) {
                    if (_logger.IsEnabled(LogEventLevel.Verbose)) {
                        _logger.Verbose("[{Port:X4}] Write to Sequencer register {Register}: {Value:X2} {Explained}", port, _sequencerRegister, value, _sequencerRegister.Explain(value));
                    }
                } else if (_logger.IsEnabled(LogEventLevel.Debug)) {
                    _logger.Debug("[{Port:X4}] Write to Sequencer register {Register}: {Value:X2} {Explained}", port, _sequencerRegister, value, _sequencerRegister.Explain(value));
                }
                Sequencer.WriteRegister(_sequencerRegister, value);
                if ((previousMode & SequencerMemoryMode.Chain4) == SequencerMemoryMode.Chain4 &&
                    (Sequencer.SequencerMemoryMode & SequencerMemoryMode.Chain4) == 0) {
                    EnterModeX();
                }
                break;

            case Ports.AttributeAddress:
                if (!_attributeDataMode) {
                    if (_logger.IsEnabled(LogEventLevel.Debug)) {
                        if (_displayDisabled && (value & 0b10000) != 0) {
                            _logger.Debug("[{Port:X4}] Display enabled by setting bit 5 of the Attribute Controller Index to 1", port);
                        } else if (!_displayDisabled && (value & 0b10000) == 0) {
                            _logger.Debug("[{Port:X4}] Display disabled by setting bit 5 of the Attribute Controller Index to 0", port);
                        }
                    }
                    _displayDisabled = (value & 0b10000) == 0;
                    _attributeRegister = (AttributeControllerRegister)(value & 0b11111);
                } else {
                    if (_logger.IsEnabled(LogEventLevel.Debug)) {
                        _logger.Debug("[{Port:X4}] Write to Attribute register {Register}: {Value:X2} {Binary}", port, _attributeRegister, value, Convert.ToString(value, 2).PadLeft(8, '0'));
                    }
                    AttributeController.WriteRegister(_attributeRegister, value);
                }

                _attributeDataMode = !_attributeDataMode;
                break;

            case Ports.AttributeData:
                if (_logger.IsEnabled(LogEventLevel.Debug)) {
                    _logger.Debug("[{Port:X4}] Write to Attribute register {Register}: {Value:X2} {Binary}", port, _attributeRegister, value, Convert.ToString(value, 2).PadLeft(8, '0'));
                }
                AttributeController.WriteRegister(_attributeRegister, value);
                break;

            case Ports.CrtControllerAddress:
            case Ports.CrtControllerAddressAlt:
            case Ports.CrtControllerAddressAltMirror1:
            case Ports.CrtControllerAddressAltMirror2:
                _crtRegister = (CrtControllerRegister)value;
                if (_logger.IsEnabled(LogEventLevel.Debug)) {
                    _logger.Debug("[{Port:X4}] Write to CrtControllerAddress: {Value:X2} {Register}", port, value, _crtRegister);
                }
                break;

            case Ports.CrtControllerData:
            case Ports.CrtControllerDataAlt:
                int previousVerticalEnd = CrtController.VerticalDisplayEnd;
                int previousMaximumScanLine = CrtController.MaximumScanLine & 0x1F;
                if (_logger.IsEnabled(LogEventLevel.Debug)) {
                    _logger.Debug("[{Port:X4}] Write to CRT register {Register}: {Value:X2} {Explained}", port, _crtRegister, value, _crtRegister.Explain(value));
                }
                CrtController.WriteRegister(_crtRegister, value);
                if (previousMaximumScanLine != (CrtController.MaximumScanLine & 0x1F)) {
                    ChangeMaximumScanLine(previousMaximumScanLine);
                }
                if (previousVerticalEnd != CrtController.VerticalDisplayEnd) {
                    ChangeVerticalEnd();
                }

                break;
            case Ports.MiscOutputWrite:
                if (_logger.IsEnabled(LogEventLevel.Debug)) {
                    _logger.Debug("[{Port:X4}] Write to MiscOutputWrite: {Value:X2} {Explained}", port, value, MiscOutputRegister.Explain(value));
                }
                _miscOutputRegister = value;
                break;
            default:
                base.WriteByte(port, value);
                break;
        }
    }
    private void ChangeMaximumScanLine(int previousDoubleScan) {
        int height = previousDoubleScan == 0 ? CurrentMode.Height / 2 : CurrentMode.Height * 2;
        ChangeResolution(CurrentMode.Width, height);
    }
    private void ChangeResolution(int width, int height) {
        VideoMode mode = CurrentMode switch {
            Unchained256 => new Unchained256(width, height, this),
            Vga256 => new Vga256(width, height, this),
            CgaMode4 => new CgaMode4(this),
            EgaVga16 => new EgaVga16(width, height, CurrentMode.FontHeight, this),
            TextMode => new TextMode(width, height, CurrentMode.FontHeight, this),
            _ => throw new InvalidOperationException("Unknown video mode")
        };
        SwitchToMode(mode);
    }

    /// <summary>
    /// Special shortcut for VGA controller to select a register and write a value in one call.
    /// </summary>
    public override void WriteWord(int port, ushort value) {
        _machine.IoPortDispatcher.WriteByte(port, (byte)(value & 0xFF));
        _machine.IoPortDispatcher.WriteByte(port + 1, (byte)(value >> 8));
    }

    /// <summary>
    ///     Gets the VGA DAC.
    /// </summary>
    public Dac Dac { get; } = new();

    /// <summary>
    ///     Gets the VGA graphics controller.
    /// </summary>
    public Graphics Graphics { get; } = new();

    /// <summary>
    ///     Gets the VGA sequencer.
    /// </summary>
    public Sequencer Sequencer { get; } = new();

    /// <summary>
    ///     Gets the VGA CRT controller.
    /// </summary>
    public CrtController CrtController { get; } = new();

    /// <summary>
    ///     Gets the current display mode.
    /// </summary>
    public VideoMode CurrentMode { get; private set; } = null!;

    /// <summary>
    ///     Gets the VGA attribute controller.
    /// </summary>
    public AttributeController AttributeController { get; } = new();

    /// <summary>
    ///     Gets a pointer to the emulated video RAM.
    /// </summary>
    public nint VideoRam { get; }

    /// <summary>
    ///     Gets the text-mode display instance.
    /// </summary>
    public TextConsole TextConsole { get; }
    public byte CrtStatusRegister {
        get => _crtStatusRegister;
        set {
            if (_crtStatusRegister != value) {
                if (_logger.IsEnabled(LogEventLevel.Debug)) {
                    _logger.Debug("Setting _crtStatusRegister to {Value:X2}", value);
                }
                _crtStatusRegister = value;
            }
        }
    }

    public byte GetVramByte(uint address) {
        return _displayDisabled ? (byte)0 : CurrentMode.GetVramByte(address);
    }
    public void SetVramByte(uint address, byte value) {
        CurrentMode.SetVramByte(address, value);
    }

    public void Render(uint address, object width, object height, nint pixelsAddress) {
        _presenter ??= GetPresenter();
        _presenter.Update(pixelsAddress);
    }

    public void TickRetrace() {
        // Inactive at tick time, but will become active once the code checks for it.
        // Set vsync flag to false.
        CrtStatusRegister &= 0b11110110;
    }

    public void UpdateScreen() {
        _gui?.UpdateScreen();
    }

    public void WriteString() {
<<<<<<< HEAD
        if (_logger.IsEnabled(LogEventLevel.Information)) {
            uint address = MemoryUtils.ToPhysicalAddress(_state.ES, _state.BP);
            string str = MemoryUtils.GetZeroTerminatedString(_memory.Ram, address, _memory.Ram.Length - (int)address);
            _logger.Information("WRITE STRING: {0}", str);
=======
        if (_loggerService.IsEnabled(LogEventLevel.Debug)) {
            uint address = MemoryUtils.ToPhysicalAddress(_state.ES, _state.BP);
            string str = MemoryUtils.GetZeroTerminatedString(_memory.Ram, address, _memory.Ram.Length - (int)address);
            _loggerService.Debug("WRITE STRING: {WrittenString}", str);
>>>>>>> 31266c60
        }
    }

    public void SetVideoMode() {
        if (_logger.IsEnabled(LogEventLevel.Debug)) {
            _logger.Debug("INT 10: Set video mode to {0:X2}", _state.AL);
        }
        SetVideoModeInternal((VideoModeId)_state.AL);
        _bios.VideoMode = _state.AL;
    }

    public VideoFunctionalityInfo GetFunctionalityInfo() {
        ushort segment = _state.ES;
        ushort offset = _state.DI;

        uint address = MemoryUtils.ToPhysicalAddress(segment, offset);
        var info = new VideoFunctionalityInfo(_memory, address) {
            SftAddress = MemoryMap.StaticFunctionalityTableSegment << 16,
            VideoMode = _bios.VideoMode,
            ScreenColumns = _bios.ScreenColumns,
            VideoBufferLength = MemoryMap.VideoBiosSegment - MemoryMap.GraphicVideoMemorySegment, // TODO: real value
            VideoBufferAddress = MemoryMap.GraphicVideoMemorySegment, // TODO: real value
            CursorEndLine = 0, // TODO: figure out what this is
            CursorStartLine = 0, // TODO: figure out what this is
            ActiveDisplayPage = (byte)CurrentMode.ActiveDisplayPage,
            CrtControllerBaseAddress = _bios.CrtControllerBaseAddress,
            CurrentRegister3X8Value = 0, // Unused in VGA
            CurrentRegister3X9Value = 0, // Unused in VGA
            ScreenRows = _bios.ScreenRows,
            CharacterMatrixHeight = (ushort)CurrentMode.FontHeight,
            ActiveDisplayCombinationCode = _bios.DisplayCombinationCode,
            AlternateDisplayCombinationCode = 0x00, // No secondary display
            NumberOfColorsSupported = (ushort)(1 << CurrentMode.BitsPerPixel),
            NumberOfPages = 4,
            NumberOfActiveScanLines = 0, // TODO: figure out what this is
            TextCharacterTableUsed = 0, // TODO: figure out what this is
            TextCharacterTableUsed2 = 0, // TODO: figure out what this is
            OtherStateInformation = 0b00000001,
            VideoRamAvailable = 3, // 0=64K, 1=128K, 2=192K, 3=256K
            SaveAreaStatus = 0b00000000
        };
        for (int i = 0; i < 8; i++) {
            info.SetCursorPosition(i, (byte)TextConsole.CursorPosition.X, (byte)TextConsole.CursorPosition.Y);
        }

        // Indicate success.
        _state.AL = 0x1B;
        if (_logger.IsEnabled(LogEventLevel.Debug)) {
            _logger.Debug("INT 10: GetFunctionalityInfo {0}", info);
        }
        return info;
    }

    /// <summary>
    /// Writes values to the static functionality table in emulated memory.
    /// </summary>
    private void InitializeStaticFunctionalityTable() {
        _memory.UInt32[MemoryMap.StaticFunctionalityTableSegment, 0] = 0x000FFFFF; // supports all video modes
        _memory.UInt8[MemoryMap.StaticFunctionalityTableSegment, 0x07] = 0x07; // supports all scanLines
    }

    public void VideoDisplayCombination() {
        if (_state.AL == 0x00) {
            _state.AL = 0x1A; // Function supported
            _state.BL = _bios.DisplayCombinationCode; // Primary display
            _state.BH = 0x00; // No secondary display
            if (_logger.IsEnabled(LogEventLevel.Debug)) {
                _logger.Debug("INT 10: Get display combination {0:X2}", _state.BL);
            }
        } else if (_state.AL == 0x01) {
            if (_logger.IsEnabled(LogEventLevel.Debug)) {
                _logger.Debug("INT 10: Set display combination {0:X2}", _state.BL);
            }
            _state.AL = 0x1A; // Function supported
            _bios.DisplayCombinationCode = _state.BL;
        }
    }

    public void VideoSubsystemConfiguration() {
        if (_logger.IsEnabled(LogEventLevel.Debug)) {
            _logger.Debug("INT 10: VideoSubsystemConfiguration {0:X2}", _state.BL);
        }
        switch (_state.BL) {
            case Functions.EGA_GetInfo:
                _state.BX = 0x03; // 256k installed
                _state.CX = 0x09; // EGA switches set
                if (_logger.IsEnabled(LogEventLevel.Debug)) {
                    _logger.Debug("INT 10: VideoSubsystemConfiguration - EGA_GetInfo");
                }
                break;

            case Functions.EGA_SelectVerticalResolution:
                if (_logger.IsEnabled(LogEventLevel.Debug)) {
                    _logger.Debug("INT 10: VideoSubsystemConfiguration - EGA_SelectVerticalResolution {0:X2}", _state.AL);
                }
                _verticalTextResolution = _state.AL switch {
                    0 => 8,
                    1 => 14,
                    _ => 16
                };
                _state.AL = 0x12; // Success
                break;

            case Functions.EGA_PaletteLoading:
                DefaultPaletteLoading = _state.AL == 0;
                if (_logger.IsEnabled(LogEventLevel.Debug)) {
                    _logger.Debug("INT 10: VideoSubsystemConfiguration - EGA_PaletteLoading {0}", DefaultPaletteLoading);
                }
                break;

            default:
                _logger.Error("Video command {0:X2}, BL={1:X2}h not implemented.", Functions.EGA, _state.BL);
                break;
        }
    }

    public void CharacterGeneratorRoutine() {
        switch (_state.AL) {
            case 0x30:
                GetFontInformation();
                break;

            default:
                throw new NotImplementedException($"Video command 11{_state.AL:X2}h not implemented.");
        }
    }

    /// <summary>
    ///     Returns the address in memory where the specified font is stored.
    /// </summary>
    /// <param name="fontType">One of the <see cref="FontType" />s</param>
    /// <exception cref="ArgumentOutOfRangeException"></exception>
    public SegmentedAddress GetFontAddress(FontType fontType) {
        return _fonts.GetOrAdd(fontType, LoadFont);
    }

    private SegmentedAddress LoadFont(FontType type) {
        byte[] bytes = type switch {
            FontType.Ega8X14 => Font.Ega8X14,
            FontType.Ibm8X8 => Font.Ibm8X8,
            FontType.Vga8X16 => Font.Vga8X16,
            _ => throw new ArgumentOutOfRangeException(nameof(type), type, "Unknown font")
        };
        int length = bytes.Length;
        var address = new SegmentedAddress(MemoryMap.VideoBiosSegment, _nextFontOffset);
        _memory.LoadData(address.ToPhysical(), bytes);
        _nextFontOffset += (ushort)length;

        return address;
    }

    private void GetFontInformation() {
        if (_logger.IsEnabled(LogEventLevel.Debug)) {
            _logger.Debug("INT 10: GetFontInformation {0:X2}", _state.BH);
        }
        SegmentedAddress address = _state.BH switch {
            0x00 => new SegmentedAddress(_memory.GetUint16((0x1F * 4) + 2), _memory.GetUint16(0x1F * 4)),
            0x01 => new SegmentedAddress(_memory.GetUint16((0x43 * 4) + 2), _memory.GetUint16(0x43 * 4)),
            0x02 => GetFontAddress(FontType.Ega8X14),
            0x03 => GetFontAddress(FontType.Ibm8X8),
            0x04 => GetFontAddress(FontType.Ibm8X8) + (128 * 8), // 2nd half
            0x05 => throw new NotImplementedException("No 9x14 font available"),
            0x06 => GetFontAddress(FontType.Vga8X16),
            0x07 => throw new NotImplementedException("No 9x16 font available"),
            _ => throw new NotImplementedException($"Video command 1130_{_state.BH:X2}h not implemented.")
        };

        _state.ES = address.Segment;
        _state.BP = address.Offset;
        _state.CX = _machine.Bios.CharacterPointHeight;
        _state.DL = _machine.Bios.ScreenRows;
        if (_logger.IsEnabled(LogEventLevel.Debug)) {
            _logger.Debug("INT 10: GetFontInformation - {0:X4}:{1:X4} {2} {3}", _state.ES, _state.BP, _state.CX, _state.DL);
        }
    }

    public void GetSetPaletteRegisters() {
        switch (_state.AL) {
            case Functions.Palette_SetSingleRegister:
                if (_logger.IsEnabled(LogEventLevel.Debug)) {
                    _logger.Debug("INT 10: SetSinglePaletteRegister {0:X2} {1:X2}", _state.BL, _state.BH);
                }
                SetEgaPaletteRegister(_state.BL, _state.BH);
                break;

            case Functions.Palette_SetBorderColor:
                if (_logger.IsEnabled(LogEventLevel.Debug)) {
                    _logger.Debug("INT 10: SetBorderColor UNIMPLEMENTED");
                }
                // TODO: Implement, ignore or remove
                break;

            case Functions.Palette_SetAllRegisters:
                if (_logger.IsEnabled(LogEventLevel.Debug)) {
                    _logger.Debug("INT 10: SetAllPaletteRegisters");
                }
                SetAllEgaPaletteRegisters();
                break;

            case Functions.Palette_ReadSingleDacRegister:
                if (_logger.IsEnabled(LogEventLevel.Debug)) {
                    _logger.Debug("INT 10: ReadSingleDacRegister {0:X2}", _state.BL);
                }
                _state.DH = (byte)((Dac.Palette[_state.BL] >> 18) & 0x3F);
                _state.CH = (byte)((Dac.Palette[_state.BL] >> 10) & 0x3F);
                _state.CL = (byte)((Dac.Palette[_state.BL] >> 2) & 0x3F);
                break;

            case Functions.Palette_SetSingleDacRegister:
                if (_logger.IsEnabled(LogEventLevel.Debug)) {
                    _logger.Debug("INT 10: SetSingleDacRegister {0:X2} {1:X2} {2:X2} {3:X2}", _state.BL, _state.DH, _state.CH, _state.CL);
                }
                Dac.SetColor(_state.BL, _state.DH, _state.CH, _state.CL);
                break;

            case Functions.Palette_SetDacRegisters:
                if (_logger.IsEnabled(LogEventLevel.Debug)) {
                    _logger.Debug("INT 10: SetDacRegisters");
                }
                SetDacRegisters();
                break;

            case Functions.Palette_ReadDacRegisters:
                if (_logger.IsEnabled(LogEventLevel.Debug)) {
                    _logger.Debug("INT 10: ReadDacRegisters");
                }
                ReadDacRegisters();
                break;

            case Functions.Palette_ToggleBlink:
                if (_logger.IsEnabled(LogEventLevel.Debug)) {
                    _logger.Debug("INT 10: ToggleBlink UNIMPLEMENTED");
                }
                // TODO: Implement, ignore or remove
                throw new NotImplementedException("INT 10: 3 ToggleBlink");
                break;

            case Functions.Palette_SelectDacColorPage:
                if (_logger.IsEnabled(LogEventLevel.Debug)) {
                    _logger.Debug("INT 10: Select DAC color page");
                }
                SelectDacColorPage(_state.BL, _state.BH);
                break;

            default:
                throw new NotImplementedException($"Video command 10 {_state.AL:X2} not implemented.");
        }
    }
    private void SelectDacColorPage(byte subFunction, byte value) {
        switch (subFunction) {
            case 0x00:
                if (_logger.IsEnabled(LogEventLevel.Verbose)) {
                    _logger.Verbose("INT 10: Set AttributeModeControl bit 7 to {Value:X2}", value);
                }
                AttributeController.AttributeModeControl = (byte)(value == 0 ? AttributeController.AttributeModeControl & 0b01111111u : AttributeController.AttributeModeControl | 0b10000000u);
                break;
            case 0x01:
                if (_logger.IsEnabled(LogEventLevel.Verbose)) {
                    _logger.Verbose("INT 10: Set ColorSelect to {Value:X2}", value);
                }
                AttributeController.ColorSelect = value;
                break;
            default:
                throw new NotImplementedException($"SelectDacColorPage SubFunction {subFunction:X2} not implemented.");
        }
    }

    /// <summary>
    ///   Reads DAC color registers to emulated RAM.
    /// </summary>
    private void ReadDacRegisters() {
        ushort segment = _state.ES;
        ushort offset = _state.DX;
        int start = _state.BX;
        int count = _state.CX;

        for (int i = start; i < count; i++) {
            uint r = (Dac.Palette[start + i] >> 18) & 0x3F;
            uint g = (Dac.Palette[start + i] >> 10) & 0x3F;
            uint b = (Dac.Palette[start + i] >> 2) & 0x3F;

            _memory.UInt8[segment, offset++] = (byte)r;
            _memory.UInt8[segment, offset++] = (byte)g;
            _memory.UInt8[segment, offset++] = (byte)b;
        }
    }

    /// <summary>
    ///   Sets DAC color registers to values in emulated RAM.
    /// </summary>
    private void SetDacRegisters() {
        ushort segment = _state.ES;
        ushort offset = _state.DX;
        int start = _state.BX;
        int count = _state.CX;

        if (_logger.IsEnabled(LogEventLevel.Debug))
            _logger.Debug("INT 10: SetDacRegisters, Memory: {0:X4}:{1:X4} StartIndex: {2} Count: {3}", segment, offset, start, count);
        for (int i = 0; i < count + start; i++) {
            byte r = _memory.UInt8[segment, offset++];
            byte g = _memory.UInt8[segment, offset++];
            byte b = _memory.UInt8[segment, offset++];
            if (_logger.IsEnabled(LogEventLevel.Verbose)) {
                _logger.Verbose("INT 10: SetDacRegisters, Index: {0} R:{1:X2} G:{2:X2} B:{3:X2}", i, r, g, b);
            }
            Dac.SetColor((byte)(start + i), r, g, b);
        }
    }

    /// <summary>
    ///   Sets all of the EGA color palette registers to values in emulated RAM.
    /// </summary>
    private void SetAllEgaPaletteRegisters() {
        ushort segment = _state.ES;
        ushort offset = _state.DX;
        for (int i = 0; i < 16u; i++, offset++) {
            if (_loggerService.IsEnabled(LogEventLevel.Verbose))
                _loggerService.Verbose("INT 10: SetAllPaletteRegisters {0:X2} {1:X2}", i, _memory.UInt8[segment, offset]);
            SetEgaPaletteRegister(i, _memory.UInt8[segment, offset]);
        }
    }

    /// <summary>
    ///   Gets a specific EGA color palette register.
    /// </summary>
    /// <param name="index">Index of palette to set.</param>
    /// <param name="value">New value on that index the palette register.</param>
    private void SetEgaPaletteRegister(int index, byte value) {
        if (_bios.VideoMode == (byte)VideoModeId.ColorGraphics320X200X4) {
            AttributeController.InternalPalette[index & 0x0F] = (byte)(value & 0x0F);
        } else {
            AttributeController.InternalPalette[index & 0x0F] = value;
        }
    }

    public void GetVideoMode() {
        _state.AH = _bios.ScreenColumns;
        _state.AL = _bios.VideoMode;
        _state.BH = _bios.CurrentVideoPage;
    }

    public void WriteTextInTeletypeMode() {
        // TODO: Implement or remove
        throw new NotImplementedException();
    }

    public void SetColorPaletteOrBackGroundColor() {
        // TODO: Implement or remove
        throw new NotImplementedException();
    }

    public void WriteCharacterAtCursor() {
        if (_loggerService.IsEnabled(LogEventLevel.Debug))
            _loggerService.Debug("INT 10: WriteCharacterAtCursor {0:X2}", _state.AL);
        TextConsole.Write(_state.AL);
    }

    public void WriteCharacterAndAttributeAtCursor() {
        if (_loggerService.IsEnabled(LogEventLevel.Debug))
            _loggerService.Debug("INT 10: WriteCharacterAndAttributeAtCursor {0:X2} {1:X2}", _state.AL, _state.BL);
        TextConsole.Write(_state.AL, (byte)(_state.BL & 0x0F), (byte)(_state.BL >> 4), false);
    }

    public void ReadCharacterAndAttributeAtCursor() {
        _state.AX = TextConsole.GetCharacter(TextConsole.CursorPosition.X, TextConsole.CursorPosition.Y);
    }

    public void ScrollPageDown() {
        // TODO: Implement or remove
        throw new NotImplementedException();
    }

    public void ScrollPageUp() {
        byte foreground = (byte)((_state.BX >> 8) & 0x0F);
        byte background = (byte)((_state.BX >> 12) & 0x0F);
        TextConsole.ScrollTextUp(_state.CL, _state.CH, _state.DL, _state.DH, _state.AL, foreground, background);
    }

    public void SelectActiveDisplayPage() {
        if (_loggerService.IsEnabled(LogEventLevel.Debug))
            _loggerService.Debug("INT 10: SelectActiveDisplayPage {0:X2}", _state.AL);
        CurrentMode.ActiveDisplayPage = _state.AL;
        _bios.CurrentVideoPage = _state.AL;
    }

    public void GetCursorPosition() {
        _state.CH = 14;
        _state.CL = 15;
        _state.DH = (byte)TextConsole.CursorPosition.Y;
        _state.DL = (byte)TextConsole.CursorPosition.X;
    }

    public void SetCursorPosition() {
        if (_loggerService.IsEnabled(LogEventLevel.Debug))
            _loggerService.Debug("INT 10: SetCursorPosition {0:X2} {1:X2}", _state.DH, _state.DL);
        TextConsole.CursorPosition = new Point(_state.DL, _state.DH);
    }

    public void SetCursorType() {
        byte topScanLine = _state.CH;
        byte bottomScanLine = _state.CL;
<<<<<<< HEAD
        if (_logger.IsEnabled(LogEventLevel.Information)) {
            _logger.Information("SET CURSOR TYPE, SCAN LINE TOP: {@Top} BOTTOM: {@Bottom}", topScanLine,
=======
        if (_loggerService.IsEnabled(LogEventLevel.Verbose)) {
            _loggerService.Verbose("SET CURSOR TYPE, SCAN LINE TOP: {Top} BOTTOM: {Bottom}", topScanLine,
>>>>>>> 31266c60
                bottomScanLine);
        }
    }

    private void SetVideoModeInternal(VideoModeId id) {
        VideoMode mode;

        switch (id) {
            case VideoModeId.ColorText40X25X4:
                mode = new TextMode(40, 25, 8, this);
                break;

            case VideoModeId.ColorText80X25X4:
            case VideoModeId.MonochromeText80X25X4:
                mode = new TextMode(80, 25, _verticalTextResolution, this);
                break;

            case VideoModeId.ColorGraphics320X200X2A:
            case VideoModeId.ColorGraphics320X200X2B:
                mode = new CgaMode4(this);
                break;

            case VideoModeId.ColorGraphics320X200X4:
                mode = new EgaVga16(320, 200, 8, this);
                break;

            case VideoModeId.ColorGraphics640X200X4:
                mode = new EgaVga16(640, 400, 8, this);
                break;

            case VideoModeId.ColorGraphics640X350X4:
                mode = new EgaVga16(640, 350, 8, this);
                break;

            case VideoModeId.Graphics640X480X4:
                mode = new EgaVga16(640, 480, 16, this);
                break;

            case VideoModeId.Graphics320X200X8:
                mode = new Vga256(320, 200, this);
                break;

            case VideoModeId.Text40X25X1:
            case VideoModeId.Graphics640X200X1:
            case VideoModeId.Text80X25X1:
            case VideoModeId.Graphics640X350X1:
            case VideoModeId.Graphics640X480X1:
            default:
                throw new NotSupportedException($"Video mode {id} is not supported.");
        }

<<<<<<< HEAD
        _logger.Information("Setting video mode to {@Mode}", id);
=======
        if (_loggerService.IsEnabled(LogEventLevel.Information)) {
            _loggerService.Information("Setting video mode to {Mode}", id);
        }
>>>>>>> 31266c60

        _gui?.SetResolution(mode.PixelWidth, mode.PixelHeight,
            MemoryUtils.ToPhysicalAddress(MemoryMap.GraphicVideoMemorySegment, 0));

        SetDisplayMode(mode);
        _bios.VideoMode = _state.AL;
    }

    ~AeonCard() => InternalDispose();

    void IDisposable.Dispose() {
        InternalDispose();
        GC.SuppressFinalize(this);
    }

    private void InternalDispose() {
        if (!_disposed) {
            unsafe {
                if (VideoRam != IntPtr.Zero)
                    NativeMemory.Free(VideoRam.ToPointer());
            }

            _disposed = true;
        }
    }

    /// <summary>
    ///   Initializes a new display mode.
    /// </summary>
    /// <param name="mode">New display mode.</param>
    public void SetDisplayMode(VideoMode mode) {
        mode.InitializeMode(this);
        Graphics.WriteRegister(GraphicsRegister.ColorDontCare, 0x0F);

        if (DefaultPaletteLoading) {
            Dac.Reset();
        }

<<<<<<< HEAD
        _logger.Information("Video mode changed to {@Mode}", mode.GetType().Name);
        SwitchToMode(mode);
=======
        if (_loggerService.IsEnabled(LogEventLevel.Verbose)) {
            _loggerService.Verbose("Video mode changed to {Mode}", mode.GetType().Name);
        }
        _presenter = GetPresenter();
        _gui?.SetResolution(CurrentMode.PixelWidth, CurrentMode.PixelHeight, MemoryUtils.ToPhysicalAddress(MemoryMap.GraphicVideoMemorySegment, 0));
>>>>>>> 31266c60
    }

    public Presenter GetPresenter() {
        if (CurrentMode.VideoModeType == VideoModeType.Text) {
            return new TextPresenter(CurrentMode);
        }

        if (_logger.IsEnabled(LogEventLevel.Information)) {
            _logger.Information("Initializing graphics presenter for mode {@Mode}", CurrentMode);
        }

        return CurrentMode.BitsPerPixel switch {
            2 => new GraphicsPresenter2(CurrentMode),
            4 => new GraphicsPresenter4(CurrentMode),
            8 when CurrentMode.IsPlanar => new GraphicsPresenterX(CurrentMode),
            8 when !CurrentMode.IsPlanar => new GraphicsPresenter8(CurrentMode),
            16 => new GraphicsPresenter16(CurrentMode),
            _ => throw new InvalidOperationException("Unsupported video mode.")
        };
    }

    private void ChangeVerticalEnd() {
        // TODO: Implement or remove
        throw new NotImplementedException();
    }

    private void EnterModeX() {
        if (_logger.IsEnabled(LogEventLevel.Debug)) {
            _logger.Debug("ENTER MODE X");
        }
        var mode = new Unchained256(320, 200, this);
        SwitchToMode(mode);
    }
    private void SwitchToMode(VideoMode mode) {
        CurrentMode = mode;
        _presenter = GetPresenter();
        _gui?.SetResolution(CurrentMode.PixelWidth, CurrentMode.PixelHeight, MemoryUtils.ToPhysicalAddress(MemoryMap.GraphicVideoMemorySegment, 0));
    }

}<|MERGE_RESOLUTION|>--- conflicted
+++ resolved
@@ -513,17 +513,10 @@
     }
 
     public void WriteString() {
-<<<<<<< HEAD
-        if (_logger.IsEnabled(LogEventLevel.Information)) {
+        if (_logger.IsEnabled(LogEventLevel.Debug)) {
             uint address = MemoryUtils.ToPhysicalAddress(_state.ES, _state.BP);
             string str = MemoryUtils.GetZeroTerminatedString(_memory.Ram, address, _memory.Ram.Length - (int)address);
-            _logger.Information("WRITE STRING: {0}", str);
-=======
-        if (_loggerService.IsEnabled(LogEventLevel.Debug)) {
-            uint address = MemoryUtils.ToPhysicalAddress(_state.ES, _state.BP);
-            string str = MemoryUtils.GetZeroTerminatedString(_memory.Ram, address, _memory.Ram.Length - (int)address);
-            _loggerService.Debug("WRITE STRING: {WrittenString}", str);
->>>>>>> 31266c60
+            _logger.Debug("WRITE STRING: {WrittenString}", str);
         }
     }
 
@@ -925,13 +918,8 @@
     public void SetCursorType() {
         byte topScanLine = _state.CH;
         byte bottomScanLine = _state.CL;
-<<<<<<< HEAD
-        if (_logger.IsEnabled(LogEventLevel.Information)) {
-            _logger.Information("SET CURSOR TYPE, SCAN LINE TOP: {@Top} BOTTOM: {@Bottom}", topScanLine,
-=======
-        if (_loggerService.IsEnabled(LogEventLevel.Verbose)) {
-            _loggerService.Verbose("SET CURSOR TYPE, SCAN LINE TOP: {Top} BOTTOM: {Bottom}", topScanLine,
->>>>>>> 31266c60
+        if (_logger.IsEnabled(LogEventLevel.Verbose)) {
+            _logger.Verbose("SET CURSOR TYPE, SCAN LINE TOP: {Top} BOTTOM: {Bottom}", topScanLine,
                 bottomScanLine);
         }
     }
@@ -983,13 +971,9 @@
                 throw new NotSupportedException($"Video mode {id} is not supported.");
         }
 
-<<<<<<< HEAD
-        _logger.Information("Setting video mode to {@Mode}", id);
-=======
-        if (_loggerService.IsEnabled(LogEventLevel.Information)) {
-            _loggerService.Information("Setting video mode to {Mode}", id);
-        }
->>>>>>> 31266c60
+        if (_logger.IsEnabled(LogEventLevel.Information)) {
+            _logger.Information("Setting video mode to {Mode}", id);
+        }
 
         _gui?.SetResolution(mode.PixelWidth, mode.PixelHeight,
             MemoryUtils.ToPhysicalAddress(MemoryMap.GraphicVideoMemorySegment, 0));
@@ -1028,16 +1012,11 @@
             Dac.Reset();
         }
 
-<<<<<<< HEAD
-        _logger.Information("Video mode changed to {@Mode}", mode.GetType().Name);
-        SwitchToMode(mode);
-=======
-        if (_loggerService.IsEnabled(LogEventLevel.Verbose)) {
-            _loggerService.Verbose("Video mode changed to {Mode}", mode.GetType().Name);
+        if (_logger.IsEnabled(LogEventLevel.Verbose)) {
+            _logger.Verbose("Video mode changed to {Mode}", mode.GetType().Name);
         }
         _presenter = GetPresenter();
         _gui?.SetResolution(CurrentMode.PixelWidth, CurrentMode.PixelHeight, MemoryUtils.ToPhysicalAddress(MemoryMap.GraphicVideoMemorySegment, 0));
->>>>>>> 31266c60
     }
 
     public Presenter GetPresenter() {

/*
 * VGA card from Aeon project (https://github.com/gregdivis/Aeon) ported to Spice86.
 */

namespace Spice86.Core.Emulator.Devices.Video;

using Spice86.Aeon.Emulator.Video;
using Spice86.Aeon.Emulator.Video.Modes;
using Spice86.Aeon.Emulator.Video.Rendering;

using Serilog.Events;

using Spice86.Aeon;
using Spice86.Aeon.Emulator.Video.Registers;
using Spice86.Core.Emulator.CPU;
using Spice86.Core.Emulator.Devices.Video.Fonts;
using Spice86.Core.Emulator.IOPorts;
using Spice86.Core.Emulator.Memory;
using Spice86.Core.Emulator.VM;
using Spice86.Shared;
using Spice86.Shared.Interfaces;
using Spice86.Shared.Utils;

using System.Drawing;
using System.Linq;
using System.Runtime.InteropServices;

using Point = Spice86.Aeon.Emulator.Video.Point;

public class AeonCard : DefaultIOPortHandler, IVideoCard, IAeonVgaCard, IDisposable {

    /// <summary>
    ///     Total number of bytes allocated for video RAM.
    /// </summary>
    public uint TotalVramBytes => 0x40000;

    private readonly Bios _bios;
    private readonly LazyConcurrentDictionary<FontType, SegmentedAddress> _fonts = new();
    private readonly IGui? _gui;
    private bool _attributeDataMode;
    private AttributeControllerRegister _attributeRegister;
    private CrtControllerRegister _crtRegister;
    private byte _crtStatusRegister;
    private GraphicsRegister _graphicsRegister;
    private ushort _nextFontOffset;
    private Presenter? _presenter;
    private SequencerRegister _sequencerRegister;
    private int _verticalTextResolution = 16;
    private bool _disposed;
    private readonly State _state;
    private readonly ILoggerService _logger;
    private Color _dacReadColor = Color.Black;
    private int _dacReadIndex;
    private int _dacWriteIndex;
    private Color _dacWriteColor;
    private bool _internalPaletteAccessDisabled;
    private VideoModeId _previousVideoMode;
    private readonly GeneralRegisters _generalRegisters;

    public AeonCard(Machine machine, ILoggerService loggerService, IGui? gui, Configuration configuration) :
        base(machine, configuration, loggerService) {
        _logger = loggerService.WithLogLevel(LogEventLevel.Debug);
        _bios = machine.Bios;
        _state = machine.Cpu.State;
        _gui = gui;

        _generalRegisters = new GeneralRegisters();
        
        unsafe {
            VideoRam = new nint(NativeMemory.AllocZeroed(TotalVramBytes));
        }

        var memoryDevice = new VideoMemory(0x20000, this, 0xA0000);
        _machine.Memory.RegisterMapping(0xA0000, 0x20000, memoryDevice);

        // InitializeStaticFunctionalityTable();
        TextConsole = new TextConsole(this, _bios.ScreenColumns, _bios.ScreenRows);
        SetVideoModeInternal(VideoModeId.ColorText80X25X4);
        
        _presenter = GetPresenter();
    }

    public bool DefaultPaletteLoading { get; set; } = true;

    private static IEnumerable<int> InputPorts =>
        new SortedSet<int> {
            Ports.AttributeAddress,
            Ports.AttributeData,
            Ports.CrtControllerAddress,
            Ports.CrtControllerAddressAlt,
            Ports.CrtControllerAddressAltMirror1,
            Ports.CrtControllerAddressAltMirror2,
            Ports.CrtControllerData,
            Ports.CrtControllerDataAlt,
            Ports.CrtControllerDataAltMirror1,
            Ports.CrtControllerDataAltMirror2,
            Ports.DacAddressReadIndex,
            Ports.DacAddressWriteIndex,
            Ports.DacData,
            Ports.DacPelMask,
            Ports.DacStateRead,
            Ports.FeatureControlRead,
            Ports.GraphicsControllerAddress,
            Ports.GraphicsControllerData,
            Ports.InputStatus0Read,
            Ports.InputStatus1Read,
            Ports.InputStatus1ReadAlt,
            Ports.MiscOutputRead,
            Ports.SequencerAddress,
            Ports.SequencerData
        };

    private static IEnumerable<int> OutputPorts =>
        new SortedSet<int> {
            Ports.AttributeAddress,
            Ports.AttributeData,
            Ports.CrtControllerAddress,
            Ports.CrtControllerAddressAlt,
            Ports.CrtControllerAddressAltMirror1,
            Ports.CrtControllerAddressAltMirror2,
            Ports.CrtControllerData,
            Ports.CrtControllerDataAlt,
            Ports.CrtControllerDataAltMirror1,
            Ports.CrtControllerDataAltMirror2,
            Ports.DacAddressReadIndex,
            Ports.DacAddressWriteIndex,
            Ports.DacData,
            Ports.DacPelMask,
            Ports.FeatureControlWrite,
            Ports.FeatureControlWriteAlt,
            Ports.GraphicsControllerAddress,
            Ports.GraphicsControllerData,
            Ports.MiscOutputWrite,
            Ports.SequencerAddress,
            Ports.SequencerData
        };

    public override void InitPortHandlers(IOPortDispatcher ioPortDispatcher) {
        foreach (int port in InputPorts.Union(OutputPorts)) {
            ioPortDispatcher.AddIOPortHandler(port, this);
        }
    }

    public override byte ReadByte(int port) {
        byte value;
        switch (port) {
            case Ports.DacAddressReadIndex:
                value = Dac.ReadIndex;
                if (_logger.IsEnabled(LogEventLevel.Debug)) {
                    _logger.Debug("[{Port:X4}] Read DAC Read Index: {Value:X2}", port, value);
                }
                break;
            case Ports.DacAddressWriteIndex:
                value = Dac.WriteIndex;
                if (_logger.IsEnabled(LogEventLevel.Debug)) {
                    _logger.Debug("[{Port:X4}] Read DAC Write Index: {Value:X2}", port, value);
                }
                break;
            case Ports.DacData:
                value = Dac.Read();
                switch (_dacReadIndex) {
                    case 0:
                        _dacReadColor = Color.FromArgb(0xFF, value, _dacReadColor.G, _dacReadColor.B);
                        break;
                    case 1:
                        _dacReadColor = Color.FromArgb(0xFF, _dacReadColor.R, value, _dacReadColor.B);
                        break;
                    case 2:
                        _dacReadColor = Color.FromArgb(0xFF, _dacReadColor.R, _dacReadColor.G, value);
                        if (_logger.IsEnabled(LogEventLevel.Debug)) {
                            _logger.Debug("[{Port:X4}] Read DAC: {Color}", port, _dacReadColor);
                        }
                        break;
                }
                _dacReadIndex = (_dacReadIndex + 1) % 3;
                break;
            case Ports.DacPelMask:
                value = Dac.PalettePixelMask;
                if (_logger.IsEnabled(LogEventLevel.Debug)) {
                    _logger.Debug("[{Port:X4}] Read DAC Pel Mask: {Value:X2}", port, value);
                }
                break;
            case Ports.GraphicsControllerAddress:
                value = (byte)_graphicsRegister;
                if (_logger.IsEnabled(LogEventLevel.Debug)) {
                    _logger.Debug("[{Port:X4}] Read current Graphics register: {Value:X2} {Register}", port, value, _graphicsRegister);
                }
                break;
            case Ports.GraphicsControllerData:
                value = GraphicsControllerRegisters.ReadRegister(_graphicsRegister);
                if (_logger.IsEnabled(LogEventLevel.Debug)) {
                    _logger.Debug("[{Port:X4}] Read from Graphics register {Register}: {Value:X2} {Explained}", port, _graphicsRegister, value, _graphicsRegister.Explain(value));
                }
                break;
            case Ports.SequencerAddress:
                value = (byte)SequencerRegisters.SequencerAddress;
                if (_logger.IsEnabled(LogEventLevel.Debug)) {
                    _logger.Debug("[{Port:X4}] Read current _sequencerRegister: {Value:X2} {Register}", port, value, SequencerRegisters.SequencerAddress);
                }
                break;
            case Ports.SequencerData:
                value = SequencerRegisters.ReadRegister();
                if (_logger.IsEnabled(LogEventLevel.Debug)) {
                    _logger.Debug("[{Port:X4}] Read from Sequencer register {Register}: {Value:X2} {Explained}", port, SequencerRegisters.SequencerAddress, value, SequencerRegisters.Explain(value));
                }
                break;
            case Ports.AttributeAddress:
                value = (byte)_attributeRegister;
                if (_logger.IsEnabled(LogEventLevel.Debug)) {
                    _logger.Debug("[{Port:X4}] Read _attributeRegister: {Value:X2} {Register}", port, value, _attributeRegister);
                }
                break;
            case Ports.AttributeData:
                value = AttributeControllerRegisters.ReadRegister(_attributeRegister);
                if (_logger.IsEnabled(LogEventLevel.Debug)) {
                    _logger.Debug("[{Port:X4}] Read from Attribute register {Register}: {Value:X2}", port, _attributeRegister, value);
                }
                break;
            case Ports.CrtControllerAddress or Ports.CrtControllerAddressAlt or Ports.CrtControllerAddressAltMirror1 or Ports.CrtControllerAddressAltMirror2:
                value = (byte)_crtRegister;
                if (_logger.IsEnabled(LogEventLevel.Debug)) {
                    _logger.Debug("[{Port:X4}] Read _crtRegister: {Value:X2} {Register}", port, value, _crtRegister);
                }
                break;
            case Ports.CrtControllerData or Ports.CrtControllerDataAlt or Ports.CrtControllerDataAltMirror1 or Ports.CrtControllerDataAltMirror2:
                value = CrtControllerRegisters.ReadRegister(_crtRegister);
                if (_logger.IsEnabled(LogEventLevel.Debug)) {
                    _logger.Debug("[{Port:X4}] Read from CRT register {Register}: {Value:X2} {Explained}", port, _crtRegister, value, _crtRegister.Explain(value));
                }
                break;
            case Ports.InputStatus1Read or Ports.InputStatus1ReadAlt:
                _attributeDataMode = false; // Reset the attribute data mode for port 0x03C0 to "Index"
                value = _generalRegisters.InputStatusRegister1.Value;
                if (_logger.IsEnabled(LogEventLevel.Verbose)) {
                    _logger.Verbose("[{Port:X4}] Read byte from port InputStatus1Read: {Value:X2} {Binary}", port, value, Convert.ToString(value, 2).PadLeft(8, '0'));
                }
                // Next time we will be called retrace will be active, and this until the retrace tick
                // Set vsync flag to true
                _generalRegisters.InputStatusRegister1.VerticalRetrace = true;
                // CrtStatusRegister |= 0b00001001;
                break;
            case Ports.InputStatus0Read:
                value = _generalRegisters.InputStatusRegister0.Value;
                if (_logger.IsEnabled(LogEventLevel.Verbose)) {
                    _logger.Verbose("[{Port:X4}] Read from InputStatus0Read: {Value:X2} {@FullValue}", port, value, value);
                }
                break;
            case Ports.MiscOutputRead:
                value = _generalRegisters.MiscellaneousOutput.Value;
                if (_logger.IsEnabled(LogEventLevel.Debug)) {
                    _logger.Debug("[{Port:X4}] Read MiscOutput: {Value:X2} {@Explained}", port, value, value);
                }
                break;
            default:
                value = base.ReadByte(port);
                break;
        }

        return value;
    }

    public override ushort ReadWord(int port) {
        byte value = ReadByte(port);

        if (_logger.IsEnabled(LogEventLevel.Debug)) {
            _logger.Debug("Returning byte {Byte} for ReadWord() on port {Port}", value, port);
        }

        return value;
    }

    public override uint ReadDWord(int port) {
        byte value = ReadByte(port);

        if (_logger.IsEnabled(LogEventLevel.Debug)) {
            _logger.Debug("Returning byte {Byte} for ReadDWord() on port {Port}", value, port);
        }

        return value;
    }

    public override void WriteByte(int port, byte value) {
        if (_bios.VideoMode != (int)_previousVideoMode) {
            var newMode = (VideoModeId)_bios.VideoMode;
            _logger.Debug("Switching from {PreviousVideoMode} to {NewMode}", _previousVideoMode, newMode);
            SetVideoModeInternal(newMode);
            _previousVideoMode = newMode; 
        }
        switch (port) {
            case Ports.DacAddressReadIndex:
                if (_logger.IsEnabled(LogEventLevel.Debug)) {
                    _logger.Debug("[{Port:X4}] Write to DacAddressReadIndex: {Value}", port, value);
                }
                Dac.ReadIndex = value;
                break;

            case Ports.DacAddressWriteIndex:
                if (_logger.IsEnabled(LogEventLevel.Verbose)) {
                    _logger.Verbose("[{Port:X4}] Write to DacAddressWriteIndex: {Value}", port, value);
                }
                Dac.WriteIndex = value;
                break;

            case Ports.DacData:
                if (_logger.IsEnabled(LogEventLevel.Debug)) {
                    _loggerService.Verbose("[{Port:X4}] Write to DacData: {Value:X2}", port, value);
                }
                Dac.Write(value);
                switch (_dacWriteIndex) {
                    case 0:
                        _dacWriteColor = Color.FromArgb(0xFF, value, _dacWriteColor.G, _dacWriteColor.B);
                        break;
                    case 1:
                        _dacWriteColor = Color.FromArgb(0xFF, _dacWriteColor.R, value, _dacWriteColor.B);
                        break;
                    case 2:
                        _dacWriteColor = Color.FromArgb(0xFF, _dacWriteColor.R, _dacWriteColor.G, value);
                        if (_logger.IsEnabled(LogEventLevel.Verbose)) {
                            _logger.Verbose("[{Port:X4}] Write DAC[{Index}]: #{Color:X6}", port, (byte)(Dac.WriteIndex - 1), _dacWriteColor.ToArgb() & 0x00FFFFFF);
                        }
                        break;
                }
                _dacWriteIndex = (_dacWriteIndex + 1) % 3;
                break;
            
            case Ports.DacPelMask:
                if (_logger.IsEnabled(LogEventLevel.Verbose)) {
                    _logger.Verbose("[{Port:X4}] Write to DacPelMask: {Value:X2}", port, value);
                }
                Dac.PalettePixelMask = value;
                break;

            case Ports.GraphicsControllerAddress:
                _graphicsRegister = (GraphicsRegister)value;
                if (_logger.IsEnabled(LogEventLevel.Verbose)) {
                    _logger.Verbose("[{Port:X4}] Write to GraphicsControllerAddress: {Value:X2} {Register}", port, value, _graphicsRegister);
                }
                break;

            case Ports.GraphicsControllerData:
                if (_graphicsRegister is GraphicsRegister.ReadMapSelect or GraphicsRegister.BitMask or GraphicsRegister.GraphicsMode) {
                    if (_logger.IsEnabled(LogEventLevel.Verbose)) {
                        _logger.Verbose("[{Port:X4}] Write to Graphics register {Register}: {Value:X2} {Explained}", port, _graphicsRegister, value, _graphicsRegister.Explain(value));
                    }
                } else if (_logger.IsEnabled(LogEventLevel.Debug)) {
                    _logger.Debug("[{Port:X4}] Write to Graphics register {Register}: {Value:X2} {Explained}", port, _graphicsRegister, value, _graphicsRegister.Explain(value));
                }
                GraphicsControllerRegisters.Write(_graphicsRegister, value);
                break;

            case Ports.SequencerAddress:
                SequencerRegisters.SequencerAddress = (SequencerRegister)value;
                if (_logger.IsEnabled(LogEventLevel.Verbose)) {
                    _logger.Verbose("[{Port:X4}] Write to SequencerAddress: {Value:X2} {Register}", port, value, SequencerRegisters.SequencerAddress);
                }
                break;

            case Ports.SequencerData:
                bool previousChain4Mode = SequencerRegisters.MemoryModeRegister.Chain4Mode;
                if (SequencerRegisters.SequencerAddress == SequencerRegister.MapMask) {
                    if (_logger.IsEnabled(LogEventLevel.Verbose)) {
                        _logger.Verbose("[{Port:X4}] Write to Sequencer register {Register}: {Value:X2} {Explained}", port, SequencerRegisters.SequencerAddress, value, SequencerRegisters.Explain(value));
                    }
                } else if (_logger.IsEnabled(LogEventLevel.Debug)) {
                    _logger.Debug("[{Port:X4}] Write to Sequencer register {Register}: {Value:X2} {Explained}", port, SequencerRegisters.SequencerAddress, value, SequencerRegisters.Explain(value));
                }
                SequencerRegisters.WriteRegister(value);
                if (previousChain4Mode && !SequencerRegisters.MemoryModeRegister.Chain4Mode) {
                    EnterModeX();
                }
                break;

            case Ports.AttributeAddress:
                if (!_attributeDataMode) {
                    if (_logger.IsEnabled(LogEventLevel.Debug)) {
                        if (_internalPaletteAccessDisabled && (value & 1 << 5) != 0) {
                            _logger.Debug("[{Port:X4}] Enabling internal palette access by setting bit 5 of the Attribute Controller Index to 1 with value {Value:X2}", port, value);
                        } else if (!_internalPaletteAccessDisabled && (value & 1 << 5) == 0) {
                            _logger.Debug("[{Port:X4}] Internal palette access disabled by setting bit 5 of the Attribute Controller Index to 0 with value {Value:X2}", port, value);
                        }
                    }
                    _internalPaletteAccessDisabled = (value & 1 << 5) == 0;
                    _attributeRegister = (AttributeControllerRegister)(value & 0b11111);
                    if (_logger.IsEnabled(LogEventLevel.Verbose)) {
                        _logger.Verbose("[{Port:X4}] Write to AttributeAddress: {Value:X2} {Register}", port, value, _attributeRegister);
                    }
                } else {
                    if (_logger.IsEnabled(LogEventLevel.Debug)) {
                        _logger.Debug("[{Port:X4}] Write to Attribute register {Register}: {Value:X2} {Binary}", port, _attributeRegister, value, Convert.ToString(value, 2).PadLeft(8, '0'));
                    }
                    AttributeControllerRegisters.WriteRegister(_attributeRegister, value);
                }

                _attributeDataMode = !_attributeDataMode;
                break;

            case Ports.AttributeData:
                if (_logger.IsEnabled(LogEventLevel.Debug)) {
                    _logger.Debug("[{Port:X4}] Write to Attribute register {Register}: {Value:X2} {Binary}", port, _attributeRegister, value, Convert.ToString(value, 2).PadLeft(8, '0'));
                }
                AttributeControllerRegisters.WriteRegister(_attributeRegister, value);
                break;

            case Ports.CrtControllerAddress or Ports.CrtControllerAddressAlt or Ports.CrtControllerAddressAltMirror1 or Ports.CrtControllerAddressAltMirror2:
                _crtRegister = (CrtControllerRegister)value;
                if (_logger.IsEnabled(LogEventLevel.Debug)) {
                    _logger.Debug("[{Port:X4}] Write to CrtControllerAddress: {Value:X2} {Register}", port, value, _crtRegister);
                }
                break;

            case Ports.CrtControllerData or Ports.CrtControllerDataAlt or Ports.CrtControllerDataAltMirror1 or Ports.CrtControllerDataAltMirror2:
                int previousVerticalEnd = CrtControllerRegisters.VerticalDisplayEnd;
                int previousMaximumScanLine = CrtControllerRegisters.MaximumScanLine & 0x1F;
                if (_logger.IsEnabled(LogEventLevel.Debug)) {
                    _logger.Debug("[{Port:X4}] Write to CRT register {Register}: {Value:X2} {Explained}", port, _crtRegister, value, _crtRegister.Explain(value));
                }
                CrtControllerRegisters.WriteRegister(_crtRegister, value);
                if (previousMaximumScanLine != (CrtControllerRegisters.MaximumScanLine & 0x1F)) {
                    ChangeMaximumScanLine(previousMaximumScanLine);
                }
                if (previousVerticalEnd != CrtControllerRegisters.VerticalDisplayEnd) {
                    ChangeVerticalEnd();
                }

                break;
            case Ports.MiscOutputWrite:
                _generalRegisters.MiscellaneousOutput.Value = value;
                if (_logger.IsEnabled(LogEventLevel.Debug)) {
                    _logger.Debug("[{Port:X4}] Write to MiscOutputWrite: {Value:X2} {@Explained}", port, value, _generalRegisters.MiscellaneousOutput);
                }
                break;
            default:
                base.WriteByte(port, value);
                break;
        }
    }
    private void ChangeMaximumScanLine(int previousDoubleScan) {
        int height = previousDoubleScan == 0 ? CurrentMode.Height / 2 : CurrentMode.Height * 2;
        ChangeResolution(CurrentMode.Width, height);
    }
    private void ChangeResolution(int width, int height) {
        VideoMode mode = CurrentMode switch {
            Unchained256 => new Unchained256(width, height, this),
            Vga256 => new Vga256(width, height, this),
            CgaMode4 => new CgaMode4(this),
            EgaVga16 => new EgaVga16(width, height, CurrentMode.FontHeight, this),
            TextMode => new TextMode(width, height, CurrentMode.FontHeight, this),
            _ => throw new InvalidOperationException("Unknown video mode")
        };
        SwitchToMode(mode);
    }

    /// <summary>
    /// Special shortcut for VGA controller to select a register and write a value in one call.
    /// </summary>
    public override void WriteWord(int port, ushort value) {
        _machine.IoPortDispatcher.WriteByte(port, (byte)(value & 0xFF));
        _machine.IoPortDispatcher.WriteByte(port + 1, (byte)(value >> 8));
    }

    /// <summary>
    ///     Gets the VGA DAC.
    /// </summary>
    public Dac Dac { get; } = new();

    /// <summary>
    ///     Gets the VGA graphics controller.
    /// </summary>
    public GraphicsControllerRegisters GraphicsControllerRegisters { get; } = new();

    /// <summary>
    ///     Gets the VGA sequencer.
    /// </summary>
    public SequencerRegisters SequencerRegisters { get; } = new();

    /// <summary>
    ///     Gets the VGA CRT controller.
    /// </summary>
    public CrtControllerRegisters CrtControllerRegisters { get; } = new();

    /// <summary>
    ///     Gets the current display mode.
    /// </summary>
    public VideoMode CurrentMode { get; private set; } = null!;

    /// <summary>
    ///     Gets the VGA attribute controller.
    /// </summary>
    public AttributeControllerRegisters AttributeControllerRegisters { get; } = new();

    /// <summary>
    ///     Gets a pointer to the emulated video RAM.
    /// </summary>
    public nint VideoRam { get; }

    /// <summary>
    ///     Gets the text-mode display instance.
    /// </summary>
    public TextConsole TextConsole { get; }
    public byte CrtStatusRegister {
        get => _crtStatusRegister;
        set {
            if (_crtStatusRegister != value) {
                if (_logger.IsEnabled(LogEventLevel.Debug)) {
                    _logger.Debug("Setting _crtStatusRegister to {Value:X2}", value);
                }
                _crtStatusRegister = value;
            }
        }
    }

    public byte GetVramByte(uint address) {
        return CurrentMode.GetVramByte(address);
    }
    public void SetVramByte(uint address, byte value) {
        CurrentMode.SetVramByte(address, value);
    }

    public void Render(uint address, object width, object height, nint pixelsAddress) {
        _presenter ??= GetPresenter();
        _presenter.Update(pixelsAddress);
    }

    public void TickRetrace() {
        // Inactive at tick time, but will become active once the code checks for it.
        // Set vsync flag to false.
        // CrtStatusRegister &= 0b11110110;
        _generalRegisters.InputStatusRegister1.VerticalRetrace = false;
    }

    public void UpdateScreen() {
        _gui?.UpdateScreen();
    }

    public void WriteString() {
        if (_logger.IsEnabled(LogEventLevel.Debug)) {
            uint address = MemoryUtils.ToPhysicalAddress(_state.ES, _state.BP);
            string str = _memory.GetZeroTerminatedString(address, _memory.Ram.Length - (int)address);
<<<<<<< HEAD
            _logger.Debug("WRITE STRING: {WrittenString}", str);
=======
            _loggerService.Debug("WRITE STRING: {WrittenString}", str);
>>>>>>> 4c81296f
        }
    }
    
    public VideoFunctionalityInfo GetFunctionalityInfo() {
        ushort segment = _state.ES;
        ushort offset = _state.DI;

        uint address = MemoryUtils.ToPhysicalAddress(segment, offset);
        var info = new VideoFunctionalityInfo(_memory, address) {
            SftAddress = MemoryMap.StaticFunctionalityTableSegment << 16,
            VideoMode = _bios.VideoMode,
            ScreenColumns = _bios.ScreenColumns,
            VideoBufferLength = MemoryMap.VideoBiosSegment - MemoryMap.GraphicVideoMemorySegment, // TODO: real value
            VideoBufferAddress = MemoryMap.GraphicVideoMemorySegment, // TODO: real value
            CursorEndLine = 0, // TODO: figure out what this is
            CursorStartLine = 0, // TODO: figure out what this is
            ActiveDisplayPage = (byte)CurrentMode.ActiveDisplayPage,
            CrtControllerBaseAddress = _bios.CrtControllerBaseAddress,
            CurrentRegister3X8Value = 0, // Unused in VGA
            CurrentRegister3X9Value = 0, // Unused in VGA
            ScreenRows = _bios.ScreenRows,
            CharacterMatrixHeight = (ushort)CurrentMode.FontHeight,
            ActiveDisplayCombinationCode = _bios.DisplayCombinationCode,
            AlternateDisplayCombinationCode = 0x00, // No secondary display
            NumberOfColorsSupported = (ushort)(1 << CurrentMode.BitsPerPixel),
            NumberOfPages = 4,
            NumberOfActiveScanLines = 0, // TODO: figure out what this is
            TextCharacterTableUsed = 0, // TODO: figure out what this is
            TextCharacterTableUsed2 = 0, // TODO: figure out what this is
            OtherStateInformation = 0b00000001,
            VideoRamAvailable = 3, // 0=64K, 1=128K, 2=192K, 3=256K
            SaveAreaStatus = 0b00000000
        };
        for (int i = 0; i < 8; i++) {
            info.SetCursorPosition(i, (byte)TextConsole.CursorPosition.X, (byte)TextConsole.CursorPosition.Y);
        }

        // Indicate success.
        _state.AL = 0x1B;
        if (_logger.IsEnabled(LogEventLevel.Debug)) {
            _logger.Debug("INT 10: GetFunctionalityInfo {0}", info);
        }
        return info;
    }

    /// <summary>
    /// Writes values to the static functionality table in emulated memory.
    /// </summary>
    private void InitializeStaticFunctionalityTable() {
        _memory.UInt32[MemoryMap.StaticFunctionalityTableSegment, 0] = 0x000FFFFF; // supports all video modes
        _memory.UInt8[MemoryMap.StaticFunctionalityTableSegment, 0x07] = 0x07; // supports all scanLines
    }

    public void GetSetDisplayCombinationCode() {
        if (_state.AL == 0x00) {
            _state.AL = 0x1A; // Function supported
            _state.BL = _bios.DisplayCombinationCode; // Primary display
            _state.BH = 0x00; // No secondary display
            if (_logger.IsEnabled(LogEventLevel.Debug)) {
                _logger.Debug("INT 10: Get display combination {0:X2}", _state.BL);
            }
        } else if (_state.AL == 0x01) {
            if (_logger.IsEnabled(LogEventLevel.Debug)) {
                _logger.Debug("INT 10: Set display combination {0:X2}", _state.BL);
            }
            _state.AL = 0x1A; // Function supported
            _bios.DisplayCombinationCode = _state.BL;
        }
    }

    public void VideoSubsystemConfiguration() {
        if (_logger.IsEnabled(LogEventLevel.Debug)) {
            _logger.Debug("INT 10: VideoSubsystemConfiguration {0:X2}", _state.BL);
        }
        switch (_state.BL) {
            case Functions.EGA_GetInfo:
                _state.BX = 0x03; // 256k installed
                _state.CX = 0x09; // EGA switches set
                if (_logger.IsEnabled(LogEventLevel.Debug)) {
                    _logger.Debug("INT 10: VideoSubsystemConfiguration - EGA_GetInfo");
                }
                break;

            case Functions.EGA_SelectVerticalResolution:
                if (_logger.IsEnabled(LogEventLevel.Debug)) {
                    _logger.Debug("INT 10: VideoSubsystemConfiguration - EGA_SelectVerticalResolution {0:X2}", _state.AL);
                }
                _verticalTextResolution = _state.AL switch {
                    0 => 8,
                    1 => 14,
                    _ => 16
                };
                _state.AL = 0x12; // Success
                break;

            case Functions.EGA_PaletteLoading:
                DefaultPaletteLoading = _state.AL == 0;
                if (_logger.IsEnabled(LogEventLevel.Debug)) {
                    _logger.Debug("INT 10: VideoSubsystemConfiguration - EGA_PaletteLoading {0}", DefaultPaletteLoading);
                }
                break;

            default:
                _logger.Error("Video command {0:X2}, BL={1:X2}h not implemented.", Functions.EGA, _state.BL);
                break;
        }
    }

    public void LoadFontInfo() {
        switch (_state.AL) {
            case 0x30:
                GetFontInformation();
                break;

            default:
                throw new NotImplementedException($"Video command 11{_state.AL:X2}h not implemented.");
        }
    }

    /// <summary>
    ///     Returns the address in memory where the specified font is stored.
    /// </summary>
    /// <param name="fontType">One of the <see cref="FontType" />s</param>
    /// <exception cref="ArgumentOutOfRangeException"></exception>
    public SegmentedAddress GetFontAddress(FontType fontType) {
        return _fonts.GetOrAdd(fontType, LoadFont);
    }

    private SegmentedAddress LoadFont(FontType type) {
        byte[] bytes = type switch {
            FontType.Ega8X14 => Font.Ega8X14,
            FontType.Ibm8X8 => Font.Ibm8X8,
            FontType.Vga8X16 => Font.Vga8X16,
            _ => throw new ArgumentOutOfRangeException(nameof(type), type, "Unknown font")
        };
        int length = bytes.Length;
        var address = new SegmentedAddress(MemoryMap.VideoBiosSegment, _nextFontOffset);
        _memory.LoadData(address.ToPhysical(), bytes);
        _nextFontOffset += (ushort)length;

        return address;
    }

    private void GetFontInformation() {
        if (_logger.IsEnabled(LogEventLevel.Debug)) {
            _logger.Debug("INT 10: GetFontInformation {0:X2}", _state.BH);
        }
        SegmentedAddress address = _state.BH switch {
            0x00 => new SegmentedAddress(_memory.GetUint16((0x1F * 4) + 2), _memory.GetUint16(0x1F * 4)),
            0x01 => new SegmentedAddress(_memory.GetUint16((0x43 * 4) + 2), _memory.GetUint16(0x43 * 4)),
            0x02 => GetFontAddress(FontType.Ega8X14),
            0x03 => GetFontAddress(FontType.Ibm8X8),
            0x04 => GetFontAddress(FontType.Ibm8X8) + (128 * 8), // 2nd half
            0x05 => throw new NotImplementedException("No 9x14 font available"),
            0x06 => GetFontAddress(FontType.Vga8X16),
            0x07 => throw new NotImplementedException("No 9x16 font available"),
            _ => throw new NotImplementedException($"Video command 1130_{_state.BH:X2}h not implemented.")
        };

        _state.ES = address.Segment;
        _state.BP = address.Offset;
        _state.CX = _machine.Bios.CharacterHeight;
        _state.DL = _machine.Bios.ScreenRows;
        if (_logger.IsEnabled(LogEventLevel.Debug)) {
            _logger.Debug("INT 10: GetFontInformation - {0:X4}:{1:X4} {2} {3}", _state.ES, _state.BP, _state.CX, _state.DL);
        }
    }

    public void SetPaletteRegisters() {
        switch (_state.AL) {
            case Functions.Palette_SetSingleRegister:
                if (_logger.IsEnabled(LogEventLevel.Debug)) {
                    _logger.Debug("INT 10: SetSinglePaletteRegister {0:X2} {1:X2}", _state.BL, _state.BH);
                }
                SetEgaPaletteRegister(_state.BL, _state.BH);
                break;

            case Functions.Palette_SetBorderColor:
                if (_logger.IsEnabled(LogEventLevel.Debug)) {
                    _logger.Debug("INT 10: SetBorderColor UNIMPLEMENTED");
                }
                // TODO: Implement, ignore or remove
                break;

            case Functions.Palette_SetAllRegisters:
                if (_logger.IsEnabled(LogEventLevel.Debug)) {
                    _logger.Debug("INT 10: SetAllPaletteRegisters");
                }
                SetAllEgaPaletteRegisters();
                break;

            case Functions.Palette_ReadSingleDacRegister:
                if (_logger.IsEnabled(LogEventLevel.Debug)) {
                    _logger.Debug("INT 10: ReadSingleDacRegister {0:X2}", _state.BL);
                }
                _state.DH = (byte)((Dac.Palette[_state.BL] >> 18) & 0x3F);
                _state.CH = (byte)((Dac.Palette[_state.BL] >> 10) & 0x3F);
                _state.CL = (byte)((Dac.Palette[_state.BL] >> 2) & 0x3F);
                break;

            case Functions.Palette_SetSingleDacRegister:
                if (_logger.IsEnabled(LogEventLevel.Debug)) {
                    _logger.Debug("INT 10: SetSingleDacRegister {0:X2} {1:X2} {2:X2} {3:X2}", _state.BL, _state.DH, _state.CH, _state.CL);
                }
                Dac.SetColor(_state.BL, _state.DH, _state.CH, _state.CL);
                break;

            case Functions.Palette_SetDacRegisters:
                if (_logger.IsEnabled(LogEventLevel.Debug)) {
                    _logger.Debug("INT 10: SetDacRegisters");
                }
                SetDacRegisters();
                break;

            case Functions.Palette_ReadDacRegisters:
                if (_logger.IsEnabled(LogEventLevel.Debug)) {
                    _logger.Debug("INT 10: ReadDacRegisters");
                }
                ReadDacRegisters();
                break;

            case Functions.Palette_ToggleBlink:
                if (_logger.IsEnabled(LogEventLevel.Debug)) {
                    _logger.Debug("INT 10: ToggleBlink UNIMPLEMENTED");
                }
                // TODO: Implement, ignore or remove
                throw new NotImplementedException("INT 10: 3 ToggleBlink");
                break;

            case Functions.Palette_SelectDacColorPage:
                if (_logger.IsEnabled(LogEventLevel.Debug)) {
                    _logger.Debug("INT 10: Select DAC color page");
                }
                SelectDacColorPage(_state.BL, _state.BH);
                break;

            default:
                throw new NotImplementedException($"Video command 10 {_state.AL:X2} not implemented.");
        }
    }
    private void SelectDacColorPage(byte subFunction, byte value) {
        switch (subFunction) {
            case 0x00:
                if (_logger.IsEnabled(LogEventLevel.Verbose)) {
                    _logger.Verbose("INT 10: Set AttributeModeControl bit 7 to {Value:X2}", value);
                }
                AttributeControllerRegisters.AttributeModeControl = (byte)(value == 0 ? AttributeControllerRegisters.AttributeModeControl & 0b01111111u : AttributeControllerRegisters.AttributeModeControl | 0b10000000u);
                break;
            case 0x01:
                if (_logger.IsEnabled(LogEventLevel.Verbose)) {
                    _logger.Verbose("INT 10: Set ColorSelect to {Value:X2}", value);
                }
                AttributeControllerRegisters.ColorSelect = value;
                break;
            default:
                throw new NotImplementedException($"SelectDacColorPage SubFunction {subFunction:X2} not implemented.");
        }
    }

    /// <summary>
    ///   Reads DAC color registers to emulated RAM.
    /// </summary>
    private void ReadDacRegisters() {
        ushort segment = _state.ES;
        ushort offset = _state.DX;
        int start = _state.BX;
        int count = _state.CX;

        for (int i = start; i < count; i++) {
            uint r = (Dac.Palette[start + i] >> 18) & 0x3F;
            uint g = (Dac.Palette[start + i] >> 10) & 0x3F;
            uint b = (Dac.Palette[start + i] >> 2) & 0x3F;

            _memory.UInt8[segment, offset++] = (byte)r;
            _memory.UInt8[segment, offset++] = (byte)g;
            _memory.UInt8[segment, offset++] = (byte)b;
        }
    }

    /// <summary>
    ///   Sets DAC color registers to values in emulated RAM.
    /// </summary>
    private void SetDacRegisters() {
        ushort segment = _state.ES;
        ushort offset = _state.DX;
        int start = _state.BX;
        int count = _state.CX;

        if (_logger.IsEnabled(LogEventLevel.Debug))
            _logger.Debug("INT 10: SetDacRegisters, Memory: {0:X4}:{1:X4} StartIndex: {2} Count: {3}", segment, offset, start, count);
        for (int i = 0; i < count + start; i++) {
            byte r = _memory.UInt8[segment, offset++];
            byte g = _memory.UInt8[segment, offset++];
            byte b = _memory.UInt8[segment, offset++];
            if (_logger.IsEnabled(LogEventLevel.Verbose)) {
                _logger.Verbose("INT 10: SetDacRegisters, Index: {0} R:{1:X2} G:{2:X2} B:{3:X2}", i, r, g, b);
            }
            Dac.SetColor((byte)(start + i), r, g, b);
        }
    }

    /// <summary>
    ///   Sets all of the EGA color palette registers to values in emulated RAM.
    /// </summary>
    private void SetAllEgaPaletteRegisters() {
        ushort segment = _state.ES;
        ushort offset = _state.DX;
        for (int i = 0; i < 16u; i++, offset++) {
            if (_loggerService.IsEnabled(LogEventLevel.Verbose))
                _loggerService.Verbose("INT 10: SetAllPaletteRegisters {0:X2} {1:X2}", i, _memory.UInt8[segment, offset]);
            SetEgaPaletteRegister(i, _memory.UInt8[segment, offset]);
        }
    }

    /// <summary>
    ///   Gets a specific EGA color palette register.
    /// </summary>
    /// <param name="index">Index of palette to set.</param>
    /// <param name="value">New value on that index the palette register.</param>
    private void SetEgaPaletteRegister(int index, byte value) {
        if (_bios.VideoMode == (byte)VideoModeId.ColorGraphics320X200X4) {
            AttributeControllerRegisters.InternalPalette[index & 0x0F] = (byte)(value & 0x0F);
        } else {
            AttributeControllerRegisters.InternalPalette[index & 0x0F] = value;
        }
    }

    public void GetVideoState() {
        _state.AH = (byte)_bios.ScreenColumns;
        _state.AL = _bios.VideoMode;
        _state.BH = _bios.CurrentVideoPage;
    }

    public void WriteTextInTeletypeMode() {
        byte chr = _state.AL;
        if (_loggerService.IsEnabled(Serilog.Events.LogEventLevel.Information)) {
            _loggerService.Information("Write Text in Teletype Mode ascii code {@AsciiCode}, chr {@Character}", ConvertUtils.ToHex(chr), ConvertUtils.ToChar(chr));
        }
        Console.Out.Write(ConvertUtils.ToChar(chr));
    }

    public void SetColorPaletteOrBackGroundColor() {
        // TODO: Implement or remove
        throw new NotImplementedException();
    }

    public void WriteCharacterAtCursor() {
        if (_loggerService.IsEnabled(LogEventLevel.Debug))
            _loggerService.Debug("INT 10: WriteCharacterAtCursor {0:X2}", _state.AL);
        TextConsole.Write(_state.AL);
    }

    public void WriteCharacterAndAttributeAtCursor() {
        if (_loggerService.IsEnabled(LogEventLevel.Debug))
            _loggerService.Debug("INT 10: WriteCharacterAndAttributeAtCursor {0:X2} {1:X2}", _state.AL, _state.BL);
        TextConsole.Write(_state.AL, (byte)(_state.BL & 0x0F), (byte)(_state.BL >> 4), false);
    }

    public void ReadCharacterAndAttributeAtCursor() {
        _state.AX = TextConsole.GetCharacter(TextConsole.CursorPosition.X, TextConsole.CursorPosition.Y);
    }

    public void ScrollPageDown() {
        // TODO: Implement or remove
        throw new NotImplementedException();
    }

    public void ScrollPageUp() {
        byte foreground = (byte)((_state.BX >> 8) & 0x0F);
        byte background = (byte)((_state.BX >> 12) & 0x0F);
        TextConsole.ScrollTextUp(_state.CL, _state.CH, _state.DL, _state.DH, _state.AL, foreground, background);
    }

    public void SelectActiveDisplayPage() {
        if (_loggerService.IsEnabled(LogEventLevel.Debug))
            _loggerService.Debug("INT 10: SelectActiveDisplayPage {0:X2}", _state.AL);
        CurrentMode.ActiveDisplayPage = _state.AL;
        _bios.CurrentVideoPage = _state.AL;
    }

    public void GetCursorPosition() {
        _state.CH = 14;
        _state.CL = 15;
        _state.DH = (byte)TextConsole.CursorPosition.Y;
        _state.DL = (byte)TextConsole.CursorPosition.X;
    }

    public void SetCursorPosition() {
        if (_loggerService.IsEnabled(LogEventLevel.Debug))
            _loggerService.Debug("INT 10: SetCursorPosition {0:X2} {1:X2}", _state.DH, _state.DL);
        TextConsole.CursorPosition = new Point(_state.DL, _state.DH);
    }

    public void SetCursorType() {
        byte topScanLine = _state.CH;
        byte bottomScanLine = _state.CL;
        if (_logger.IsEnabled(LogEventLevel.Verbose)) {
            _logger.Verbose("SET CURSOR TYPE, SCAN LINE TOP: {Top} BOTTOM: {Bottom}", topScanLine,
                bottomScanLine);
        }
    }

    private void SetVideoModeInternal(VideoModeId id) {
        VideoMode mode = ConvertIdToMode(id);

        if (_logger.IsEnabled(LogEventLevel.Information)) {
            _logger.Information("Setting video mode to {Mode}", id);
        }

        // mode.InitializeMode(this);
        // Graphics.WriteRegister(GraphicsRegister.ColorDontCare, 0x0F);

        // if (DefaultPaletteLoading) {
        //     Dac.Reset();
        // }

        if (_logger.IsEnabled(LogEventLevel.Verbose)) {
            _logger.Verbose("Video mode changed to {Mode}", mode.GetType().Name);
        }
        
        SwitchToMode(mode);
    }
    private VideoMode ConvertIdToMode(VideoModeId id) {

        VideoMode mode;

        switch (id) {
            case VideoModeId.ColorText40X25X4:
                mode = new TextMode(40, 25, 8, this);
                break;

            case VideoModeId.ColorText80X25X4:
            case VideoModeId.MonochromeText80X25X4:
                mode = new TextMode(80, 25, _verticalTextResolution, this);
                break;

            case VideoModeId.ColorGraphics320X200X2A:
            case VideoModeId.ColorGraphics320X200X2B:
                mode = new CgaMode4(this);
                break;

            case VideoModeId.ColorGraphics320X200X4:
                mode = new EgaVga16(320, 200, 8, this);
                break;

            case VideoModeId.ColorGraphics640X200X4:
                mode = new EgaVga16(640, 400, 8, this);
                break;

            case VideoModeId.ColorGraphics640X350X4:
                mode = new EgaVga16(640, 350, 8, this);
                break;

            case VideoModeId.Graphics640X480X4:
                mode = new EgaVga16(640, 480, 16, this);
                break;

            case VideoModeId.Graphics320X200X8:
                mode = new Vga256(320, 200, this);
                break;

            case VideoModeId.Text40X25X1:
            case VideoModeId.Graphics640X200X1:
            case VideoModeId.Text80X25X1:
            case VideoModeId.Graphics640X350X1:
            case VideoModeId.Graphics640X480X1:
            default:
                throw new NotSupportedException($"Video mode {id} is not supported.");
        }
        return mode;
    }

    ~AeonCard() => InternalDispose();

    void IDisposable.Dispose() {
        InternalDispose();
        GC.SuppressFinalize(this);
    }

    private void InternalDispose() {
        if (!_disposed) {
            unsafe {
                if (VideoRam != IntPtr.Zero)
                    NativeMemory.Free(VideoRam.ToPointer());
            }

            _disposed = true;
        }
    }

    public Presenter GetPresenter() {
        if (CurrentMode.VideoModeType == VideoModeType.Text) {
            return new TextPresenter(CurrentMode);
        }

        if (_logger.IsEnabled(LogEventLevel.Information)) {
            _logger.Information("Initializing graphics presenter for mode {@Mode}", CurrentMode);
        }

        return CurrentMode.BitsPerPixel switch {
            2 => new GraphicsPresenter2(CurrentMode),
            4 => new GraphicsPresenter4(CurrentMode),
            8 when CurrentMode.IsPlanar => new GraphicsPresenterX(CurrentMode),
            8 when !CurrentMode.IsPlanar => new GraphicsPresenter8(CurrentMode),
            16 => new GraphicsPresenter16(CurrentMode),
            _ => throw new InvalidOperationException("Unsupported video mode.")
        };
    }

    private void ChangeVerticalEnd() {
        // TODO: Implement or remove
        // throw new NotImplementedException();
    }

    private void EnterModeX() {
        if (_logger.IsEnabled(LogEventLevel.Debug)) {
            _logger.Debug("ENTER MODE X");
        }
        var mode = new Unchained256(320, 200, this);
        SwitchToMode(mode);
    }
    private void SwitchToMode(VideoMode mode) {
        CurrentMode = mode;
        _presenter = GetPresenter();
        _gui?.SetResolution(CurrentMode.PixelWidth, CurrentMode.PixelHeight, MemoryUtils.ToPhysicalAddress(MemoryMap.GraphicVideoMemorySegment, 0));
    }

}<|MERGE_RESOLUTION|>--- conflicted
+++ resolved
@@ -536,11 +536,7 @@
         if (_logger.IsEnabled(LogEventLevel.Debug)) {
             uint address = MemoryUtils.ToPhysicalAddress(_state.ES, _state.BP);
             string str = _memory.GetZeroTerminatedString(address, _memory.Ram.Length - (int)address);
-<<<<<<< HEAD
             _logger.Debug("WRITE STRING: {WrittenString}", str);
-=======
-            _loggerService.Debug("WRITE STRING: {WrittenString}", str);
->>>>>>> 4c81296f
         }
     }
     

﻿namespace Spice86.Core.Emulator.VM;

using System.Diagnostics;
using System.Text;

using Spice86.Core.CLI;
using Spice86.Core.Emulator;
using Spice86.Core.Emulator.Callback;
using Spice86.Core.Emulator.CPU;
using Spice86.Core.Emulator.Devices.DirectMemoryAccess;
using Spice86.Core.Emulator.Devices.ExternalInput;
using Spice86.Core.Emulator.Devices.Input.Joystick;
using Spice86.Core.Emulator.Devices.Input.Keyboard;
using Spice86.Core.Emulator.Devices.Sound;
using Spice86.Core.Emulator.Devices.Timer;
using Spice86.Core.Emulator.Devices.Video;
using Spice86.Core.Emulator.Errors;
using Spice86.Core.Emulator.Function;
using Spice86.Core.Emulator.InterruptHandlers.Bios;
using Spice86.Core.Emulator.InterruptHandlers.Dos.Ems;
using Spice86.Core.Emulator.InterruptHandlers.Input.Keyboard;
using Spice86.Core.Emulator.InterruptHandlers.Input.Mouse;
using Spice86.Core.Emulator.InterruptHandlers.SystemClock;
using Spice86.Core.Emulator.InterruptHandlers.Timer;
using Spice86.Core.Emulator.InterruptHandlers.VGA;
using Spice86.Core.Emulator.IOPorts;
using Spice86.Core.Emulator.Memory;
using Spice86.Core.Emulator.OperatingSystem;
using Spice86.Core.Emulator.OperatingSystem.Structures;
using Spice86.Shared.Emulator.Memory;
using Spice86.Shared.Interfaces;

/// <summary>
/// Emulates an IBM PC
/// </summary>
public class Machine : IDisposable {
    private readonly ProgramExecutor _programExecutor;
    private readonly List<DmaChannel> _dmaDeviceChannels = new();
    private readonly Thread _dmaThread;
    private bool _exitDmaLoop;
    private bool _dmaThreadStarted;
    private readonly ManualResetEvent _dmaResetEvent = new(true);

    private bool _disposed;

    /// <summary>
    /// Whether we record execution data or not, for reverse engineering purposes.
    /// </summary>
    public bool RecordData { get; set; }
    
    /// <summary>
    /// Memory mapped BIOS values.
    /// </summary>
    public BiosDataArea BiosDataArea { get; set; }

    /// <summary>
    /// INT11H handler.
    /// </summary>
    public BiosEquipmentDeterminationInt11Handler BiosEquipmentDeterminationInt11Handler { get; }

    /// <summary>
    /// INT9H handler.
    /// </summary>
    public BiosKeyboardInt9Handler BiosKeyboardInt9Handler { get; }

    /// <summary>
    /// Handles all the callbacks, most notably interrupts.
    /// </summary>
    public CallbackHandler CallbackHandler { get; }

    /// <summary>
    /// The emulated CPU.
    /// </summary>
    public Cpu Cpu { get; }

    /// <summary>
    /// DOS Services.
    /// </summary>
    public Dos Dos { get; }

    /// <summary>
    /// The Gravis Ultrasound sound card.
    /// </summary>
    public GravisUltraSound GravisUltraSound { get; }

    /// <summary>
    /// The GUI. Can be null in headless mode.
    /// </summary>
    public IGui? Gui { get; }

    /// <summary>
    /// Gives the port read or write to the registered handler.
    /// </summary>
    public IOPortDispatcher IoPortDispatcher { get; }

    /// <summary>
    /// A gameport joystick
    /// </summary>
    public Joystick Joystick { get; }

    /// <summary>
    /// An IBM PC Keyboard
    /// </summary>
    public Keyboard Keyboard { get; }

    /// <summary>
    /// INT16H handler.
    /// </summary>
    public KeyboardInt16Handler KeyboardInt16Handler { get; }

    /// <summary>
    /// Contains all the breakpoints
    /// </summary>
    public MachineBreakpoints MachineBreakpoints { get; }

    /// <summary>
    /// The memory bus.
    /// </summary>
    public Memory Memory { get; }

    /// <summary>
    /// The General MIDI (MPU-401) or MT-32 device.
    /// </summary>
    public Midi MidiDevice { get; }

    /// <summary>
    /// INT33H handler.
    /// </summary>
    public MouseInt33Handler MouseInt33Handler { get; }

    /// <summary>
    /// PC Speaker device.
    /// </summary>
    public PcSpeaker PcSpeaker { get; }

    /// <summary>
    /// The dual programmable interrupt controllers.
    /// </summary>
    public DualPic DualPic { get; }

    /// <summary>
    /// The Sound Blaster card.
    /// </summary>
    public SoundBlaster SoundBlaster { get; }

    /// <summary>
    /// INT15H handler.
    /// </summary>
    public SystemBiosInt15Handler SystemBiosInt15Handler { get; }

    /// <summary>
    /// INT1A handler.
    /// </summary>
    public SystemClockInt1AHandler SystemClockInt1AHandler { get; }

    /// <summary>
    /// The Programmable Interrupt Timer
    /// </summary>
    public Timer Timer { get; }

    /// <summary>
    /// INT8H handler.
    /// </summary>
    public TimerInt8Handler TimerInt8Handler { get; }

    /// <summary>
    /// The VGA Card.
    /// </summary>
    public IVideoCard VgaCard { get; }
    
    /// <summary>
    /// The Vga Registers
    /// </summary>
    public VideoState VgaRegisters { get; set; }
    
    /// <summary>
    /// The VGA port handler
    /// </summary>
    public IIOPortHandler VgaIoPortHandler { get; }

    /// <summary>
    /// The class that handles converting video memory to a bitmap 
    /// </summary>
    public readonly IVgaRenderer VgaRenderer;
    
    /// <summary>
    /// The Video BIOS interrupt handler.
    /// </summary>
    public IVideoInt10Handler VideoInt10Handler { get; }
    
    /// <summary>
    /// The Video Rom containing fonts and other data.
    /// </summary>
    public VgaRom VgaRom { get; }

    /// <summary>
    /// The EMS device driver.
    /// </summary>
    public ExpandedMemoryManager? Ems { get; set; }

    /// <summary>
    /// The DMA controller.
    /// </summary>
    public DmaController DmaController { get; }

    /// <summary>
    /// Gets the current DOS environment variables.
    /// </summary>
    public EnvironmentVariables EnvironmentVariables { get; } = new EnvironmentVariables();

    /// <summary>
    /// The OPL3 FM Synth chip.
    /// </summary>
    public OPL3FM OPL3FM { get; }

    /// <summary>
    /// The code invoked when emulation pauses.
    /// </summary>
    public event Action? Paused;

    /// <summary>
    /// The code invoked when emulation resumes.
    /// </summary>
    public event Action? Resumed;

    /// <summary>
    /// The emulator configuration.
    /// </summary>
    public Configuration Configuration { get; }
    
    /// <summary>
    /// Initializes a new instance
    /// </summary>
    /// <param name="programExecutor">The DOS program to be executed</param>
    /// <param name="gui">The GUI. Can be null in headless mode.</param>
    /// <param name="loggerService">The logger service implementation.</param>
    /// <param name="counterConfigurator">Timer emulation configuration.</param>
    /// <param name="executionFlowRecorder">Records execution data</param>
    /// <param name="configuration">The emulator configuration.</param>
    /// <param name="recordData">Whether we record execution data or not.</param>
    public Machine(ProgramExecutor programExecutor, IGui? gui, ILoggerService loggerService, CounterConfigurator counterConfigurator, ExecutionFlowRecorder executionFlowRecorder, Configuration configuration, bool recordData) {
        _programExecutor = programExecutor;
        Configuration = configuration;
        Gui = gui;
        RecordData = recordData;

<<<<<<< HEAD
        IMemoryDevice ram = new Ram(Memory.MemoryBusSize);
        Memory = new Memory(ram);
        BiosDataArea = new BiosDataArea(Memory);
=======
        IMemoryDevice ram = new Ram(Memory.EndOfHighMemoryArea);
        Memory = new Memory(ram, configuration);
        Bios = new Bios(Memory);
>>>>>>> 66d699fb
        Cpu = new Cpu(this, loggerService, executionFlowRecorder, recordData);

        // Breakpoints
        MachineBreakpoints = new MachineBreakpoints(this, loggerService);

        // IO devices
        IoPortDispatcher = new IOPortDispatcher(
            this,
            loggerService,
            configuration);
        Cpu.IoPortDispatcher = IoPortDispatcher;

        DmaController = new DmaController(this, configuration, loggerService);
        Register(DmaController);

        DualPic = new DualPic(this, configuration, loggerService);
        Register(DualPic);

        VgaRegisters = new VideoState();
        VgaIoPortHandler = new VgaIoPortHandler(this, loggerService, configuration, VgaRegisters);
        Register(VgaIoPortHandler);

        const uint videoBaseAddress = MemoryMap.GraphicVideoMemorySegment << 4;
        IVideoMemory vgaMemory = new VideoMemory(VgaRegisters);
        Memory.RegisterMapping(videoBaseAddress, vgaMemory.Size, vgaMemory);
        VgaRenderer = new Renderer(VgaRegisters, vgaMemory);
        VgaCard = new VgaCard(gui, VgaRenderer, loggerService);
        
        Timer = new Timer(this, loggerService, DualPic, VgaCard, counterConfigurator, configuration);
        Register(Timer);
        Keyboard = new Keyboard(this, loggerService, gui, configuration);
        Register(Keyboard);
        Joystick = new Joystick(this, configuration, loggerService);
        Register(Joystick);
        PcSpeaker = new PcSpeaker(this, loggerService, configuration);
        Register(PcSpeaker);
        OPL3FM = new OPL3FM(this, configuration, loggerService);
        Register(OPL3FM);
        SoundBlaster = new SoundBlaster(this, configuration, loggerService);
        Register(SoundBlaster);
        SoundBlaster.AddEnvironmentVariable();
        GravisUltraSound = new GravisUltraSound(this, configuration, loggerService);
        Register(GravisUltraSound);
        MidiDevice = new Midi(this, configuration, loggerService);
        Register(MidiDevice);

        // Services
        CallbackHandler = new CallbackHandler(this, loggerService, MemoryMap.InterruptHandlersSegment);
        Cpu.CallbackHandler = CallbackHandler;
        
        VgaRom = new VgaRom();
        Memory.RegisterMapping(MemoryMap.VideoBiosSegment << 4, VgaRom.Size, VgaRom);
        VgaFunctions = new VgaFunctionality(Memory, IoPortDispatcher, BiosDataArea, VgaRom);
        VideoInt10Handler = new VgaBios(this, VgaFunctions, BiosDataArea, loggerService);
        Register(VideoInt10Handler);
        
        TimerInt8Handler = new TimerInt8Handler(this, loggerService);
        Register(TimerInt8Handler);
        BiosKeyboardInt9Handler = new BiosKeyboardInt9Handler(this, loggerService);
        Register(BiosKeyboardInt9Handler);
        
        BiosEquipmentDeterminationInt11Handler = new BiosEquipmentDeterminationInt11Handler(this, loggerService);
        Register(BiosEquipmentDeterminationInt11Handler);
        SystemBiosInt15Handler = new SystemBiosInt15Handler(this, loggerService);
        Register(SystemBiosInt15Handler);
        KeyboardInt16Handler = new KeyboardInt16Handler(
            this,
            loggerService,
            BiosKeyboardInt9Handler.BiosKeyboardBuffer);
        Register(KeyboardInt16Handler);
        SystemClockInt1AHandler = new SystemClockInt1AHandler(
            this,
            loggerService,
            TimerInt8Handler);
        Register(SystemClockInt1AHandler);

        // Initialize DOS.
        Dos = new Dos(this, loggerService);
        Dos.Initialize();
        
        MouseInt33Handler = new MouseInt33Handler(this, loggerService, gui);
        Register(MouseInt33Handler);
        
        _dmaThread = new Thread(DmaLoop) {
            Name = "DMAThread"
        };
        
        if(configuration.Ems) {
            Ems = new(this, loggerService);
            Register(Ems);
        }
    }

    public IVgaFunctionality VgaFunctions { get; set; }

    /// <summary>
    /// Registers a callback, such as an interrupt handler.
    /// </summary>
    /// <param name="callback">The callback implementation.</param>
    public void Register(ICallback callback) {
        CallbackHandler.AddCallback(callback);
    }

    /// <summary>
    /// Registers a I/O port handler, such as a sound card.
    /// </summary>
    /// <param name="ioPortHandler">The I/O port handler.</param>
    /// <exception cref="ArgumentException"></exception>
    public void Register(IIOPortHandler ioPortHandler) {
        ioPortHandler.InitPortHandlers(IoPortDispatcher);

        if (ioPortHandler is not IDmaDevice8 dmaDevice) {
            return;
        }

        if (dmaDevice.Channel < 0 || dmaDevice.Channel >= DmaController.Channels.Count) {
            throw new ArgumentException("Invalid DMA channel on DMA device.");
        }

        DmaController.Channels[dmaDevice.Channel].Device = dmaDevice;
        _dmaDeviceChannels.Add(DmaController.Channels[dmaDevice.Channel]);
    }

    /// <summary>
    /// https://techgenix.com/direct-memory-access/
    /// </summary>
    private void DmaLoop() {
        while (Cpu.IsRunning && !_exitDmaLoop && !_exitEmulationLoop && !_disposed) {
            for (int i = 0; i < _dmaDeviceChannels.Count; i++) {
                DmaChannel dmaChannel = _dmaDeviceChannels[i];
                if (Gui?.IsPaused == true || IsPaused) {
                    Gui?.WaitForContinue();
                }
                dmaChannel.Transfer(Memory);
                if (!_exitDmaLoop) {
                    _dmaResetEvent.WaitOne(1);
                }
            }
        }
    }

    /// <summary>
    /// Returns a string that dumps the call stack.
    /// </summary>
    /// <returns>A string laying out the call stack.</returns>
    public string DumpCallStack() {
        FunctionHandler inUse = Cpu.FunctionHandlerInUse;
        StringBuilder sb = new();
        if (inUse.Equals(Cpu.FunctionHandlerInExternalInterrupt)) {
            sb.AppendLine("From external interrupt:");
        }

        sb.Append(inUse.DumpCallStack());
        return sb.ToString();
    }

    /// <summary>
    /// Installs all the callback in the dispatch table in emulated memory.
    /// </summary>
    public void InstallAllCallbacksInInterruptTable() {
        CallbackHandler.InstallAllCallbacksInInterruptTable();
    }

    /// <summary>
    /// Peeks at the return address.
    /// </summary>
    /// <returns>The return address string.</returns>
    public string PeekReturn() {
        return ToString(Cpu.FunctionHandlerInUse.PeekReturnAddressOnMachineStackForCurrentFunction());
    }

    /// <summary>
    /// Peeks at the return address.
    /// </summary>
    /// <param name="returnCallType">The expected call type.</param>
    /// <returns>The return address string.</returns>
    public string PeekReturn(CallType returnCallType) {
        return ToString(Cpu.FunctionHandlerInUse.PeekReturnAddressOnMachineStack(returnCallType));
    }

    /// <summary>
    /// Implements the emulation loop.
    /// </summary>
    /// <exception cref="InvalidVMOperationException">When an unhandled exception occurs. This can occur if the target program is not supported (yet).</exception>
    public void Run() {
        State state = Cpu.State;
        FunctionHandler functionHandler = Cpu.FunctionHandler;
        if (!_dmaThreadStarted) {
            _dmaThread.Start();
            _dmaThreadStarted = true;
        }
        if (Debugger.IsAttached) {
            try {
                StartRunLoop(functionHandler, state);
            } catch (HaltRequestedException) {
                // Actually a signal generated code requested Exit
                Dispose(disposing: true);
            }
        } else {
            try {
                StartRunLoop(functionHandler, state);
            } catch (InvalidVMOperationException e) {
                e.Demystify();
                throw;
            } catch (HaltRequestedException) {
                // Actually a signal generated code requested Exit
                Dispose(disposing: true);
            } catch (Exception e) {
                e.Demystify();
                throw new InvalidVMOperationException(this, e);
            }
        }
        MachineBreakpoints.OnMachineStop();
        functionHandler.Ret(CallType.MACHINE);
    }

    private void StartRunLoop(FunctionHandler functionHandler, State state)
    {
        // Entry could be overridden and could throw exceptions
        functionHandler.Call(CallType.MACHINE, state.CS, state.IP, null, null, "entry", false);
        RunLoop();
    }

    /// <summary>
    /// Whether the emulation is paused.
    /// </summary>
    public bool IsPaused { get; private set; }

    private bool _exitEmulationLoop;

    /// <summary>
    /// Forces the emulation loop to exit.
    /// </summary>
    public void ExitEmulationLoop() => _exitEmulationLoop = true;

    private void RunLoop() {
        _exitEmulationLoop = false;
        while (Cpu.IsRunning && !_exitEmulationLoop && !_disposed) {
            PauseIfAskedTo();
            if (RecordData) {
                MachineBreakpoints.CheckBreakPoint();
            }
            Cpu.ExecuteNextInstruction();
            Timer.Tick();
        }
    }

    /// <summary>
    /// Performs DMA transfers when invoked.
    /// </summary>
    public void PerformDmaTransfers() {
        if (!_disposed && !_exitDmaLoop) {
            _dmaResetEvent.Set();
        }
    }

    private void PauseIfAskedTo() {
        if(Gui?.PauseEmulatorOnStart == true) {
            Gui?.PauseEmulationOnStart();
            Gui?.WaitForContinue();
        }
        if (Gui?.IsPaused == true) {
            IsPaused = true;
            Paused?.Invoke();
            if (!_programExecutor.Step()) {
                Gui.IsPaused = true;
                Gui?.WaitForContinue();
            }
            Resumed?.Invoke();
            IsPaused = false;
        }
    }

    private static string ToString(SegmentedAddress? segmentedAddress) {
        if (segmentedAddress is not null) {
            return segmentedAddress.ToString();
        }

        return "null";
    }

    /// <summary>
    /// Releases all resources.
    /// </summary>
    /// <param name="disposing">true to release both managed and unmanaged resources; false to release only unmanaged resources.</param>
    protected virtual void Dispose(bool disposing) {
        if (!_disposed) {
            if (disposing) {
                _dmaResetEvent.Set();
                _exitDmaLoop = true;
                if (_dmaThread.IsAlive && _dmaThreadStarted) {
                    _dmaThread.Join();
                }
                _dmaResetEvent.Dispose();
                MidiDevice.Dispose();
                SoundBlaster.Dispose();
                OPL3FM.Dispose();
                PcSpeaker.Dispose();
                MachineBreakpoints.Dispose();
            }
            _disposed = true;
        }
    }

    /// <inheritdoc />
    public void Dispose() {
        // Do not change this code. Put cleanup code in 'Dispose(bool disposing)' method
        Dispose(disposing: true);
        GC.SuppressFinalize(this);
    }
}<|MERGE_RESOLUTION|>--- conflicted
+++ resolved
@@ -244,15 +244,9 @@
         Gui = gui;
         RecordData = recordData;
 
-<<<<<<< HEAD
-        IMemoryDevice ram = new Ram(Memory.MemoryBusSize);
-        Memory = new Memory(ram);
-        BiosDataArea = new BiosDataArea(Memory);
-=======
         IMemoryDevice ram = new Ram(Memory.EndOfHighMemoryArea);
         Memory = new Memory(ram, configuration);
-        Bios = new Bios(Memory);
->>>>>>> 66d699fb
+        BiosDataArea = new BiosDataArea(Memory);
         Cpu = new Cpu(this, loggerService, executionFlowRecorder, recordData);
 
         // Breakpoints

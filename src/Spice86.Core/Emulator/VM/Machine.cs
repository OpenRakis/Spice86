--- conflicted
+++ resolved
@@ -91,11 +91,7 @@
     public Joystick Joystick { get; }
 
     /// <summary>
-<<<<<<< HEAD
-    /// An IBM PC Keyboard (PS/2 Controller)
-=======
     /// Gets the controller used to manage keyboard input via the Intel 8042 interface.
->>>>>>> b4d1ca87
     /// </summary>
     public Intel8042Controller KeyboardController { get; }
 

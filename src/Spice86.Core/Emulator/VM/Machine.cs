--- conflicted
+++ resolved
@@ -237,15 +237,11 @@
         IMemoryDevice ram = new Ram(Memory.EndOfHighMemoryArea);
         Memory = new Memory(ram, machineCreationOptions.Configuration);
         BiosDataArea = new BiosDataArea(Memory);
-<<<<<<< HEAD
         if (configuration.Mouse is MouseType.PS2 or MouseType.PS2Wheel) {
             ExtendedBiosDataArea = new ExtendedBiosDataArea(Memory);
             BiosDataArea.ExtendedBiosDataAreaSegment = MemoryMap.ExtendedBiosDaraAreaSegment;
         }
-        Cpu = new Cpu(this, loggerService, executionFlowRecorder, recordData);
-=======
         Cpu = new Cpu(this, machineCreationOptions.LoggerService, machineCreationOptions.ExecutionFlowRecorder, machineCreationOptions.RecordData);
->>>>>>> 2c07a195
 
         // Breakpoints
         MachineBreakpoints = new MachineBreakpoints(this, machineCreationOptions.LoggerService);
@@ -271,25 +267,15 @@
         IVideoMemory vgaMemory = new VideoMemory(VgaRegisters);
         Memory.RegisterMapping(videoBaseAddress, vgaMemory.Size, vgaMemory);
         VgaRenderer = new Renderer(VgaRegisters, vgaMemory);
-<<<<<<< HEAD
-        VgaCard = new VgaCard(gui, VgaRenderer, loggerService);
-
-        Timer = new Timer(this, loggerService, DualPic, VgaCard, counterConfigurator, configuration);
-=======
         VgaCard = new VgaCard(machineCreationOptions.Gui, VgaRenderer, machineCreationOptions.LoggerService);
         
         Timer = new Timer(this, machineCreationOptions.LoggerService, DualPic, VgaCard, machineCreationOptions.CounterConfigurator, machineCreationOptions.Configuration);
->>>>>>> 2c07a195
         Register(Timer);
         Keyboard = new Keyboard(this, machineCreationOptions.LoggerService, machineCreationOptions.Gui, machineCreationOptions.Configuration);
         Register(Keyboard);
-<<<<<<< HEAD
-        MouseDevice = new Mouse(this, gui, configuration, loggerService);
+        MouseDevice = new Mouse(this, machineCreationOptions.Gui, machineCreationOptions.Configuration, machineCreationOptions.LoggerService);
         Register(MouseDevice);
-        Joystick = new Joystick(this, configuration, loggerService);
-=======
         Joystick = new Joystick(this, machineCreationOptions.Configuration, machineCreationOptions.LoggerService);
->>>>>>> 2c07a195
         Register(Joystick);
         PcSpeaker = new PcSpeaker(this, machineCreationOptions.LoggerService, machineCreationOptions.Configuration);
         Register(PcSpeaker);
@@ -312,23 +298,13 @@
         VgaFunctions = new VgaFunctionality(Memory, IoPortDispatcher, BiosDataArea, VgaRom);
         VideoInt10Handler = new VgaBios(this, VgaFunctions, BiosDataArea, machineCreationOptions.LoggerService);
         Register(VideoInt10Handler);
-<<<<<<< HEAD
-
-        TimerInt8Handler = new TimerInt8Handler(this, loggerService);
-=======
         
         TimerInt8Handler = new TimerInt8Handler(this, machineCreationOptions.LoggerService);
->>>>>>> 2c07a195
         Register(TimerInt8Handler);
         BiosKeyboardInt9Handler = new BiosKeyboardInt9Handler(this, machineCreationOptions.LoggerService);
         Register(BiosKeyboardInt9Handler);
-<<<<<<< HEAD
-
-        BiosEquipmentDeterminationInt11Handler = new BiosEquipmentDeterminationInt11Handler(this, loggerService);
-=======
         
         BiosEquipmentDeterminationInt11Handler = new BiosEquipmentDeterminationInt11Handler(this, machineCreationOptions.LoggerService);
->>>>>>> 2c07a195
         Register(BiosEquipmentDeterminationInt11Handler);
         SystemBiosInt15Handler = new SystemBiosInt15Handler(this, machineCreationOptions.LoggerService);
         Register(SystemBiosInt15Handler);
@@ -346,36 +322,23 @@
         // Initialize DOS.
         Dos = new Dos(this, machineCreationOptions.LoggerService);
         Dos.Initialize();
-<<<<<<< HEAD
 
         MouseDriverSavedRegisters mouseDriverSavedRegisters = new();
-        MouseDriver = new MouseInt33Handler(this, loggerService, MouseDevice, gui, mouseDriverSavedRegisters);
+        MouseDriver = new MouseInt33Handler(this, machineCreationOptions.LoggerService, MouseDevice, machineCreationOptions.Gui, mouseDriverSavedRegisters);
         Register(MouseDriver);
         if (ExtendedBiosDataArea != null) {
-            var mouseIrq12Handler = new BiosMouseInt74Handler(this, loggerService, ExtendedBiosDataArea);
+            var mouseIrq12Handler = new BiosMouseInt74Handler(this, machineCreationOptions.LoggerService, ExtendedBiosDataArea);
             Register(mouseIrq12Handler);
-            var mouseCleanupHandler = new Int90Handler(this, loggerService, mouseDriverSavedRegisters);
+            var mouseCleanupHandler = new Int90Handler(this, machineCreationOptions.LoggerService, mouseDriverSavedRegisters);
             Register(mouseCleanupHandler);
         }
 
-        _dmaThread = new Thread(DmaLoop) {
-            Name = "DMAThread"
-        };
-
-        if (configuration.Ems) {
-            Ems = new(this, loggerService);
-=======
-        
-        MouseInt33Handler = new MouseInt33Handler(this, machineCreationOptions.LoggerService, machineCreationOptions.Gui);
-        Register(MouseInt33Handler);
-        
         _dmaThread = new Thread(DmaLoop) {
             Name = "DMAThread"
         };
         
         if(machineCreationOptions.Configuration.Ems) {
             Ems = new(this, machineCreationOptions.LoggerService);
->>>>>>> 2c07a195
             Register(Ems);
         }
     }

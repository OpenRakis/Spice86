﻿using Spice86.Core.Emulator.Devices.Memory;

namespace Spice86.Core.Emulator.VM;

using Spice86.Core.CLI;
using Spice86.Core.Emulator;
using Spice86.Core.Emulator.Callback;
using Spice86.Core.Emulator.CPU;
using Spice86.Core.Emulator.Devices;
using Spice86.Core.Emulator.Devices.DirectMemoryAccess;
using Spice86.Core.Emulator.Devices.ExternalInput;
using Spice86.Core.Emulator.Devices.Input.Joystick;
using Spice86.Core.Emulator.Devices.Input.Keyboard;
using Spice86.Core.Emulator.Devices.Sound;
using Spice86.Core.Emulator.Devices.Timer;
using Spice86.Core.Emulator.Devices.Video;
using Spice86.Core.Emulator.Errors;
using Spice86.Core.Emulator.Function;
using Spice86.Core.Emulator.InterruptHandlers.Bios;
<<<<<<< HEAD
=======
using Spice86.Core.Emulator.InterruptHandlers.Dos;
using Spice86.Core.Emulator.InterruptHandlers.Dos.Ems;
>>>>>>> c83c68f1
using Spice86.Core.Emulator.InterruptHandlers.Input.Keyboard;
using Spice86.Core.Emulator.InterruptHandlers.Input.Mouse;
using Spice86.Core.Emulator.InterruptHandlers.SystemClock;
using Spice86.Core.Emulator.InterruptHandlers.Timer;
using Spice86.Core.Emulator.InterruptHandlers.VGA;
using Spice86.Core.Emulator.IOPorts;
using Spice86.Core.Emulator.Memory;
using Spice86.Core.Emulator.OperatingSystem;
using Spice86.Shared.Interfaces;

using System;
using System.Collections.Generic;
using System.Diagnostics;
using System.Text;

/// <summary>
/// Emulates an IBM PC
/// </summary>
public class Machine : IDisposable {
    private readonly ProgramExecutor _programExecutor;
    private readonly List<DmaChannel> _dmaDeviceChannels = new();
    private readonly Thread _dmaThread;
    private bool _exitDmaLoop = false;
    private bool _dmaThreadStarted = false;
    private readonly ManualResetEvent _dmaResetEvent = new(true);

    private bool _disposed;

    public bool RecordData { get; set; }
    
    public Bios Bios { get; set; }

    public BiosEquipmentDeterminationInt11Handler BiosEquipmentDeterminationInt11Handler { get; }

    public BiosKeyboardInt9Handler BiosKeyboardInt9Handler { get; }

    public CallbackHandler CallbackHandler { get; }

    public Cpu Cpu { get; }

    public Dos Dos { get; }

    public GravisUltraSound GravisUltraSound { get; }

    public IGui? Gui { get; }

    public IOPortDispatcher IoPortDispatcher { get; }

    public Joystick Joystick { get; }

    public Keyboard Keyboard { get; }

    public KeyboardInt16Handler KeyboardInt16Handler { get; }

    public MachineBreakpoints MachineBreakpoints { get; }

    public MainMemory MainMemory { get; }

    public Midi Midi { get; }

    public MouseInt33Handler MouseInt33Handler { get; }

    public PcSpeaker PcSpeaker { get; }

    public DualPic DualPic { get; }

    public SoundBlaster SoundBlaster { get; }

    public SystemBiosInt15Handler SystemBiosInt15Handler { get; }

    public SystemClockInt1AHandler SystemClockInt1AHandler { get; }

    public Timer Timer { get; }

    public TimerInt8Handler TimerInt8Handler { get; }

    public IVideoCard VgaCard { get; }
    
    public VideoBiosInt10Handler VideoBiosInt10Handler { get; }

    public DmaController DmaController { get; }

    public ExpandedMemoryManager? Ems { get; }

    /// <summary>
    /// Gets the current DOS environment variables.
    /// </summary>
    public EnvironmentVariables EnvironmentVariables { get; } = new EnvironmentVariables();

    public OPL3FM OPL3FM { get; }
    
    public EmsCard EmsCard { get; }

    public event Action? Paused;

    public event Action? Resumed;

    public Configuration Configuration { get; }

    public Machine(ProgramExecutor programExecutor, IGui? gui, IKeyScanCodeConverter? keyScanCodeConverter, ILoggerService loggerService, CounterConfigurator counterConfigurator, ExecutionFlowRecorder executionFlowRecorder, Configuration configuration, bool recordData) {
        _programExecutor = programExecutor;
        Configuration = configuration;
        Gui = gui;
        RecordData = recordData;

<<<<<<< HEAD
        Memory = new Memory(sizeInKb: (uint)Configuration.Kilobytes, this);
        Bios = new Bios(Memory);
=======
        MainMemory = new MainMemory(this, sizeInKb: (uint)Configuration.Kilobytes);
        Bios = new Bios(MainMemory);
>>>>>>> c83c68f1
        Cpu = new Cpu(this, loggerService, executionFlowRecorder, recordData);

        // Breakpoints
        MachineBreakpoints = new MachineBreakpoints(this, loggerService);

        // IO devices
        IoPortDispatcher = new IOPortDispatcher(
            this,
            loggerService,
            configuration);
        Cpu.IoPortDispatcher = IoPortDispatcher;

        DmaController = new DmaController(this, configuration);
        Register(DmaController);

        DualPic = new DualPic(this, configuration, loggerService);
        Register(DualPic);
        VgaCard = new AeonCard(this, loggerService, gui, configuration);
        Register(VgaCard as IIOPortHandler ?? throw new InvalidOperationException());
        Timer = new Timer(this, loggerService, DualPic, VgaCard, counterConfigurator, configuration);
        Register(Timer);
        Keyboard = new Keyboard(this, loggerService, gui, keyScanCodeConverter, configuration);
        Register(Keyboard);
        Joystick = new Joystick(this, configuration);
        Register(Joystick);
        PcSpeaker = new PcSpeaker(this, loggerService, configuration);
        Register(PcSpeaker);
        OPL3FM = new OPL3FM(this, configuration);
        Register(OPL3FM);
        SoundBlaster = new SoundBlaster(this, configuration);
        Register(SoundBlaster);
        SoundBlaster.AddEnvironnmentVariable();
        GravisUltraSound = new GravisUltraSound(this, configuration);
        Register(GravisUltraSound);
        Midi = new Midi(this, configuration, loggerService);
        Register(Midi);

        // Services
        CallbackHandler = new CallbackHandler(this, MemoryMap.InterruptHandlersSegment);
        Cpu.CallbackHandler = CallbackHandler;
        TimerInt8Handler = new TimerInt8Handler(this);
        Register(TimerInt8Handler);
        BiosKeyboardInt9Handler = new BiosKeyboardInt9Handler(this,
            loggerService,
            keyScanCodeConverter);
        Register(BiosKeyboardInt9Handler);
        VideoBiosInt10Handler = new VideoBiosInt10Handler(this, (IVgaInterrupts)VgaCard);
        Register(VideoBiosInt10Handler);
        BiosEquipmentDeterminationInt11Handler = new BiosEquipmentDeterminationInt11Handler(this);
        Register(BiosEquipmentDeterminationInt11Handler);
        SystemBiosInt15Handler = new SystemBiosInt15Handler(this);
        Register(SystemBiosInt15Handler);
        KeyboardInt16Handler = new KeyboardInt16Handler(
            this,
            loggerService,
            BiosKeyboardInt9Handler.BiosKeyboardBuffer);
        Register(KeyboardInt16Handler);
        SystemClockInt1AHandler = new SystemClockInt1AHandler(
            this,
            loggerService,
            TimerInt8Handler);
        Register(SystemClockInt1AHandler);

        // Initialize DOS.
        Dos = new Dos(this, loggerService);
        Dos.Initialize();
        
        MouseInt33Handler = new MouseInt33Handler(this, loggerService, gui);
        Register(MouseInt33Handler);
        _dmaThread = new Thread(DmaLoop) {
            Name = "DMAThread"
        };
        EmsCard = new(this, configuration);
        if(configuration.Ems) {
            Ems = new(this);
        }
        if(Ems is not null) {
            Register(Ems);
        }
    }

    public void Register(IIOPortHandler ioPortHandler) {
        ioPortHandler.InitPortHandlers(IoPortDispatcher);

        if (ioPortHandler is not IDmaDevice8 dmaDevice) {
            return;
        }

        if (dmaDevice.Channel < 0 || dmaDevice.Channel >= DmaController.Channels.Count) {
            throw new ArgumentException("Invalid DMA channel on DMA device.");
        }

        DmaController.Channels[dmaDevice.Channel].Device = dmaDevice;
        _dmaDeviceChannels.Add(DmaController.Channels[dmaDevice.Channel]);
    }

    public void Register(ICallback callback) {
        CallbackHandler.AddCallback(callback);
    }

    /// <summary>
    /// https://techgenix.com/direct-memory-access/
    /// </summary>
    private void DmaLoop() {
        while (Cpu.IsRunning && !_exitDmaLoop && !_exitEmulationLoop && !_disposed) {
            for (int i = 0; i < _dmaDeviceChannels.Count; i++) {
                DmaChannel dmaChannel = _dmaDeviceChannels[i];
                if (Gui?.IsPaused == true || IsPaused) {
                    Gui?.WaitForContinue();
                }
                dmaChannel.Transfer(MainMemory);
                if (!_exitDmaLoop) {
                    _dmaResetEvent.WaitOne(1);
                }
            }
        }
    }

    public string DumpCallStack() {
        FunctionHandler inUse = Cpu.FunctionHandlerInUse;
        StringBuilder sb = new();
        if (inUse.Equals(Cpu.FunctionHandlerInExternalInterrupt)) {
            sb.AppendLine("From external interrupt:");
        }

        sb.Append(inUse.DumpCallStack());
        return sb.ToString();
    }

    public void InstallAllCallbacksInInterruptTable() {
        CallbackHandler.InstallAllCallbacksInInterruptTable();
    }

    public string PeekReturn() {
        return ToString(Cpu.FunctionHandlerInUse.PeekReturnAddressOnMachineStackForCurrentFunction());
    }

    public string PeekReturn(CallType returnCallType) {
        return ToString(Cpu.FunctionHandlerInUse.PeekReturnAddressOnMachineStack(returnCallType));
    }

    public void Run() {
        State state = Cpu.State;
        FunctionHandler functionHandler = Cpu.FunctionHandler;
        try {
            if (!_dmaThreadStarted) {
                _dmaThread.Start();
                _dmaThreadStarted = true;
            }
            // Entry could be overridden and could throw exceptions
            functionHandler.Call(CallType.MACHINE, state.CS, state.IP, null, null, "entry", false);
            RunLoop();
        } catch (InvalidVMOperationException e) {
            e.Demystify();
            if (Debugger.IsAttached) {
                Debugger.Break();
            }

            throw;
        } catch (HaltRequestedException) {
            // Actually a signal generated code requested Exit
            Dispose(disposing: true);
        } catch (Exception e) {
            if (Debugger.IsAttached) {
                Debugger.Break();
            }

            e.Demystify();
            throw new InvalidVMOperationException(this, e);
        }
        MachineBreakpoints.OnMachineStop();
        functionHandler.Ret(CallType.MACHINE);
    }

    public bool IsPaused { get; private set; }

    private bool _exitEmulationLoop = false;

    public void ExitEmulationLoop() => _exitEmulationLoop = true;

    private void RunLoop() {
        _exitEmulationLoop = false;
        while (Cpu.IsRunning && !_exitEmulationLoop && !_disposed) {
            PauseIfAskedTo();
            if (RecordData) {
                MachineBreakpoints.CheckBreakPoint();
            }
            Cpu.ExecuteNextInstruction();
            Timer.Tick();
        }
    }

    public void PerformDmaTransfers() {
        if (!_disposed && !_exitDmaLoop) {
            _dmaResetEvent.Set();
        }
    }

    private void PauseIfAskedTo() {
        if(Gui?.PauseEmulatorOnStart == true) {
            Gui?.PauseEmulationOnStart();
            Gui?.WaitForContinue();
        }
        if (Gui?.IsPaused == true) {
            IsPaused = true;
            Paused?.Invoke();
            if (!_programExecutor.Step()) {
                Gui.IsPaused = true;
                Gui?.WaitForContinue();
            }
            Resumed?.Invoke();
            IsPaused = false;
        }
    }

    private static string ToString(SegmentedAddress? segmentedAddress) {
        if (segmentedAddress is not null) {
            return segmentedAddress.ToString();
        }

        return "null";
    }

    protected virtual void Dispose(bool disposing) {
        if (!_disposed) {
            if (disposing) {
                _dmaResetEvent.Set();
                _exitDmaLoop = true;
                if (_dmaThread.IsAlive && _dmaThreadStarted) {
                    _dmaThread.Join();
                }
                _dmaResetEvent.Dispose();
                Midi.Dispose();
                SoundBlaster.Dispose();
                OPL3FM.Dispose();
                PcSpeaker.Dispose();
                MachineBreakpoints.Dispose();
            }
            _disposed = true;
        }
    }

    public void Dispose() {
        // Do not change this code. Put cleanup code in 'Dispose(bool disposing)' method
        Dispose(disposing: true);
        GC.SuppressFinalize(this);
    }
}<|MERGE_RESOLUTION|>--- conflicted
+++ resolved
@@ -17,11 +17,8 @@
 using Spice86.Core.Emulator.Errors;
 using Spice86.Core.Emulator.Function;
 using Spice86.Core.Emulator.InterruptHandlers.Bios;
-<<<<<<< HEAD
-=======
 using Spice86.Core.Emulator.InterruptHandlers.Dos;
 using Spice86.Core.Emulator.InterruptHandlers.Dos.Ems;
->>>>>>> c83c68f1
 using Spice86.Core.Emulator.InterruptHandlers.Input.Keyboard;
 using Spice86.Core.Emulator.InterruptHandlers.Input.Mouse;
 using Spice86.Core.Emulator.InterruptHandlers.SystemClock;
@@ -127,13 +124,8 @@
         Gui = gui;
         RecordData = recordData;
 
-<<<<<<< HEAD
-        Memory = new Memory(sizeInKb: (uint)Configuration.Kilobytes, this);
-        Bios = new Bios(Memory);
-=======
         MainMemory = new MainMemory(this, sizeInKb: (uint)Configuration.Kilobytes);
         Bios = new Bios(MainMemory);
->>>>>>> c83c68f1
         Cpu = new Cpu(this, loggerService, executionFlowRecorder, recordData);
 
         // Breakpoints

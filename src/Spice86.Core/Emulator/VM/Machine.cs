--- conflicted
+++ resolved
@@ -24,6 +24,7 @@
 using Spice86.Core.Emulator.Memory;
 using Spice86.Core.Emulator.OperatingSystem;
 using Spice86.Core.Emulator.OperatingSystem.Structures;
+using Spice86.Shared;
 using Spice86.Shared.Interfaces;
 
 using System;
@@ -116,13 +117,8 @@
     public event Action? Resumed;
 
     public Configuration Configuration { get; }
-<<<<<<< HEAD
-
-    public Machine(ProgramExecutor programExecutor, IGui? gui, IKeyScanCodeConverter? keyScanCodeConverter, ILoggerService loggerService, CounterConfigurator counterConfigurator, ExecutionFlowRecorder executionFlowRecorder, Configuration configuration, bool recordData) {
-=======
     
     public Machine(ProgramExecutor programExecutor, IGui? gui, ILoggerService loggerService, CounterConfigurator counterConfigurator, ExecutionFlowRecorder executionFlowRecorder, Configuration configuration, bool recordData) {
->>>>>>> 1e7c4281
         _programExecutor = programExecutor;
         Configuration = configuration;
         Gui = gui;

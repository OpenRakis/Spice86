﻿namespace Spice86.Core.Emulator.VM;

using MeltySynth;

using Mt32emu;

using Spice86.Core.Backend.Audio.PortAudio;
using Spice86.Core.CLI;
using Spice86.Core.Emulator.CPU;
using Spice86.Core.Emulator.CPU.CfgCpu;
using Spice86.Core.Emulator.CPU.CfgCpu.Feeder;
using Spice86.Core.Emulator.CPU.CfgCpu.InstructionExecutor;
using Spice86.Core.Emulator.CPU.CfgCpu.Linker;
using Spice86.Core.Emulator.CPU.CfgCpu.ParsedInstruction;
using Spice86.Core.Emulator.CPU.CfgCpu.Parser;
using Spice86.Core.Emulator.Devices.DirectMemoryAccess;
using Spice86.Core.Emulator.Devices.ExternalInput;
using Spice86.Core.Emulator.Devices.Input.Joystick;
using Spice86.Core.Emulator.Devices.Input.Keyboard;
using Spice86.Core.Emulator.Devices.Input.Mouse;
using Spice86.Core.Emulator.Devices.Sound;
using Spice86.Core.Emulator.Devices.Sound.Blaster;
using Spice86.Core.Emulator.Devices.Sound.Midi;
using Spice86.Core.Emulator.Devices.Sound.Midi.MT32;
using Spice86.Core.Emulator.Devices.Sound.PCSpeaker;
using Spice86.Core.Emulator.Devices.Sound.Ymf262Emu;
using Spice86.Core.Emulator.Devices.Timer;
using Spice86.Core.Emulator.Devices.Video;
using Spice86.Core.Emulator.Devices.Video.Registers;
using Spice86.Core.Emulator.Function;
using Spice86.Core.Emulator.InternalDebugger;
using Spice86.Core.Emulator.InterruptHandlers;
using Spice86.Core.Emulator.InterruptHandlers.Bios;
using Spice86.Core.Emulator.InterruptHandlers.Common.Callback;
using Spice86.Core.Emulator.InterruptHandlers.Common.MemoryWriter;
using Spice86.Core.Emulator.InterruptHandlers.Common.RoutineInstall;
using Spice86.Core.Emulator.InterruptHandlers.Dos;
using Spice86.Core.Emulator.InterruptHandlers.Input.Keyboard;
using Spice86.Core.Emulator.InterruptHandlers.Input.Mouse;
using Spice86.Core.Emulator.InterruptHandlers.SystemClock;
using Spice86.Core.Emulator.InterruptHandlers.Timer;
using Spice86.Core.Emulator.InterruptHandlers.VGA;
using Spice86.Core.Emulator.IOPorts;
using Spice86.Core.Emulator.Memory;
using Spice86.Core.Emulator.OperatingSystem;
using Spice86.Core.Emulator.OperatingSystem.Devices;
using Spice86.Core.Emulator.OperatingSystem.Enums;
using Spice86.Core.Emulator.OperatingSystem.Structures;
using Spice86.Core.Emulator.VM.Breakpoint;
using Spice86.Shared.Emulator.Memory;
using Spice86.Shared.Interfaces;

using System.Linq;

/// <summary>
/// Centralizes classes instances that should live while the CPU is running.
/// </summary>
public sealed class Machine : IDisposable, IDebuggableComponent {
    private bool _disposed;

    /// <summary>
    /// Memory mapped BIOS values.
    /// </summary>
    public BiosDataArea BiosDataArea { get; }

    /// <summary>
    /// INT11H handler.
    /// </summary>
    public BiosEquipmentDeterminationInt11Handler BiosEquipmentDeterminationInt11Handler { get; }

    /// <summary>
    /// INT9H handler.
    /// </summary>
    public BiosKeyboardInt9Handler BiosKeyboardInt9Handler { get; }

    /// <summary>
    /// Handles all the callbacks, most notably interrupts.
    /// </summary>
    public CallbackHandler CallbackHandler { get; }

    private InterruptInstaller InterruptInstaller { get; }

    private AssemblyRoutineInstaller AssemblyRoutineInstaller { get; }

    /// <summary>
    /// The emulated CPU.
    /// </summary>
    public Cpu Cpu { get; }

    /// <summary>
    /// The emulated CPU.
    /// </summary>
    public CfgCpu CfgCpu { get; }

    /// <summary>
    /// The emulated CPU state.
    /// </summary>
    public State CpuState { get; }

    /// <summary>
    /// DOS Services.
    /// </summary>
    public Dos Dos { get; }

    /// <summary>
    /// The Gravis Ultrasound sound card.
    /// </summary>
    public GravisUltraSound GravisUltraSound { get; }

    /// <summary>
    /// Gives the port read or write to the registered handler.
    /// </summary>
    public IOPortDispatcher IoPortDispatcher { get; }

    /// <summary>
    /// A gameport joystick
    /// </summary>
    public Joystick Joystick { get; }

    /// <summary>
    /// An IBM PC Keyboard
    /// </summary>
    public Keyboard Keyboard { get; }

    /// <summary>
    /// INT16H handler.
    /// </summary>
    public KeyboardInt16Handler KeyboardInt16Handler { get; }

    /// <summary>
    /// Contains all the breakpoints
    /// </summary>
    public MachineBreakpoints MachineBreakpoints { get; }

    /// <summary>
    /// The memory bus.
    /// </summary>
    public IMemory Memory { get; }

    /// <summary>
    /// The General MIDI or MT-32 device.
    /// </summary>
    public Midi MidiDevice { get; }

    /// <summary>
    /// PC Speaker device.
    /// </summary>
    public PcSpeaker PcSpeaker { get; }

    /// <summary>
    /// The dual programmable interrupt controllers.
    /// </summary>
    public DualPic DualPic { get; }

    /// <summary>
    /// The Sound Blaster card.
    /// </summary>
    public SoundBlaster SoundBlaster { get; }

    /// <summary>
    /// INT12H handler.
    /// </summary>
    public SystemBiosInt12Handler SystemBiosInt12Handler { get; }

    /// <summary>
    /// INT15H handler.
    /// </summary>
    public SystemBiosInt15Handler SystemBiosInt15Handler { get; }

    /// <summary>
    /// INT1A handler.
    /// </summary>
    public SystemClockInt1AHandler SystemClockInt1AHandler { get; }

    /// <summary>
    /// The Programmable Interrupt Timer
    /// </summary>
    public Timer Timer { get; }

    /// <summary>
    /// INT8H handler.
    /// </summary>
    public TimerInt8Handler TimerInt8Handler { get; }

    /// <summary>
    /// The VGA Card.
    /// </summary>
    public VgaCard VgaCard { get; }
    
    /// <summary>
    /// The VGA Registers
    /// </summary>
    public IVideoState VgaRegisters { get; set; }

    /// <summary>
    /// The VGA port handler
    /// </summary>
    public IIOPortHandler VgaIoPortHandler { get; }

    /// <summary>
    /// The class that handles converting video memory to a bitmap
    /// </summary>
    public readonly IVgaRenderer VgaRenderer;

    /// <summary>
    /// The Video BIOS interrupt handler.
    /// </summary>
    public IVideoInt10Handler VideoInt10Handler { get; }

    /// <summary>
    /// The Video Rom containing fonts and other data.
    /// </summary>
    public VgaRom VgaRom { get; }

    /// <summary>
    /// The DMA controller.
    /// </summary>
    public DmaController DmaController { get; }

    /// <summary>
    /// The OPL3 FM Synth chip.
    /// </summary>
    public OPL3FM OPL3FM { get; }
    
    /// <summary>
    /// The internal software mixer for all sound channels.
    /// </summary>
    public SoftwareMixer SoftwareMixer { get; }
    
    /// <summary>
    /// The size of the conventional memory in kilobytes.
    /// </summary>
<<<<<<< HEAD
    public const uint ConventionalMemorySizeKb = 640;
    
=======
    public Machine(IGui? gui, State cpuState, IOPortDispatcher ioPortDispatcher, ILoggerService loggerService, CounterConfigurator counterConfigurator, ExecutionFlowRecorder executionFlowRecorder, Configuration configuration, bool recordData, IPauseHandler pauseHandler) {
        PauseHandler = pauseHandler;
        Memory = new Memory(new Ram(A20Gate.EndOfHighMemoryArea), configuration.A20Gate);
        bool initializeResetVector = configuration.InitializeDOS is true;
        if (initializeResetVector) {
            // Put HLT instruction at the reset address
            Memory.UInt16[0xF000, 0xFFF0] = 0xF4;
        }
        IoPortDispatcher = ioPortDispatcher;
        BiosDataArea = new BiosDataArea(Memory) {
            ConventionalMemorySizeKb = (ushort)Math.Clamp(Memory.Ram.Size / 1024, 0, 640) // max 640k conventional memory
        };
        CpuState = cpuState;
        DualPic = new(CpuState, configuration.FailOnUnhandledPort, configuration.InitializeDOS is false, loggerService);
        // Breakpoints
        MachineBreakpoints = new(Memory, CpuState, pauseHandler);
        IoPortDispatcher = new IOPortDispatcher(CpuState, loggerService, configuration.FailOnUnhandledPort);
        CallbackHandler = new(CpuState, loggerService);

        Cpu = new Cpu(Memory, CpuState, DualPic, IoPortDispatcher, CallbackHandler, MachineBreakpoints, loggerService, executionFlowRecorder, recordData);
        CfgCpu = new CfgCpu(Memory, CpuState, IoPortDispatcher, CallbackHandler, DualPic, MachineBreakpoints, loggerService);

        // IO devices
        DmaController = new DmaController(Memory, CpuState, configuration.FailOnUnhandledPort, loggerService);
        RegisterIoPortHandler(DmaController);

        RegisterIoPortHandler(DualPic);

        VgaRegisters = new VideoState();
        VgaIoPortHandler = new VgaIoPortHandler(CpuState, loggerService, VgaRegisters, configuration.FailOnUnhandledPort);
        RegisterIoPortHandler(VgaIoPortHandler);

        const uint videoBaseAddress = MemoryMap.GraphicVideoMemorySegment << 4;
        IVideoMemory vgaMemory = new VideoMemory(VgaRegisters);
        Memory.RegisterMapping(videoBaseAddress, vgaMemory.Size, vgaMemory);
        VgaRenderer = new Renderer(VgaRegisters, vgaMemory);
        VgaCard = new VgaCard(gui, VgaRenderer, loggerService);

        Timer = new Timer(CpuState, loggerService, DualPic, counterConfigurator, configuration.FailOnUnhandledPort);
        RegisterIoPortHandler(Timer);
        Keyboard = new Keyboard(CpuState, Memory.A20Gate, DualPic, loggerService, gui, configuration.FailOnUnhandledPort);
        RegisterIoPortHandler(Keyboard);
        MouseDevice = new Mouse(CpuState, DualPic, gui, configuration.Mouse, loggerService, configuration.FailOnUnhandledPort);
        RegisterIoPortHandler(MouseDevice);
        Joystick = new Joystick(CpuState, configuration.FailOnUnhandledPort, loggerService);
        RegisterIoPortHandler(Joystick);
        
        SoftwareMixer = new(new AudioPlayerFactory(loggerService));
        
        PcSpeaker = new PcSpeaker(SoftwareMixer, CpuState, loggerService, configuration.FailOnUnhandledPort);
        RegisterIoPortHandler(PcSpeaker);
        OPL3FM = new OPL3FM(SoftwareMixer, CpuState, configuration.FailOnUnhandledPort, loggerService, pauseHandler);
        RegisterIoPortHandler(OPL3FM);
        var soundBlasterHardwareConfig = new SoundBlasterHardwareConfig(7, 1, 5, SbType.Sb16);
        SoundBlaster = new SoundBlaster(SoftwareMixer, OPL3FM.SoundChannel, CpuState, DmaController, DualPic, gui, configuration.FailOnUnhandledPort, loggerService, soundBlasterHardwareConfig, pauseHandler);
        RegisterIoPortHandler(SoundBlaster);
        GravisUltraSound = new GravisUltraSound(CpuState, configuration.FailOnUnhandledPort, loggerService);
        RegisterIoPortHandler(GravisUltraSound);
        MidiDevice = new Midi(SoftwareMixer, CpuState, configuration.Mt32RomsPath, configuration.FailOnUnhandledPort, loggerService, pauseHandler);
        RegisterIoPortHandler(MidiDevice);

        // Services
        // memoryAsmWriter is common to InterruptInstaller and AssemblyRoutineInstaller so that they both write at the same address (Bios Segment F000)
        MemoryAsmWriter memoryAsmWriter = new(Memory, new SegmentedAddress(configuration.ProvidedAsmHandlersSegment, 0), CallbackHandler);
        InterruptInstaller = new InterruptInstaller(new InterruptVectorTable(Memory), memoryAsmWriter, Cpu.FunctionHandler);
        AssemblyRoutineInstaller = new AssemblyRoutineInstaller(memoryAsmWriter, Cpu.FunctionHandler);

        VgaRom = new VgaRom();
        Memory.RegisterMapping(MemoryMap.VideoBiosSegment << 4, VgaRom.Size, VgaRom);
        VgaFunctions = new VgaFunctionality(Memory, IoPortDispatcher, BiosDataArea, VgaRom,  configuration.InitializeDOS is true);
        VideoInt10Handler = new VgaBios(Memory, Cpu, VgaFunctions, BiosDataArea, loggerService);

        TimerInt8Handler = new TimerInt8Handler(Memory, Cpu, DualPic, Timer, BiosDataArea, loggerService);
        BiosKeyboardInt9Handler = new BiosKeyboardInt9Handler(Memory, Cpu, DualPic, Keyboard, BiosDataArea, loggerService);

        BiosEquipmentDeterminationInt11Handler = new BiosEquipmentDeterminationInt11Handler(Memory, Cpu, loggerService);
        SystemBiosInt12Handler = new SystemBiosInt12Handler(Memory, Cpu, BiosDataArea, loggerService);
        SystemBiosInt15Handler = new SystemBiosInt15Handler(Memory, Cpu, Memory.A20Gate, loggerService);
        KeyboardInt16Handler = new KeyboardInt16Handler(Memory, Cpu, loggerService, BiosKeyboardInt9Handler.BiosKeyboardBuffer);

        SystemClockInt1AHandler = new SystemClockInt1AHandler(Memory, Cpu, loggerService, TimerInt8Handler);

        MouseDriver = new MouseDriver(Cpu, Memory, MouseDevice, gui, VgaFunctions, loggerService);
        Dos = new Dos(Memory, Cpu, KeyboardInt16Handler, VgaFunctions, configuration.CDrive, configuration.Exe, loggerService);

        if (configuration.InitializeDOS is not false) {
            // Register the interrupt handlers
            RegisterInterruptHandler(VideoInt10Handler);
            RegisterInterruptHandler(TimerInt8Handler);
            RegisterInterruptHandler(BiosKeyboardInt9Handler);
            RegisterInterruptHandler(BiosEquipmentDeterminationInt11Handler);
            RegisterInterruptHandler(SystemBiosInt12Handler);
            RegisterInterruptHandler(SystemBiosInt15Handler);
            RegisterInterruptHandler(KeyboardInt16Handler);
            RegisterInterruptHandler(SystemClockInt1AHandler);
            RegisterInterruptHandler(Dos.DosInt20Handler);
            RegisterInterruptHandler(Dos.DosInt21Handler);
            RegisterInterruptHandler(Dos.DosInt28Handler);
            RegisterInterruptHandler(Dos.DosInt2FHandler);

            // Initialize DOS.
            Dos.Initialize(SoundBlaster, CpuState, configuration.Ems);
            if (Dos.Ems is not null) {
                RegisterInterruptHandler(Dos.Ems);
            }

            var mouseInt33Handler = new MouseInt33Handler(Memory, Cpu, loggerService, MouseDriver);
            RegisterInterruptHandler(mouseInt33Handler);

            var mouseIrq12Handler = new BiosMouseInt74Handler(DualPic, Memory);
            RegisterInterruptHandler(mouseIrq12Handler);

            SegmentedAddress mouseDriverAddress = AssemblyRoutineInstaller.InstallAssemblyRoutine(MouseDriver);
            mouseIrq12Handler.SetMouseDriverAddress(mouseDriverAddress);
        }
    }

>>>>>>> 8d1ade0d
    /// <summary>
    /// The pause handler for the entire machine.
    /// </summary>
    public IPauseHandler PauseHandler { get; }

    /// <summary>
    /// The mouse device hardware abstraction.
    /// </summary>
    public IMouseDevice MouseDevice { get; }

    /// <summary>
    /// The mouse driver.
    /// </summary>
    public IMouseDriver MouseDriver { get; }

    /// <summary>
    /// Defines all VGA high level functions, such as writing text to the screen.
    /// </summary>
    public IVgaFunctionality VgaFunctions { get; set; }

    /// <summary>
    /// Initializes a new instance of the <see cref="Machine"/> class.
    /// </summary>
    public Machine(BiosDataArea biosDataArea, BiosEquipmentDeterminationInt11Handler biosEquipmentDeterminationInt11Handler, BiosKeyboardInt9Handler biosKeyboardInt9Handler, CallbackHandler callbackHandler, InterruptInstaller interruptInstaller, AssemblyRoutineInstaller assemblyRoutineInstaller, Cpu cpu, CfgCpu cfgCpu, State cpuState, Dos dos, GravisUltraSound gravisUltraSound, IOPortDispatcher ioPortDispatcher, Joystick joystick, Keyboard keyboard, KeyboardInt16Handler keyboardInt16Handler, MachineBreakpoints machineBreakpoints, IMemory memory, Midi midiDevice, PcSpeaker pcSpeaker, DualPic dualPic, SoundBlaster soundBlaster, SystemBiosInt12Handler systemBiosInt12Handler, SystemBiosInt15Handler systemBiosInt15Handler, SystemClockInt1AHandler systemClockInt1AHandler, Timer timer, TimerInt8Handler timerInt8Handler, VgaCard vgaCard, IVideoState vgaRegisters, IIOPortHandler vgaIoPortHandler, IVgaRenderer vgaRenderer, IVideoInt10Handler videoInt10Handler, VgaRom vgaRom, DmaController dmaController, OPL3FM opl3FM, SoftwareMixer softwareMixer, IMouseDevice mouseDevice, IMouseDriver mouseDriver, IVgaFunctionality vgaFunctions) {
        BiosDataArea = biosDataArea;
        BiosEquipmentDeterminationInt11Handler = biosEquipmentDeterminationInt11Handler;
        BiosKeyboardInt9Handler = biosKeyboardInt9Handler;
        CallbackHandler = callbackHandler;
        InterruptInstaller = interruptInstaller;
        AssemblyRoutineInstaller = assemblyRoutineInstaller;
        Cpu = cpu;
        CfgCpu = cfgCpu;
        CpuState = cpuState;
        Dos = dos;
        GravisUltraSound = gravisUltraSound;
        IoPortDispatcher = ioPortDispatcher;
        Joystick = joystick;
        Keyboard = keyboard;
        KeyboardInt16Handler = keyboardInt16Handler;
        MachineBreakpoints = machineBreakpoints;
        Memory = memory;
        MidiDevice = midiDevice;
        PcSpeaker = pcSpeaker;
        DualPic = dualPic;
        SoundBlaster = soundBlaster;
        SystemBiosInt12Handler = systemBiosInt12Handler;
        SystemBiosInt15Handler = systemBiosInt15Handler;
        SystemClockInt1AHandler = systemClockInt1AHandler;
        Timer = timer;
        TimerInt8Handler = timerInt8Handler;
        VgaCard = vgaCard;
        VgaRegisters = vgaRegisters;
        VgaIoPortHandler = vgaIoPortHandler;
        VgaRenderer = vgaRenderer;
        VideoInt10Handler = videoInt10Handler;
        VgaRom = vgaRom;
        DmaController = dmaController;
        OPL3FM = opl3FM;
        SoftwareMixer = softwareMixer;
        MouseDevice = mouseDevice;
        MouseDriver = mouseDriver;
        VgaFunctions = vgaFunctions;
    }

    /// <summary>
    /// Releases all resources.
    /// </summary>
    /// <param name="disposing">true to release both managed and unmanaged resources; false to release only unmanaged resources.</param>
    private void Dispose(bool disposing) {
        if (!_disposed) {
            if (disposing) {
                MidiDevice.Dispose();
                SoundBlaster.Dispose();
                DmaController.Dispose();
                OPL3FM.Dispose();
                PcSpeaker.Dispose();
                SoftwareMixer.Dispose();
            }
            _disposed = true;
        }
    }

    /// <inheritdoc />
    public void Dispose() {
        // Do not change this code. Put cleanup code in 'Dispose(bool disposing)' method
        Dispose(disposing: true);
        GC.SuppressFinalize(this);
    }

    /// <inheritdoc/>
    public void Accept<T>(T emulatorDebugger) where T : IInternalDebugger {
        Memory.Accept(emulatorDebugger);
        CfgCpu.Accept(emulatorDebugger);
        VgaCard.Accept(emulatorDebugger);
        VgaRenderer.Accept(emulatorDebugger);
        VgaRegisters.Accept(emulatorDebugger);
        MidiDevice.Accept(emulatorDebugger);
        SoftwareMixer.Accept(emulatorDebugger);
        Timer.Accept(emulatorDebugger);
    }
}<|MERGE_RESOLUTION|>--- conflicted
+++ resolved
@@ -230,133 +230,8 @@
     /// <summary>
     /// The size of the conventional memory in kilobytes.
     /// </summary>
-<<<<<<< HEAD
     public const uint ConventionalMemorySizeKb = 640;
     
-=======
-    public Machine(IGui? gui, State cpuState, IOPortDispatcher ioPortDispatcher, ILoggerService loggerService, CounterConfigurator counterConfigurator, ExecutionFlowRecorder executionFlowRecorder, Configuration configuration, bool recordData, IPauseHandler pauseHandler) {
-        PauseHandler = pauseHandler;
-        Memory = new Memory(new Ram(A20Gate.EndOfHighMemoryArea), configuration.A20Gate);
-        bool initializeResetVector = configuration.InitializeDOS is true;
-        if (initializeResetVector) {
-            // Put HLT instruction at the reset address
-            Memory.UInt16[0xF000, 0xFFF0] = 0xF4;
-        }
-        IoPortDispatcher = ioPortDispatcher;
-        BiosDataArea = new BiosDataArea(Memory) {
-            ConventionalMemorySizeKb = (ushort)Math.Clamp(Memory.Ram.Size / 1024, 0, 640) // max 640k conventional memory
-        };
-        CpuState = cpuState;
-        DualPic = new(CpuState, configuration.FailOnUnhandledPort, configuration.InitializeDOS is false, loggerService);
-        // Breakpoints
-        MachineBreakpoints = new(Memory, CpuState, pauseHandler);
-        IoPortDispatcher = new IOPortDispatcher(CpuState, loggerService, configuration.FailOnUnhandledPort);
-        CallbackHandler = new(CpuState, loggerService);
-
-        Cpu = new Cpu(Memory, CpuState, DualPic, IoPortDispatcher, CallbackHandler, MachineBreakpoints, loggerService, executionFlowRecorder, recordData);
-        CfgCpu = new CfgCpu(Memory, CpuState, IoPortDispatcher, CallbackHandler, DualPic, MachineBreakpoints, loggerService);
-
-        // IO devices
-        DmaController = new DmaController(Memory, CpuState, configuration.FailOnUnhandledPort, loggerService);
-        RegisterIoPortHandler(DmaController);
-
-        RegisterIoPortHandler(DualPic);
-
-        VgaRegisters = new VideoState();
-        VgaIoPortHandler = new VgaIoPortHandler(CpuState, loggerService, VgaRegisters, configuration.FailOnUnhandledPort);
-        RegisterIoPortHandler(VgaIoPortHandler);
-
-        const uint videoBaseAddress = MemoryMap.GraphicVideoMemorySegment << 4;
-        IVideoMemory vgaMemory = new VideoMemory(VgaRegisters);
-        Memory.RegisterMapping(videoBaseAddress, vgaMemory.Size, vgaMemory);
-        VgaRenderer = new Renderer(VgaRegisters, vgaMemory);
-        VgaCard = new VgaCard(gui, VgaRenderer, loggerService);
-
-        Timer = new Timer(CpuState, loggerService, DualPic, counterConfigurator, configuration.FailOnUnhandledPort);
-        RegisterIoPortHandler(Timer);
-        Keyboard = new Keyboard(CpuState, Memory.A20Gate, DualPic, loggerService, gui, configuration.FailOnUnhandledPort);
-        RegisterIoPortHandler(Keyboard);
-        MouseDevice = new Mouse(CpuState, DualPic, gui, configuration.Mouse, loggerService, configuration.FailOnUnhandledPort);
-        RegisterIoPortHandler(MouseDevice);
-        Joystick = new Joystick(CpuState, configuration.FailOnUnhandledPort, loggerService);
-        RegisterIoPortHandler(Joystick);
-        
-        SoftwareMixer = new(new AudioPlayerFactory(loggerService));
-        
-        PcSpeaker = new PcSpeaker(SoftwareMixer, CpuState, loggerService, configuration.FailOnUnhandledPort);
-        RegisterIoPortHandler(PcSpeaker);
-        OPL3FM = new OPL3FM(SoftwareMixer, CpuState, configuration.FailOnUnhandledPort, loggerService, pauseHandler);
-        RegisterIoPortHandler(OPL3FM);
-        var soundBlasterHardwareConfig = new SoundBlasterHardwareConfig(7, 1, 5, SbType.Sb16);
-        SoundBlaster = new SoundBlaster(SoftwareMixer, OPL3FM.SoundChannel, CpuState, DmaController, DualPic, gui, configuration.FailOnUnhandledPort, loggerService, soundBlasterHardwareConfig, pauseHandler);
-        RegisterIoPortHandler(SoundBlaster);
-        GravisUltraSound = new GravisUltraSound(CpuState, configuration.FailOnUnhandledPort, loggerService);
-        RegisterIoPortHandler(GravisUltraSound);
-        MidiDevice = new Midi(SoftwareMixer, CpuState, configuration.Mt32RomsPath, configuration.FailOnUnhandledPort, loggerService, pauseHandler);
-        RegisterIoPortHandler(MidiDevice);
-
-        // Services
-        // memoryAsmWriter is common to InterruptInstaller and AssemblyRoutineInstaller so that they both write at the same address (Bios Segment F000)
-        MemoryAsmWriter memoryAsmWriter = new(Memory, new SegmentedAddress(configuration.ProvidedAsmHandlersSegment, 0), CallbackHandler);
-        InterruptInstaller = new InterruptInstaller(new InterruptVectorTable(Memory), memoryAsmWriter, Cpu.FunctionHandler);
-        AssemblyRoutineInstaller = new AssemblyRoutineInstaller(memoryAsmWriter, Cpu.FunctionHandler);
-
-        VgaRom = new VgaRom();
-        Memory.RegisterMapping(MemoryMap.VideoBiosSegment << 4, VgaRom.Size, VgaRom);
-        VgaFunctions = new VgaFunctionality(Memory, IoPortDispatcher, BiosDataArea, VgaRom,  configuration.InitializeDOS is true);
-        VideoInt10Handler = new VgaBios(Memory, Cpu, VgaFunctions, BiosDataArea, loggerService);
-
-        TimerInt8Handler = new TimerInt8Handler(Memory, Cpu, DualPic, Timer, BiosDataArea, loggerService);
-        BiosKeyboardInt9Handler = new BiosKeyboardInt9Handler(Memory, Cpu, DualPic, Keyboard, BiosDataArea, loggerService);
-
-        BiosEquipmentDeterminationInt11Handler = new BiosEquipmentDeterminationInt11Handler(Memory, Cpu, loggerService);
-        SystemBiosInt12Handler = new SystemBiosInt12Handler(Memory, Cpu, BiosDataArea, loggerService);
-        SystemBiosInt15Handler = new SystemBiosInt15Handler(Memory, Cpu, Memory.A20Gate, loggerService);
-        KeyboardInt16Handler = new KeyboardInt16Handler(Memory, Cpu, loggerService, BiosKeyboardInt9Handler.BiosKeyboardBuffer);
-
-        SystemClockInt1AHandler = new SystemClockInt1AHandler(Memory, Cpu, loggerService, TimerInt8Handler);
-
-        MouseDriver = new MouseDriver(Cpu, Memory, MouseDevice, gui, VgaFunctions, loggerService);
-        Dos = new Dos(Memory, Cpu, KeyboardInt16Handler, VgaFunctions, configuration.CDrive, configuration.Exe, loggerService);
-
-        if (configuration.InitializeDOS is not false) {
-            // Register the interrupt handlers
-            RegisterInterruptHandler(VideoInt10Handler);
-            RegisterInterruptHandler(TimerInt8Handler);
-            RegisterInterruptHandler(BiosKeyboardInt9Handler);
-            RegisterInterruptHandler(BiosEquipmentDeterminationInt11Handler);
-            RegisterInterruptHandler(SystemBiosInt12Handler);
-            RegisterInterruptHandler(SystemBiosInt15Handler);
-            RegisterInterruptHandler(KeyboardInt16Handler);
-            RegisterInterruptHandler(SystemClockInt1AHandler);
-            RegisterInterruptHandler(Dos.DosInt20Handler);
-            RegisterInterruptHandler(Dos.DosInt21Handler);
-            RegisterInterruptHandler(Dos.DosInt28Handler);
-            RegisterInterruptHandler(Dos.DosInt2FHandler);
-
-            // Initialize DOS.
-            Dos.Initialize(SoundBlaster, CpuState, configuration.Ems);
-            if (Dos.Ems is not null) {
-                RegisterInterruptHandler(Dos.Ems);
-            }
-
-            var mouseInt33Handler = new MouseInt33Handler(Memory, Cpu, loggerService, MouseDriver);
-            RegisterInterruptHandler(mouseInt33Handler);
-
-            var mouseIrq12Handler = new BiosMouseInt74Handler(DualPic, Memory);
-            RegisterInterruptHandler(mouseIrq12Handler);
-
-            SegmentedAddress mouseDriverAddress = AssemblyRoutineInstaller.InstallAssemblyRoutine(MouseDriver);
-            mouseIrq12Handler.SetMouseDriverAddress(mouseDriverAddress);
-        }
-    }
-
->>>>>>> 8d1ade0d
-    /// <summary>
-    /// The pause handler for the entire machine.
-    /// </summary>
-    public IPauseHandler PauseHandler { get; }
-
     /// <summary>
     /// The mouse device hardware abstraction.
     /// </summary>

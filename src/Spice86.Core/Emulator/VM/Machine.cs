﻿namespace Spice86.Core.Emulator.VM;

using System.Diagnostics;
using System.Text;

using Spice86.Core.CLI;
using Spice86.Core.Emulator;
using Spice86.Core.Emulator.Callback;
using Spice86.Core.Emulator.CPU;
using Spice86.Core.Emulator.Devices.DirectMemoryAccess;
using Spice86.Core.Emulator.Devices.ExternalInput;
using Spice86.Core.Emulator.Devices.Input.Joystick;
using Spice86.Core.Emulator.Devices.Input.Keyboard;
using Spice86.Core.Emulator.Devices.Sound;
using Spice86.Core.Emulator.Devices.Timer;
using Spice86.Core.Emulator.Devices.Video;
using Spice86.Core.Emulator.Errors;
using Spice86.Core.Emulator.Function;
using Spice86.Core.Emulator.InterruptHandlers.Bios;
using Spice86.Core.Emulator.InterruptHandlers.Dos.Ems;
using Spice86.Core.Emulator.InterruptHandlers.Input.Keyboard;
using Spice86.Core.Emulator.InterruptHandlers.Input.Mouse;
using Spice86.Core.Emulator.InterruptHandlers.SystemClock;
using Spice86.Core.Emulator.InterruptHandlers.Timer;
using Spice86.Core.Emulator.InterruptHandlers.VGA;
using Spice86.Core.Emulator.IOPorts;
using Spice86.Core.Emulator.Memory;
using Spice86.Core.Emulator.OperatingSystem;
using Spice86.Core.Emulator.OperatingSystem.Structures;
using Spice86.Shared.Emulator.Memory;
using Spice86.Shared.Interfaces;

/// <summary>
/// Emulates an IBM PC
/// </summary>
public class Machine : IDisposable {
    private readonly ProgramExecutor _programExecutor;
    private readonly List<DmaChannel> _dmaDeviceChannels = new();
    private readonly Thread _dmaThread;
    private bool _exitDmaLoop;
    private bool _dmaThreadStarted;
    private readonly ManualResetEvent _dmaResetEvent = new(true);

    private bool _disposed;

    /// <summary>
    /// Whether we record execution data or not, for reverse engineering purposes.
    /// </summary>
    public bool RecordData { get; set; }
    
    /// <summary>
    /// Memory mapped BIOS values.
    /// </summary>
    public BiosDataArea BiosDataArea { get; set; }

    /// <summary>
    /// INT11H handler.
    /// </summary>
    public BiosEquipmentDeterminationInt11Handler BiosEquipmentDeterminationInt11Handler { get; }

    /// <summary>
    /// INT9H handler.
    /// </summary>
    public BiosKeyboardInt9Handler BiosKeyboardInt9Handler { get; }

    /// <summary>
    /// Handles all the callbacks, most notably interrupts.
    /// </summary>
    public CallbackHandler CallbackHandler { get; }

    /// <summary>
    /// The emulated CPU.
    /// </summary>
    public Cpu Cpu { get; }

    /// <summary>
    /// DOS Services.
    /// </summary>
    public Dos Dos { get; }

    /// <summary>
    /// The Gravis Ultrasound sound card.
    /// </summary>
    public GravisUltraSound GravisUltraSound { get; }

    /// <summary>
    /// The GUI. Can be null in headless mode.
    /// </summary>
    public IGui? Gui { get; }

    /// <summary>
    /// Gives the port read or write to the registered handler.
    /// </summary>
    public IOPortDispatcher IoPortDispatcher { get; }

    /// <summary>
    /// A gameport joystick
    /// </summary>
    public Joystick Joystick { get; }

    /// <summary>
    /// An IBM PC Keyboard
    /// </summary>
    public Keyboard Keyboard { get; }

    /// <summary>
    /// INT16H handler.
    /// </summary>
    public KeyboardInt16Handler KeyboardInt16Handler { get; }

    /// <summary>
    /// Contains all the breakpoints
    /// </summary>
    public MachineBreakpoints MachineBreakpoints { get; }

    /// <summary>
    /// The memory bus.
    /// </summary>
    public Memory Memory { get; }

    /// <summary>
    /// The General MIDI (MPU-401) or MT-32 device.
    /// </summary>
    public Midi MidiDevice { get; }

    /// <summary>
    /// INT33H handler.
    /// </summary>
    public MouseInt33Handler MouseInt33Handler { get; }

    /// <summary>
    /// PC Speaker device.
    /// </summary>
    public PcSpeaker PcSpeaker { get; }

    /// <summary>
    /// The dual programmable interrupt controllers.
    /// </summary>
    public DualPic DualPic { get; }

    /// <summary>
    /// The Sound Blaster card.
    /// </summary>
    public SoundBlaster SoundBlaster { get; }

    /// <summary>
    /// INT15H handler.
    /// </summary>
    public SystemBiosInt15Handler SystemBiosInt15Handler { get; }

    /// <summary>
    /// INT1A handler.
    /// </summary>
    public SystemClockInt1AHandler SystemClockInt1AHandler { get; }

    /// <summary>
    /// The Programmable Interrupt Timer
    /// </summary>
    public Timer Timer { get; }

    /// <summary>
    /// INT8H handler.
    /// </summary>
    public TimerInt8Handler TimerInt8Handler { get; }

    /// <summary>
    /// The VGA Card.
    /// </summary>
    public IVideoCard VgaCard { get; }
    
    /// <summary>
    /// The Vga Registers
    /// </summary>
    public VideoState VgaRegisters { get; set; }
    
    /// <summary>
    /// The VGA port handler
    /// </summary>
    public IIOPortHandler VgaIoPortHandler { get; }

    /// <summary>
    /// The class that handles converting video memory to a bitmap 
    /// </summary>
    public readonly IVgaRenderer VgaRenderer;
    
    /// <summary>
    /// The Video BIOS interrupt handler.
    /// </summary>
<<<<<<< HEAD
    public IVgaInterrupts VideoBiosInt10Handler { get; }
=======
    public IVideoInt10Handler VideoInt10Handler { get; }
>>>>>>> f7a21abd
    
    /// <summary>
    /// The Video Rom containing fonts and other data.
    /// </summary>
    public VgaRom VgaRom { get; }

    /// <summary>
    /// The EMS device driver.
    /// </summary>
    public ExpandedMemoryManager? Ems { get; set; }

    /// <summary>
    /// The DMA controller.
    /// </summary>
    public DmaController DmaController { get; }

    /// <summary>
    /// Gets the current DOS environment variables.
    /// </summary>
    public EnvironmentVariables EnvironmentVariables { get; } = new EnvironmentVariables();

    /// <summary>
    /// The OPL3 FM Synth chip.
    /// </summary>
    public OPL3FM OPL3FM { get; }

    /// <summary>
    /// The code invoked when emulation pauses.
    /// </summary>
    public event Action? Paused;

    /// <summary>
    /// The code invoked when emulation resumes.
    /// </summary>
    public event Action? Resumed;

    /// <summary>
    /// The emulator configuration.
    /// </summary>
    public Configuration Configuration { get; }
    
    /// <summary>
    /// Initializes a new instance
    /// </summary>
    /// <param name="programExecutor">The DOS program to be executed</param>
    /// <param name="gui">The GUI. Can be null in headless mode.</param>
    /// <param name="loggerService">The logger service implementation.</param>
    /// <param name="counterConfigurator">Timer emulation configuration.</param>
    /// <param name="executionFlowRecorder">Records execution data</param>
    /// <param name="configuration">The emulator configuration.</param>
    /// <param name="recordData">Whether we record execution data or not.</param>
    public Machine(ProgramExecutor programExecutor, IGui? gui, ILoggerService loggerService, CounterConfigurator counterConfigurator, ExecutionFlowRecorder executionFlowRecorder, Configuration configuration, bool recordData) {
        _programExecutor = programExecutor;
        Configuration = configuration;
        Gui = gui;
        RecordData = recordData;

        IMemoryDevice ram = new Ram(Memory.MemoryBusSize);
        Memory = new Memory(ram);
        BiosDataArea = new BiosDataArea(Memory);
        Cpu = new Cpu(this, loggerService, executionFlowRecorder, recordData);

        // Breakpoints
        MachineBreakpoints = new MachineBreakpoints(this, loggerService);

        // IO devices
        IoPortDispatcher = new IOPortDispatcher(
            this,
            loggerService,
            configuration);
        Cpu.IoPortDispatcher = IoPortDispatcher;

        DmaController = new DmaController(this, configuration, loggerService);
        Register(DmaController);

        DualPic = new DualPic(this, configuration, loggerService);
        Register(DualPic);

        VgaRegisters = new VideoState();
        VgaIoPortHandler = new VgaIoPortHandler(this, loggerService, configuration, VgaRegisters);
        Register(VgaIoPortHandler);

        const uint videoBaseAddress = MemoryMap.GraphicVideoMemorySegment << 4;
        IVideoMemory vgaMemory = new VideoMemory(VgaRegisters);
        Memory.RegisterMapping(videoBaseAddress, vgaMemory.Size, vgaMemory);
        VgaRenderer = new Renderer(VgaRegisters, vgaMemory);
        VgaCard = new VgaCard(gui, VgaRenderer, loggerService);
        
        Timer = new Timer(this, loggerService, DualPic, VgaCard, counterConfigurator, configuration);
        Register(Timer);
        Keyboard = new Keyboard(this, loggerService, gui, configuration);
        Register(Keyboard);
        Joystick = new Joystick(this, configuration, loggerService);
        Register(Joystick);
        PcSpeaker = new PcSpeaker(this, loggerService, configuration);
        Register(PcSpeaker);
        OPL3FM = new OPL3FM(this, configuration, loggerService);
        Register(OPL3FM);
        SoundBlaster = new SoundBlaster(this, configuration, loggerService);
        Register(SoundBlaster);
        SoundBlaster.AddEnvironmentVariable();
        GravisUltraSound = new GravisUltraSound(this, configuration, loggerService);
        Register(GravisUltraSound);
        MidiDevice = new Midi(this, configuration, loggerService);
        Register(MidiDevice);

        // Services
        CallbackHandler = new CallbackHandler(this, loggerService, MemoryMap.InterruptHandlersSegment);
        Cpu.CallbackHandler = CallbackHandler;
        
        VgaRom = new VgaRom();
        Memory.RegisterMapping(MemoryMap.VideoBiosSegment << 4, VgaRom.Size, VgaRom);
<<<<<<< HEAD
        VideoBiosInt10Handler = new VgaBios(this, loggerService);
        Register(VideoBiosInt10Handler);
=======
        VgaFunctions = new VgaFunctionality(Memory, IoPortDispatcher, BiosDataArea, VgaRom);
        VideoInt10Handler = new VgaBios(this, VgaFunctions, BiosDataArea, loggerService);
        Register(VideoInt10Handler);
>>>>>>> f7a21abd
        
        TimerInt8Handler = new TimerInt8Handler(this, loggerService);
        Register(TimerInt8Handler);
        BiosKeyboardInt9Handler = new BiosKeyboardInt9Handler(this, loggerService);
        Register(BiosKeyboardInt9Handler);
        
        BiosEquipmentDeterminationInt11Handler = new BiosEquipmentDeterminationInt11Handler(this, loggerService);
        Register(BiosEquipmentDeterminationInt11Handler);
        SystemBiosInt15Handler = new SystemBiosInt15Handler(this, loggerService);
        Register(SystemBiosInt15Handler);
        KeyboardInt16Handler = new KeyboardInt16Handler(
            this,
            loggerService,
            BiosKeyboardInt9Handler.BiosKeyboardBuffer);
        Register(KeyboardInt16Handler);
        SystemClockInt1AHandler = new SystemClockInt1AHandler(
            this,
            loggerService,
            TimerInt8Handler);
        Register(SystemClockInt1AHandler);

        // Initialize DOS.
        Dos = new Dos(this, loggerService);
        Dos.Initialize();
        
        MouseInt33Handler = new MouseInt33Handler(this, loggerService, gui);
        Register(MouseInt33Handler);
        
        _dmaThread = new Thread(DmaLoop) {
            Name = "DMAThread"
        };
        
        if(configuration.Ems) {
            Ems = new(this, loggerService);
            Register(Ems);
        }
    }

    public IVgaFunctionality VgaFunctions { get; set; }

    /// <summary>
    /// Registers a callback, such as an interrupt handler.
    /// </summary>
    /// <param name="callback">The callback implementation.</param>
    public void Register(ICallback callback) {
        CallbackHandler.AddCallback(callback);
    }

    /// <summary>
    /// Registers a I/O port handler, such as a sound card.
    /// </summary>
    /// <param name="ioPortHandler">The I/O port handler.</param>
    /// <exception cref="ArgumentException"></exception>
    public void Register(IIOPortHandler ioPortHandler) {
        ioPortHandler.InitPortHandlers(IoPortDispatcher);

        if (ioPortHandler is not IDmaDevice8 dmaDevice) {
            return;
        }

        if (dmaDevice.Channel < 0 || dmaDevice.Channel >= DmaController.Channels.Count) {
            throw new ArgumentException("Invalid DMA channel on DMA device.");
        }

        DmaController.Channels[dmaDevice.Channel].Device = dmaDevice;
        _dmaDeviceChannels.Add(DmaController.Channels[dmaDevice.Channel]);
    }

    /// <summary>
    /// https://techgenix.com/direct-memory-access/
    /// </summary>
    private void DmaLoop() {
        while (Cpu.IsRunning && !_exitDmaLoop && !_exitEmulationLoop && !_disposed) {
            foreach (DmaChannel dmaChannel in _dmaDeviceChannels) {
                if (Gui?.IsPaused == true || IsPaused) {
                    Gui?.WaitForContinue();
                }
                dmaChannel.Transfer(Memory);
                if (!_exitDmaLoop) {
                    _dmaResetEvent.WaitOne(1);
                }
            }
        }
    }

    /// <summary>
    /// Returns a string that dumps the call stack.
    /// </summary>
    /// <returns>A string laying out the call stack.</returns>
    public string DumpCallStack() {
        FunctionHandler inUse = Cpu.FunctionHandlerInUse;
        StringBuilder sb = new();
        if (inUse.Equals(Cpu.FunctionHandlerInExternalInterrupt)) {
            sb.AppendLine("From external interrupt:");
        }

        sb.Append(inUse.DumpCallStack());
        return sb.ToString();
    }

    /// <summary>
    /// Installs all the callback in the dispatch table in emulated memory.
    /// </summary>
    public void InstallAllCallbacksInInterruptTable() {
        CallbackHandler.InstallAllCallbacksInInterruptTable();
    }

    /// <summary>
    /// Peeks at the return address.
    /// </summary>
    /// <returns>The return address string.</returns>
    public string PeekReturn() {
        return ToString(Cpu.FunctionHandlerInUse.PeekReturnAddressOnMachineStackForCurrentFunction());
    }

    /// <summary>
    /// Peeks at the return address.
    /// </summary>
    /// <param name="returnCallType">The expected call type.</param>
    /// <returns>The return address string.</returns>
    public string PeekReturn(CallType returnCallType) {
        return ToString(Cpu.FunctionHandlerInUse.PeekReturnAddressOnMachineStack(returnCallType));
    }

    /// <summary>
    /// Implements the emulation loop.
    /// </summary>
    /// <exception cref="InvalidVMOperationException">When an unhandled exception occurs. This can occur if the target program is not supported (yet).</exception>
    public void Run() {
        State state = Cpu.State;
        FunctionHandler functionHandler = Cpu.FunctionHandler;
        if (!_dmaThreadStarted) {
            _dmaThread.Start();
            _dmaThreadStarted = true;
        }
        if (Debugger.IsAttached) {
            try {
                StartRunLoop(functionHandler, state);
            } catch (HaltRequestedException) {
                // Actually a signal generated code requested Exit
                Dispose(disposing: true);
            }
        } else {
            try {
                StartRunLoop(functionHandler, state);
            } catch (InvalidVMOperationException e) {
                e.Demystify();
                throw;
            } catch (HaltRequestedException) {
                // Actually a signal generated code requested Exit
                Dispose(disposing: true);
            } catch (Exception e) {
                e.Demystify();
                throw new InvalidVMOperationException(this, e);
            }
        }
        MachineBreakpoints.OnMachineStop();
        functionHandler.Ret(CallType.MACHINE);
    }

    private void StartRunLoop(FunctionHandler functionHandler, State state)
    {
        // Entry could be overridden and could throw exceptions
        functionHandler.Call(CallType.MACHINE, state.CS, state.IP, null, null, "entry", false);
        RunLoop();
    }

    /// <summary>
    /// Whether the emulation is paused.
    /// </summary>
    public bool IsPaused { get; private set; }

    private bool _exitEmulationLoop;

    /// <summary>
    /// Forces the emulation loop to exit.
    /// </summary>
    public void ExitEmulationLoop() => _exitEmulationLoop = true;

    private void RunLoop() {
        _exitEmulationLoop = false;
        while (Cpu.IsRunning && !_exitEmulationLoop && !_disposed) {
            PauseIfAskedTo();
            if (RecordData) {
                MachineBreakpoints.CheckBreakPoint();
            }
            Cpu.ExecuteNextInstruction();
            Timer.Tick();
        }
    }

    /// <summary>
    /// Performs DMA transfers when invoked.
    /// </summary>
    public void PerformDmaTransfers() {
        if (!_disposed && !_exitDmaLoop) {
            _dmaResetEvent.Set();
        }
    }

    private void PauseIfAskedTo() {
        if(Gui?.PauseEmulatorOnStart == true) {
            Gui?.PauseEmulationOnStart();
            Gui?.WaitForContinue();
        }
        if (Gui?.IsPaused == true) {
            IsPaused = true;
            Paused?.Invoke();
            if (!_programExecutor.Step()) {
                Gui.IsPaused = true;
                Gui?.WaitForContinue();
            }
            Resumed?.Invoke();
            IsPaused = false;
        }
    }

    private static string ToString(SegmentedAddress? segmentedAddress) {
        if (segmentedAddress is not null) {
            return segmentedAddress.ToString();
        }

        return "null";
    }

    /// <summary>
    /// Releases all resources.
    /// </summary>
    /// <param name="disposing">true to release both managed and unmanaged resources; false to release only unmanaged resources.</param>
    protected virtual void Dispose(bool disposing) {
        if (!_disposed) {
            if (disposing) {
                _dmaResetEvent.Set();
                _exitDmaLoop = true;
                if (_dmaThread.IsAlive && _dmaThreadStarted) {
                    _dmaThread.Join();
                }
                _dmaResetEvent.Dispose();
                MidiDevice.Dispose();
                SoundBlaster.Dispose();
                OPL3FM.Dispose();
                PcSpeaker.Dispose();
                MachineBreakpoints.Dispose();
            }
            _disposed = true;
        }
    }

    /// <inheritdoc />
    public void Dispose() {
        // Do not change this code. Put cleanup code in 'Dispose(bool disposing)' method
        Dispose(disposing: true);
        GC.SuppressFinalize(this);
    }
}<|MERGE_RESOLUTION|>--- conflicted
+++ resolved
@@ -186,11 +186,7 @@
     /// <summary>
     /// The Video BIOS interrupt handler.
     /// </summary>
-<<<<<<< HEAD
-    public IVgaInterrupts VideoBiosInt10Handler { get; }
-=======
     public IVideoInt10Handler VideoInt10Handler { get; }
->>>>>>> f7a21abd
     
     /// <summary>
     /// The Video Rom containing fonts and other data.
@@ -303,14 +299,9 @@
         
         VgaRom = new VgaRom();
         Memory.RegisterMapping(MemoryMap.VideoBiosSegment << 4, VgaRom.Size, VgaRom);
-<<<<<<< HEAD
-        VideoBiosInt10Handler = new VgaBios(this, loggerService);
-        Register(VideoBiosInt10Handler);
-=======
         VgaFunctions = new VgaFunctionality(Memory, IoPortDispatcher, BiosDataArea, VgaRom);
         VideoInt10Handler = new VgaBios(this, VgaFunctions, BiosDataArea, loggerService);
         Register(VideoInt10Handler);
->>>>>>> f7a21abd
         
         TimerInt8Handler = new TimerInt8Handler(this, loggerService);
         Register(TimerInt8Handler);
@@ -384,7 +375,8 @@
     /// </summary>
     private void DmaLoop() {
         while (Cpu.IsRunning && !_exitDmaLoop && !_exitEmulationLoop && !_disposed) {
-            foreach (DmaChannel dmaChannel in _dmaDeviceChannels) {
+            for (int i = 0; i < _dmaDeviceChannels.Count; i++) {
+                DmaChannel dmaChannel = _dmaDeviceChannels[i];
                 if (Gui?.IsPaused == true || IsPaused) {
                     Gui?.WaitForContinue();
                 }

﻿namespace Spice86.Core.Emulator.VM;

using System.Diagnostics;
using System.Text;

using Spice86.Core.CLI;
using Spice86.Core.Emulator;
using Spice86.Core.Emulator.Callback;
using Spice86.Core.Emulator.CPU;
using Spice86.Core.Emulator.Devices.DirectMemoryAccess;
using Spice86.Core.Emulator.Devices.ExternalInput;
using Spice86.Core.Emulator.Devices.Input.Joystick;
using Spice86.Core.Emulator.Devices.Input.Keyboard;
using Spice86.Core.Emulator.Devices.Sound;
using Spice86.Core.Emulator.Devices.Timer;
using Spice86.Core.Emulator.Devices.Video;
using Spice86.Core.Emulator.Errors;
using Spice86.Core.Emulator.Function;
using Spice86.Core.Emulator.InterruptHandlers.Bios;
using Spice86.Core.Emulator.InterruptHandlers.Dos.Ems;
using Spice86.Core.Emulator.InterruptHandlers.Input.Keyboard;
using Spice86.Core.Emulator.InterruptHandlers.Input.Mouse;
using Spice86.Core.Emulator.InterruptHandlers.SystemClock;
using Spice86.Core.Emulator.InterruptHandlers.Timer;
using Spice86.Core.Emulator.InterruptHandlers.VGA;
using Spice86.Core.Emulator.IOPorts;
using Spice86.Core.Emulator.Memory;
using Spice86.Core.Emulator.OperatingSystem;
using Spice86.Core.Emulator.OperatingSystem.Structures;
using Spice86.Shared.Emulator.Memory;
using Spice86.Shared.Interfaces;

<<<<<<< HEAD
using System;
using System.Collections.Generic;
using System.Diagnostics;
using System.Text;

using Action = System.Action;
using SegmentedAddress = Spice86.Shared.SegmentedAddress;

=======
>>>>>>> 39b2b46a
/// <summary>
/// Emulates an IBM PC
/// </summary>
public class Machine : IDisposable {
    private readonly ProgramExecutor _programExecutor;
    private readonly List<DmaChannel> _dmaDeviceChannels = new();
    private readonly Thread _dmaThread;
    private bool _exitDmaLoop;
    private bool _dmaThreadStarted;
    private readonly ManualResetEvent _dmaResetEvent = new(true);

    private bool _disposed;

    /// <summary>
    /// Whether we record execution data or not, for reverse engineering purposes.
    /// </summary>
    public bool RecordData { get; set; }
    
    /// <summary>
    /// Memory mapped BIOS values.
    /// </summary>
    public Bios Bios { get; set; }

    /// <summary>
    /// INT11H handler.
    /// </summary>
    public BiosEquipmentDeterminationInt11Handler BiosEquipmentDeterminationInt11Handler { get; }

    /// <summary>
    /// INT9H handler.
    /// </summary>
    public BiosKeyboardInt9Handler BiosKeyboardInt9Handler { get; }

    /// <summary>
    /// Handles all the callbacks, most notably interrupts.
    /// </summary>
    public CallbackHandler CallbackHandler { get; }

    /// <summary>
    /// The emulated CPU.
    /// </summary>
    public Cpu Cpu { get; }

    /// <summary>
    /// DOS Services.
    /// </summary>
    public Dos Dos { get; }

    /// <summary>
    /// The Gravis Ultrasound sound card.
    /// </summary>
    public GravisUltraSound GravisUltraSound { get; }

    /// <summary>
    /// The GUI. Can be null in headless mode.
    /// </summary>
    public IGui? Gui { get; }

    /// <summary>
    /// Gives the port read or write to the registered handler.
    /// </summary>
    public IOPortDispatcher IoPortDispatcher { get; }

    /// <summary>
    /// A gameport joystick
    /// </summary>
    public Joystick Joystick { get; }

    /// <summary>
    /// An IBM PC Keyboard
    /// </summary>
    public Keyboard Keyboard { get; }

    /// <summary>
    /// INT16H handler.
    /// </summary>
    public KeyboardInt16Handler KeyboardInt16Handler { get; }

    /// <summary>
    /// Contains all the breakpoints
    /// </summary>
    public MachineBreakpoints MachineBreakpoints { get; }

    /// <summary>
    /// The memory bus.
    /// </summary>
    public Memory Memory { get; }

    /// <summary>
    /// The General MIDI (MPU-401) or MT-32 device.
    /// </summary>
    public Midi Midi { get; }

    /// <summary>
    /// INT33H handler.
    /// </summary>
    public MouseInt33Handler MouseInt33Handler { get; }

    /// <summary>
    /// PC Speaker device.
    /// </summary>
    public PcSpeaker PcSpeaker { get; }

    /// <summary>
    /// The dual programmable interrupt controllers.
    /// </summary>
    public DualPic DualPic { get; }

    /// <summary>
    /// The Sound Blaster card.
    /// </summary>
    public SoundBlaster SoundBlaster { get; }

    /// <summary>
    /// INT15H handler.
    /// </summary>
    public SystemBiosInt15Handler SystemBiosInt15Handler { get; }

    /// <summary>
    /// INT1A handler.
    /// </summary>
    public SystemClockInt1AHandler SystemClockInt1AHandler { get; }

    /// <summary>
    /// The Programmable Interrupt Timer
    /// </summary>
    public Timer Timer { get; }

    /// <summary>
    /// INT8H handler.
    /// </summary>
    public TimerInt8Handler TimerInt8Handler { get; }

<<<<<<< HEAD
    public VideoState VgaRegisters { get; set; }
    public IIOPortHandler VgaIoPortHandler { get; }
    public VgaBios VideoBiosInt10Handler { get; }
    public VgaRom VgaRom { get; }
=======
    /// <summary>
    /// The VGA Card.
    /// </summary>
    public IVideoCard VgaCard { get; }
    
    /// <summary>
    /// The Video BIOS interrupt handler.
    /// </summary>
    public VideoBiosInt10Handler VideoBiosInt10Handler { get; }
>>>>>>> 39b2b46a

    /// <summary>
    /// The EMS device driver.
    /// </summary>
    public ExpandedMemoryManager? Ems { get; set; }

    /// <summary>
    /// The DMA controller.
    /// </summary>
    public DmaController DmaController { get; }

    /// <summary>
    /// Gets the current DOS environment variables.
    /// </summary>
    public EnvironmentVariables EnvironmentVariables { get; } = new EnvironmentVariables();

<<<<<<< HEAD
=======
    /// <summary>
    /// The OPL3 FM Synth chip.
    /// </summary>
>>>>>>> 39b2b46a
    public OPL3FM OPL3FM { get; }

    /// <summary>
    /// The code invoked when emulation pauses.
    /// </summary>
    public event Action? Paused;

    /// <summary>
    /// The code invoked when emulation resumes.
    /// </summary>
    public event Action? Resumed;

    /// <summary>
    /// The emulator configuration.
    /// </summary>
    public Configuration Configuration { get; }
    
    /// <summary>
    /// Initializes a new instance
    /// </summary>
    /// <param name="programExecutor">The DOS program to be executed</param>
    /// <param name="gui">The GUI. Can be null in headless mode.</param>
    /// <param name="loggerService">The logger service implementation.</param>
    /// <param name="counterConfigurator">Timer emulation configuration.</param>
    /// <param name="executionFlowRecorder">Records execution data</param>
    /// <param name="configuration">The emulator configuration.</param>
    /// <param name="recordData">Whether we record execution data or not.</param>
    /// <exception cref="InvalidOperationException"></exception>
    public Machine(ProgramExecutor programExecutor, IGui? gui, ILoggerService loggerService, CounterConfigurator counterConfigurator, ExecutionFlowRecorder executionFlowRecorder, Configuration configuration, bool recordData) {
        _programExecutor = programExecutor;
        Configuration = configuration;
        Gui = gui;
        RecordData = recordData;

        IMemoryDevice ram = new Ram(Memory.MemoryBusSize);
        Memory = new Memory(ram);
        Bios = new Bios(Memory);
        Cpu = new Cpu(this, loggerService, executionFlowRecorder, recordData);

        // Breakpoints
        MachineBreakpoints = new MachineBreakpoints(this, loggerService);

        // IO devices
        IoPortDispatcher = new IOPortDispatcher(
            this,
            loggerService,
            configuration);
        Cpu.IoPortDispatcher = IoPortDispatcher;

        DmaController = new DmaController(this, configuration, loggerService);
        Register(DmaController);

        DualPic = new DualPic(this, configuration, loggerService);
        Register(DualPic);

        VgaRegisters = new VideoState();
        VgaIoPortHandler = new VgaIoPortHandler(this, loggerService, configuration, VgaRegisters);
        Register(VgaIoPortHandler);

        const uint videoBaseAddress = MemoryMap.GraphicVideoMemorySegment << 4;
        IVideoMemory vgaMemory = new VideoMemory(videoBaseAddress, VgaRegisters);
        Memory.RegisterMapping(videoBaseAddress, vgaMemory.Size, vgaMemory);
        IVgaRenderer vgaRenderer = new Renderer(VgaRegisters, vgaMemory, loggerService);
        VgaCard = new VgaCard(gui, vgaRenderer);
        
        Timer = new Timer(this, loggerService, DualPic, VgaCard, counterConfigurator, configuration);
        Register(Timer);
        Keyboard = new Keyboard(this, loggerService, gui, configuration);
        Register(Keyboard);
        Joystick = new Joystick(this, configuration, loggerService);
        Register(Joystick);
        PcSpeaker = new PcSpeaker(this, loggerService, configuration);
        Register(PcSpeaker);
        OPL3FM = new OPL3FM(this, configuration, loggerService);
        Register(OPL3FM);
        SoundBlaster = new SoundBlaster(this, configuration, loggerService);
        Register(SoundBlaster);
        SoundBlaster.AddEnvironmentVariable();
        GravisUltraSound = new GravisUltraSound(this, configuration, loggerService);
        Register(GravisUltraSound);
        Midi = new Midi(this, configuration, loggerService);
        Register(Midi);

        // Services
        CallbackHandler = new CallbackHandler(this, loggerService, MemoryMap.InterruptHandlersSegment);
        Cpu.CallbackHandler = CallbackHandler;
        
        VgaRom = new VgaRom();
        Memory.RegisterMapping(MemoryMap.VideoBiosSegment << 4, VgaRom.Size, VgaRom);
        VideoBiosInt10Handler = new VgaBios(this, loggerService);
        Register(VideoBiosInt10Handler);
        
        TimerInt8Handler = new TimerInt8Handler(this, loggerService);
        Register(TimerInt8Handler);
        BiosKeyboardInt9Handler = new BiosKeyboardInt9Handler(this, loggerService);
        Register(BiosKeyboardInt9Handler);
        
        BiosEquipmentDeterminationInt11Handler = new BiosEquipmentDeterminationInt11Handler(this, loggerService);
        Register(BiosEquipmentDeterminationInt11Handler);
        SystemBiosInt15Handler = new SystemBiosInt15Handler(this, loggerService);
        Register(SystemBiosInt15Handler);
        KeyboardInt16Handler = new KeyboardInt16Handler(
            this,
            loggerService,
            BiosKeyboardInt9Handler.BiosKeyboardBuffer);
        Register(KeyboardInt16Handler);
        SystemClockInt1AHandler = new SystemClockInt1AHandler(
            this,
            loggerService,
            TimerInt8Handler);
        Register(SystemClockInt1AHandler);

        // Initialize DOS.
        Dos = new Dos(this, loggerService);
        Dos.Initialize();
        
        MouseInt33Handler = new MouseInt33Handler(this, loggerService, gui);
        Register(MouseInt33Handler);
        
        _dmaThread = new Thread(DmaLoop) {
            Name = "DMAThread"
        };
        
        if(configuration.Ems) {
            Ems = new(this, loggerService);
            Register(Ems);
        }
    }

<<<<<<< HEAD
    public IVideoCard VgaCard { get; set; }

=======
    /// <summary>
    /// Registers a callback, such as an interrupt handler.
    /// </summary>
    /// <param name="callback">The callback implementation.</param>
>>>>>>> 39b2b46a
    public void Register(ICallback callback) {
        CallbackHandler.AddCallback(callback);
    }

    /// <summary>
    /// Registers a I/O port handler, such as a sound card.
    /// </summary>
    /// <param name="ioPortHandler">The I/O port handler.</param>
    /// <exception cref="ArgumentException"></exception>
    public void Register(IIOPortHandler ioPortHandler) {
        ioPortHandler.InitPortHandlers(IoPortDispatcher);

        if (ioPortHandler is not IDmaDevice8 dmaDevice) {
            return;
        }

        if (dmaDevice.Channel < 0 || dmaDevice.Channel >= DmaController.Channels.Count) {
            throw new ArgumentException("Invalid DMA channel on DMA device.");
        }

        DmaController.Channels[dmaDevice.Channel].Device = dmaDevice;
        _dmaDeviceChannels.Add(DmaController.Channels[dmaDevice.Channel]);
    }

    /// <summary>
    /// https://techgenix.com/direct-memory-access/
    /// </summary>
    private void DmaLoop() {
        while (Cpu.IsRunning && !_exitDmaLoop && !_exitEmulationLoop && !_disposed) {
            foreach (DmaChannel dmaChannel in _dmaDeviceChannels) {
                if (Gui?.IsPaused == true || IsPaused) {
                    Gui?.WaitForContinue();
                }
                dmaChannel.Transfer(Memory);
                if (!_exitDmaLoop) {
                    _dmaResetEvent.WaitOne(1);
                }
            }
        }
    }

    /// <summary>
    /// Returns a string that dumps the call stack.
    /// </summary>
    /// <returns>A string laying out the call stack.</returns>
    public string DumpCallStack() {
        FunctionHandler inUse = Cpu.FunctionHandlerInUse;
        StringBuilder sb = new();
        if (inUse.Equals(Cpu.FunctionHandlerInExternalInterrupt)) {
            sb.AppendLine("From external interrupt:");
        }

        sb.Append(inUse.DumpCallStack());
        return sb.ToString();
    }

    /// <summary>
    /// Installs all the callback in the dispatch table in emulated memory.
    /// </summary>
    public void InstallAllCallbacksInInterruptTable() {
        CallbackHandler.InstallAllCallbacksInInterruptTable();
    }

    /// <summary>
    /// Peeks at the return address.
    /// </summary>
    /// <returns>The return address string.</returns>
    public string PeekReturn() {
        return ToString(Cpu.FunctionHandlerInUse.PeekReturnAddressOnMachineStackForCurrentFunction());
    }

    /// <summary>
    /// Peeks at the return address.
    /// </summary>
    /// <param name="returnCallType">The expected call type.</param>
    /// <returns>The return address string.</returns>
    public string PeekReturn(CallType returnCallType) {
        return ToString(Cpu.FunctionHandlerInUse.PeekReturnAddressOnMachineStack(returnCallType));
    }

    /// <summary>
    /// Implements the emulation loop.
    /// </summary>
    /// <exception cref="InvalidVMOperationException">When an unhandled exception occurs. This can occur if the target program is not supported (yet).</exception>
    public void Run() {
        State state = Cpu.State;
        FunctionHandler functionHandler = Cpu.FunctionHandler;
        try {
            if (!_dmaThreadStarted) {
                _dmaThread.Start();
                _dmaThreadStarted = true;
            }
            // Entry could be overridden and could throw exceptions
            functionHandler.Call(CallType.MACHINE, state.CS, state.IP, null, null, "entry", false);
            RunLoop();
        } catch (InvalidVMOperationException e) {
            e.Demystify();
            if (Debugger.IsAttached) {
                Debugger.Break();
            }

            throw;
        } catch (HaltRequestedException) {
            // Actually a signal generated code requested Exit
            Dispose(disposing: true);
        } catch (Exception e) {
            if (Debugger.IsAttached) {
                Debugger.Break();
            }

            e.Demystify();
            throw new InvalidVMOperationException(this, e);
        }
        MachineBreakpoints.OnMachineStop();
        functionHandler.Ret(CallType.MACHINE);
    }

    /// <summary>
    /// Whether the emulation is paused.
    /// </summary>
    public bool IsPaused { get; private set; }

    private bool _exitEmulationLoop;

    /// <summary>
    /// Forces the emulation loop to exit.
    /// </summary>
    public void ExitEmulationLoop() => _exitEmulationLoop = true;

    private void RunLoop() {
        _exitEmulationLoop = false;
        while (Cpu.IsRunning && !_exitEmulationLoop && !_disposed) {
            PauseIfAskedTo();
            if (RecordData) {
                MachineBreakpoints.CheckBreakPoint();
            }
            Cpu.ExecuteNextInstruction();
            Timer.Tick();
        }
    }

    /// <summary>
    /// Performs DMA transfers when invoked.
    /// </summary>
    public void PerformDmaTransfers() {
        if (!_disposed && !_exitDmaLoop) {
            _dmaResetEvent.Set();
        }
    }

    private void PauseIfAskedTo() {
        if(Gui?.PauseEmulatorOnStart == true) {
            Gui?.PauseEmulationOnStart();
            Gui?.WaitForContinue();
        }
        if (Gui?.IsPaused == true) {
            IsPaused = true;
            Paused?.Invoke();
            if (!_programExecutor.Step()) {
                Gui.IsPaused = true;
                Gui?.WaitForContinue();
            }
            Resumed?.Invoke();
            IsPaused = false;
        }
    }

    private static string ToString(SegmentedAddress? segmentedAddress) {
        if (segmentedAddress is not null) {
            return segmentedAddress.ToString();
        }

        return "null";
    }

    /// <summary>
    /// Releases all resources.
    /// </summary>
    /// <param name="disposing">If we must release resources.</param>
    protected virtual void Dispose(bool disposing) {
        if (!_disposed) {
            if (disposing) {
                _dmaResetEvent.Set();
                _exitDmaLoop = true;
                if (_dmaThread.IsAlive && _dmaThreadStarted) {
                    _dmaThread.Join();
                }
                _dmaResetEvent.Dispose();
                Midi.Dispose();
                SoundBlaster.Dispose();
                OPL3FM.Dispose();
                PcSpeaker.Dispose();
                MachineBreakpoints.Dispose();
            }
            _disposed = true;
        }
    }

    /// <inheritdoc />
    public void Dispose() {
        // Do not change this code. Put cleanup code in 'Dispose(bool disposing)' method
        Dispose(disposing: true);
        GC.SuppressFinalize(this);
    }
}<|MERGE_RESOLUTION|>--- conflicted
+++ resolved
@@ -30,17 +30,6 @@
 using Spice86.Shared.Emulator.Memory;
 using Spice86.Shared.Interfaces;
 
-<<<<<<< HEAD
-using System;
-using System.Collections.Generic;
-using System.Diagnostics;
-using System.Text;
-
-using Action = System.Action;
-using SegmentedAddress = Spice86.Shared.SegmentedAddress;
-
-=======
->>>>>>> 39b2b46a
 /// <summary>
 /// Emulates an IBM PC
 /// </summary>
@@ -174,22 +163,30 @@
     /// </summary>
     public TimerInt8Handler TimerInt8Handler { get; }
 
-<<<<<<< HEAD
-    public VideoState VgaRegisters { get; set; }
-    public IIOPortHandler VgaIoPortHandler { get; }
-    public VgaBios VideoBiosInt10Handler { get; }
-    public VgaRom VgaRom { get; }
-=======
     /// <summary>
     /// The VGA Card.
     /// </summary>
     public IVideoCard VgaCard { get; }
     
     /// <summary>
+    /// The Vga Registers
+    /// </summary>
+    public VideoState VgaRegisters { get; set; }
+    
+    /// <summary>
+    /// The VGA port handler
+    /// </summary>
+    public IIOPortHandler VgaIoPortHandler { get; }
+    
+    /// <summary>
     /// The Video BIOS interrupt handler.
     /// </summary>
-    public VideoBiosInt10Handler VideoBiosInt10Handler { get; }
->>>>>>> 39b2b46a
+    public VgaBios VideoBiosInt10Handler { get; }
+    
+    /// <summary>
+    /// The Video Rom
+    /// </summary>
+    public VgaRom VgaRom { get; }
 
     /// <summary>
     /// The EMS device driver.
@@ -206,12 +203,9 @@
     /// </summary>
     public EnvironmentVariables EnvironmentVariables { get; } = new EnvironmentVariables();
 
-<<<<<<< HEAD
-=======
     /// <summary>
     /// The OPL3 FM Synth chip.
     /// </summary>
->>>>>>> 39b2b46a
     public OPL3FM OPL3FM { get; }
 
     /// <summary>
@@ -341,16 +335,11 @@
         }
     }
 
-<<<<<<< HEAD
-    public IVideoCard VgaCard { get; set; }
-
-=======
+    public void Register(ICallback callback) {
     /// <summary>
     /// Registers a callback, such as an interrupt handler.
     /// </summary>
     /// <param name="callback">The callback implementation.</param>
->>>>>>> 39b2b46a
-    public void Register(ICallback callback) {
         CallbackHandler.AddCallback(callback);
     }
 

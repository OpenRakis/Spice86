--- conflicted
+++ resolved
@@ -62,8 +62,6 @@
         set => _cyclesLimiter.TargetCpuCyclesPerMs = value;
     }
 
-    private readonly InputEventQueue? _inputEventQueue;
-
     /// <summary>
     /// Initializes a new instance.
     /// </summary>
@@ -76,15 +74,6 @@
     /// <param name="dualPic">Programmable interrupt controller driving hardware IRQ delivery.</param>
     /// <param name="cyclesLimiter">Limits the number of executed instructions per slice</param>
     /// <param name="cyclesBudgeter">Budgets how many cycles are available per slice</param>
-<<<<<<< HEAD
-    /// <param name="inputEventQueue">Optional queue for processing keyboard and mouse events from the UI thread.</param>
-    /// <param name="cpuPerformanceMeasurer">Optional performance measurer shared with PerformanceViewModel.</param>
-    public EmulationLoop(FunctionHandler functionHandler, IInstructionExecutor cpu, State cpuState,
-        ExecutionStateSlice executionStateSlice, DualPic dualPic,
-        EmulatorBreakpointsManager emulatorBreakpointsManager,
-        IPauseHandler pauseHandler, ILoggerService loggerService, ICyclesLimiter cyclesLimiter, ICyclesBudgeter cyclesBudgeter,
-        InputEventQueue? inputEventQueue = null, PerformanceMeasurer? cpuPerformanceMeasurer = null) {
-=======
     /// <param name="inputEventQueue">Used to ensure that Mouse/Keyboard events are processed in the emulation thread.</param>
     /// <param name="loggerService">The logger service implementation.</param>
     public EmulationLoop(FunctionHandler functionHandler, IInstructionExecutor cpu, State cpuState,
@@ -93,7 +82,6 @@
         IPauseHandler pauseHandler, ICyclesLimiter cyclesLimiter,
         InputEventHub inputEventQueue, ICyclesBudgeter cyclesBudgeter,
         ILoggerService loggerService) {
->>>>>>> b4d1ca87
         _loggerService = loggerService;
         _cpu = cpu;
         _functionHandler = functionHandler;
@@ -105,12 +93,6 @@
         _cyclesLimiter = cyclesLimiter;
         _sliceDurationTicks = Math.Max(1, Stopwatch.Frequency / 1000);
         _cyclesBudgeter = cyclesBudgeter;
-        _inputEventQueue = inputEventQueue;
-        _performanceMeasurer = cpuPerformanceMeasurer ?? new PerformanceMeasurer(new PerformanceMeasureOptions {
-            CheckInterval = 512,
-            MinValueDelta = 3000,
-            MaxIntervalMilliseconds = 10
-        });
         _pauseHandler.Paused += OnPauseStateChanged;
         _pauseHandler.Resumed += OnPauseStateChanged;
         _sliceStopwatch.Start();
@@ -184,8 +166,6 @@
     /// </summary>
     /// <returns>True when the next slice should begin immediately, otherwise false.</returns>
     private bool RunSlice() {
-        _pauseHandler.WaitIfPaused();
-
         InitializeSliceTimer();
         long sliceStartTicks = _sliceStopwatch.ElapsedTicks;
         long sliceStartCycles = _cpuState.Cycles;
@@ -201,24 +181,7 @@
             if(_executionStateSlice.CyclesUntilReevaluation <= 0) {
                 break;
             }
-<<<<<<< HEAD
-
-            while (_cpuState.IsRunning && _executionStateSlice.CyclesUntilReevaluation > 0) {
-                if (_emulatorBreakpointsManager.HasActiveBreakpoints) {
-                    _emulatorBreakpointsManager.TriggerBreakpoints();
-                }
-                _pauseHandler.WaitIfPaused();
-                _cpu.ExecuteNext();
-
-                // Process pending input events from the UI thread after each CPU instruction
-                // Only process if there are events to avoid unnecessary overhead
-                if (_inputEventQueue?.HasPendingEvents is true) {
-                    _inputEventQueue.ProcessAllPendingInputEvents();
-                }
-            }
-=======
             _cpu.ExecuteNext();
->>>>>>> b4d1ca87
         }
 
         _performanceMeasurer.UpdateValue(_cpuState.Cycles);

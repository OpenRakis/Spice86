--- conflicted
+++ resolved
@@ -5,11 +5,7 @@
 
 namespace Spice86.Core.Emulator.VM;
 
-<<<<<<< HEAD
 using Spice86.Core.Emulator.Gdb;
-=======
-using Spice86.Core.Emulator.CPU.CfgCpu;
->>>>>>> 8d1ade0d
 using Spice86.Shared.Interfaces;
 
 using System.Diagnostics;
@@ -19,6 +15,7 @@
 /// <summary>
 /// Runs the emulation loop in a dedicated thread. <br/>
 /// Also, calls the DMA Controller once in order to start the DMA thread loop for DMA transfers. <br/>
+/// On Pause, triggers a GDB breakpoint.
 /// </summary>
 public class EmulationLoop {
     private readonly ILoggerService _loggerService;
@@ -29,15 +26,12 @@
     private readonly MachineBreakpoints _machineBreakpoints;
     private readonly DmaController _dmaController;
     private readonly Stopwatch _stopwatch;
-<<<<<<< HEAD
+    private readonly IPauseHandler _pauseHandler;
 
     /// <summary>
     /// Whether the emulation is paused.
     /// </summary>
     public bool IsPaused { get; set; }
-=======
-    private readonly IPauseHandler _pauseHandler;
->>>>>>> 8d1ade0d
 
     /// <summary>
     /// Initializes a new instance.
@@ -49,15 +43,9 @@
     /// <param name="timer">The timer device, so the emulation loop can call Tick()</param>
     /// <param name="machineBreakpoints">The class that stores emulation breakpoints.</param>
     /// <param name="dmaController">The DMA Controller, to start the DMA loop thread.</param>
-<<<<<<< HEAD
-    /// <param name="gdbCommandHandler">The GDB Command Handler, used to trigger a GDB breakpoint on pause.</param>
+    /// <param name="pauseHandler">The emulation pause handler.</param>
     public EmulationLoop(ILoggerService loggerService, FunctionHandler functionHandler, IInstructionExecutor cpu, State cpuState, Timer timer, MachineBreakpoints machineBreakpoints,
-        DmaController dmaController, GdbCommandHandler? gdbCommandHandler) {
-=======
-    /// <param name="pauseHandler">The emulation pause handler.</param>
-    public EmulationLoop(ILoggerService loggerService, Cpu cpu, CfgCpu cfgCpu, State cpuState, Devices.Timer.Timer timer, MachineBreakpoints machineBreakpoints,
         DmaController dmaController, IPauseHandler pauseHandler) {
->>>>>>> 8d1ade0d
         _loggerService = loggerService;
         _cpu = cpu;
         _functionHandler = functionHandler;
@@ -93,6 +81,7 @@
     /// </summary>
     internal void Exit() {
         _cpuState.IsRunning = false;
+        IsPaused = false;
     }
 
     private void StartRunLoop(FunctionHandler functionHandler) {
@@ -107,13 +96,8 @@
         _stopwatch.Start();
         while (_cpuState.IsRunning) {
             _machineBreakpoints.CheckBreakPoint();
-<<<<<<< HEAD
+            _pauseHandler.WaitIfPaused();
             _cpu.ExecuteNext();
-=======
-            _pauseHandler.WaitIfPaused();
-            _cpu.ExecuteNextInstruction();
-            //_cfgCpu.ExecuteNext();
->>>>>>> 8d1ade0d
             _timer.Tick();
         }
         _stopwatch.Stop();

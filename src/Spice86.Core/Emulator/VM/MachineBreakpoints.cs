﻿namespace Spice86.Core.Emulator.VM;

using Spice86.Core.Emulator.CPU;
using Spice86.Core.Emulator.Memory;
using Spice86.Core.Emulator.VM.Breakpoint;

/// <summary>
/// A class for managing breakpoints in the machine.
/// </summary>
public sealed class MachineBreakpoints {
    /// <summary>
    /// A holder for cycle breakpoints.
    /// </summary>
    private readonly BreakPointHolder _cycleBreakPoints;

    /// <summary>
    /// A holder for execution breakpoints.
    /// </summary>
    private readonly BreakPointHolder _executionBreakPoints;

    /// <summary>
    /// The memory bus.
    /// </summary>
    private readonly IMemory _memory;

    /// <summary>
    /// The CPU State.
    /// </summary>
    private readonly State _state;

    /// <summary>
    /// The machine stop breakpoint.
    /// </summary>
    private BreakPoint? _machineStopBreakPoint;

    /// <summary>
    /// The pause handler for the machine.
    /// </summary>
    private readonly IPauseHandler _pauseHandler;

    /// <summary>
    /// Initializes a new instance of the <see cref="MachineBreakpoints"/> class.
    /// </summary>
<<<<<<< HEAD
    /// <param name="pauseHandler">Used to pause/resume the emulator.</param>
    /// <param name="cycleBreakPoints">Holds breakpoints based on CPU cycles.</param>
    /// <param name="executionBreakPoints">Holds breakpoints based on the current instruction to be executed by the CPU.</param>
    /// <param name="memory">The IBM PC memory bus</param>
    /// <param name="state">The CPU registers and flags</param>
    public MachineBreakpoints(PauseHandler pauseHandler, BreakPointHolder cycleBreakPoints, BreakPointHolder executionBreakPoints, IMemory memory, State state) {
        _state = state;
        _memory = memory;
        PauseHandler = pauseHandler;
        _cycleBreakPoints = cycleBreakPoints;
        _executionBreakPoints = executionBreakPoints;
=======
    /// <param name="memory">The memory bus</param>
    /// <param name="state">The CPU state</param>
    /// <param name="pauseHandler">The object responsible for pausing and resuming the emulation.</param>
    public MachineBreakpoints(IMemory memory, State state, IPauseHandler pauseHandler) {
        _state = state;
        _memory = memory;
        _pauseHandler = pauseHandler;
>>>>>>> 8d1ade0d
    }

    /// <summary>
    /// Checks the current breakpoints.
    /// </summary>
    public void CheckBreakPoint() {
        CheckBreakPoints();
    }

    /// <summary>
    /// Called when the machine stops.
    /// </summary>
    public void OnMachineStop() {
        if (_machineStopBreakPoint is not null) {
            _machineStopBreakPoint.Trigger();
            _pauseHandler.WaitIfPaused();
        }
    }

    /// <summary>
    /// Toggles a breakpoint on or off.
    /// </summary>
    /// <param name="breakPoint">The breakpoint to toggle.</param>
    /// <param name="on">True to turn the breakpoint on, false to turn it off.</param>
    public void ToggleBreakPoint(BreakPoint? breakPoint, bool on) {
        if (breakPoint is null) {
            return;
        }
        BreakPointType? breakPointType = breakPoint.BreakPointType;
        if (breakPointType == BreakPointType.EXECUTION) {
            _executionBreakPoints.ToggleBreakPoint(breakPoint, on);
        } else if (breakPointType == BreakPointType.CYCLES) {
            _cycleBreakPoints.ToggleBreakPoint(breakPoint, on);
        } else if (breakPointType == BreakPointType.MACHINE_STOP) {
            _machineStopBreakPoint = breakPoint;
        } else {
            _memory.MemoryBreakpoints.ToggleBreakPoint(breakPoint, on);
        }
    }

    /// <summary>
    /// Checks the current breakpoints and triggers them if necessary.
    /// </summary>
    private void CheckBreakPoints() {
        if (!_executionBreakPoints.IsEmpty) {
            uint address = _state.IpPhysicalAddress;
            _executionBreakPoints.TriggerMatchingBreakPoints(address);
        }

        if (!_cycleBreakPoints.IsEmpty) {
            long cycles = _state.Cycles;
            _cycleBreakPoints.TriggerMatchingBreakPoints(cycles);
        }
    }
}<|MERGE_RESOLUTION|>--- conflicted
+++ resolved
@@ -41,27 +41,17 @@
     /// <summary>
     /// Initializes a new instance of the <see cref="MachineBreakpoints"/> class.
     /// </summary>
-<<<<<<< HEAD
-    /// <param name="pauseHandler">Used to pause/resume the emulator.</param>
+    /// <param name="pauseHandler">The object responsible for pausing and resuming the emulation.</param>
     /// <param name="cycleBreakPoints">Holds breakpoints based on CPU cycles.</param>
     /// <param name="executionBreakPoints">Holds breakpoints based on the current instruction to be executed by the CPU.</param>
     /// <param name="memory">The IBM PC memory bus</param>
-    /// <param name="state">The CPU registers and flags</param>
-    public MachineBreakpoints(PauseHandler pauseHandler, BreakPointHolder cycleBreakPoints, BreakPointHolder executionBreakPoints, IMemory memory, State state) {
+    /// <param name="state">The CPU state</param>
+    public MachineBreakpoints(IPauseHandler pauseHandler, BreakPointHolder cycleBreakPoints, BreakPointHolder executionBreakPoints, IMemory memory, State state) {
         _state = state;
         _memory = memory;
-        PauseHandler = pauseHandler;
         _cycleBreakPoints = cycleBreakPoints;
         _executionBreakPoints = executionBreakPoints;
-=======
-    /// <param name="memory">The memory bus</param>
-    /// <param name="state">The CPU state</param>
-    /// <param name="pauseHandler">The object responsible for pausing and resuming the emulation.</param>
-    public MachineBreakpoints(IMemory memory, State state, IPauseHandler pauseHandler) {
-        _state = state;
-        _memory = memory;
         _pauseHandler = pauseHandler;
->>>>>>> 8d1ade0d
     }
 
     /// <summary>

--- conflicted
+++ resolved
@@ -345,12 +345,7 @@
 
             // Actions for 1 parameter
             if ("refresh".Equals(action)) {
-<<<<<<< HEAD
                 gui?.UpdateScreen();
-=======
-                Memory memory = _machine.MainMemory;
-                gui?.Draw(memory.Ram, vgaCard.VgaDac.Rgbs);
->>>>>>> c83c68f1
                 return _gdbIo.GenerateResponse("");
             } else if ("list".Equals(action)) {
                 StringBuilder listBuilder = new StringBuilder();

--- conflicted
+++ resolved
@@ -17,14 +17,7 @@
     private bool _disposed;
     private bool _isRunning = true;
     private Thread? _gdbServerThread;
-<<<<<<< HEAD
-    private readonly PauseHandler _pauseHandler;
-=======
-    private GdbIo? _gdbIo;
-    private readonly Cpu _cpu;
     private readonly IPauseHandler _pauseHandler;
-    private readonly IMemory _memory;
->>>>>>> 8d1ade0d
     private readonly State _state;
     private readonly GdbCommandHandler _gdbCommandHandler;
 
@@ -37,16 +30,8 @@
     /// <param name="loggerService">The ILoggerService implementation used to log messages.</param>
     /// <param name="configuration">The Configuration object that contains the settings for the GDB server.</param>
     /// <param name="state">The CPU state.</param>
-<<<<<<< HEAD
-    public GdbServer(GdbIo gdbIo, State state, PauseHandler pauseHandler, GdbCommandHandler gdbCommandHandler, ILoggerService loggerService, Configuration configuration) {
+    public GdbServer(GdbIo gdbIo, State state, IPauseHandler pauseHandler, GdbCommandHandler gdbCommandHandler, ILoggerService loggerService, Configuration configuration) {
         _gdbIo = gdbIo;
-=======
-    /// <param name="callbackHandler">The class that stores callback instructions definitions.</param>
-    /// <param name="functionHandler">The class that handles functions calls.</param>
-    /// <param name="executionFlowRecorder">The class that records machine code exexcution flow.</param>
-    /// <param name="machineBreakpoints">The class that handles breakpoints.</param>
-    public GdbServer(IMemory memory, Cpu cpu, State state, CallbackHandler callbackHandler, FunctionHandler functionHandler, ExecutionFlowRecorder executionFlowRecorder, MachineBreakpoints machineBreakpoints, IPauseHandler pauseHandler, ILoggerService loggerService, Configuration configuration, IGui? gui) {
->>>>>>> 8d1ade0d
         _loggerService = loggerService;
         _pauseHandler = pauseHandler;
         _state = state;

--- conflicted
+++ resolved
@@ -2,8 +2,6 @@
 
 using Spice86.Core.Emulator.CPU;
 using Spice86.Core.Emulator.Function;
-using Spice86.Core.Emulator.Function.Dump;
-using Spice86.Core.Emulator.Memory;
 using Spice86.Core.Emulator.VM;
 using Spice86.Shared.Interfaces;
 using System;
@@ -20,13 +18,7 @@
     private readonly GdbCommandRegisterHandler _gdbCommandRegisterHandler;
     private readonly GdbCustomCommandsHandler _gdbCustomCommandsHandler;
     private readonly GdbIo _gdbIo;
-<<<<<<< HEAD
-    private readonly PauseHandler _pauseHandler;
-=======
-    private readonly Cpu _cpu;
-    private readonly IMemory _memory;
     private readonly IPauseHandler _pauseHandler;
->>>>>>> 8d1ade0d
     private readonly State _state;
     private readonly FunctionHandler _functionHandler;
     private readonly ExecutionFlowRecorder _executionFlowRecorder;
@@ -40,26 +32,18 @@
     /// <param name="functionHandler">The class that handles function calls at the machine code level.</param>
     /// <param name="gdbIo">The GDB I/O handler.</param>
     /// <param name="loggerService">The logger service implementation.</param>
-<<<<<<< HEAD
     public GdbCommandHandler(
         GdbCommandBreakpointHandler gdbCommandBreakpointHandler,
         GdbCommandMemoryHandler gdbCommandMemoryHandler,
         GdbCommandRegisterHandler gdbCommandRegisterHandler,
         GdbCustomCommandsHandler gdbCustomCommandsHandler,
-        State state, PauseHandler pauseHandler,
+        State state, IPauseHandler pauseHandler,
         ExecutionFlowRecorder executionFlowRecorder,
         FunctionHandler functionHandler, GdbIo gdbIo, ILoggerService loggerService) {
         _gdbCommandBreakpointHandler = gdbCommandBreakpointHandler;
         _gdbCommandMemoryHandler = gdbCommandMemoryHandler;
         _gdbCommandRegisterHandler = gdbCommandRegisterHandler;
         _gdbCustomCommandsHandler = gdbCustomCommandsHandler;
-=======
-    /// <param name="configuration">The configuration object containing GDB settings.</param>
-    /// <param name="gui">The emulator's UI.</param>
-    public GdbCommandHandler(IMemory memory, Cpu cpu, State state, IPauseHandler pauseHandler,
-        MachineBreakpoints machineBreakpoints, CallbackHandler callbackHandler, ExecutionFlowRecorder executionFlowRecorder,
-        FunctionHandler functionHandler, GdbIo gdbIo, ILoggerService loggerService, Configuration configuration, IGui? gui) {
->>>>>>> 8d1ade0d
         _loggerService = loggerService;
         _state = state;
         _gdbIo = gdbIo;

﻿namespace Spice86.Core.Emulator;

using Function.Dump;

using MeltySynth;

using Mt32emu;

using Spice86.Core.Backend.Audio.PortAudio;
using Spice86.Core.CLI;
using Spice86.Core.Emulator.CPU;
using Spice86.Core.Emulator.CPU.CfgCpu;
using Spice86.Core.Emulator.CPU.CfgCpu.Feeder;
using Spice86.Core.Emulator.CPU.CfgCpu.InstructionExecutor;
using Spice86.Core.Emulator.CPU.CfgCpu.Linker;
using Spice86.Core.Emulator.CPU.CfgCpu.Parser;
using Spice86.Core.Emulator.CPU.Registers;
using Spice86.Core.Emulator.Devices.DirectMemoryAccess;
using Spice86.Core.Emulator.Devices.ExternalInput;
using Spice86.Core.Emulator.Devices.Input.Joystick;
using Spice86.Core.Emulator.Devices.Input.Keyboard;
using Spice86.Core.Emulator.Devices.Input.Mouse;
using Spice86.Core.Emulator.Devices.Sound;
using Spice86.Core.Emulator.Devices.Sound.Blaster;
using Spice86.Core.Emulator.Devices.Sound.Midi;
using Spice86.Core.Emulator.Devices.Sound.Midi.MT32;
using Spice86.Core.Emulator.Devices.Sound.PCSpeaker;
using Spice86.Core.Emulator.Devices.Sound.Ymf262Emu;
using Spice86.Core.Emulator.Devices.Timer;
using Spice86.Core.Emulator.Devices.Video;
using Spice86.Core.Emulator.Devices.Video.Registers;
using Spice86.Core.Emulator.Function;
using Spice86.Core.Emulator.Gdb;
using Spice86.Core.Emulator.InternalDebugger;
using Spice86.Core.Emulator.InterruptHandlers;
using Spice86.Core.Emulator.InterruptHandlers.Bios;
using Spice86.Core.Emulator.InterruptHandlers.Common.Callback;
using Spice86.Core.Emulator.InterruptHandlers.Common.MemoryWriter;
using Spice86.Core.Emulator.InterruptHandlers.Common.RoutineInstall;
using Spice86.Core.Emulator.InterruptHandlers.Dos;
using Spice86.Core.Emulator.InterruptHandlers.Input.Keyboard;
using Spice86.Core.Emulator.InterruptHandlers.Input.Mouse;
using Spice86.Core.Emulator.InterruptHandlers.SystemClock;
using Spice86.Core.Emulator.InterruptHandlers.Timer;
using Spice86.Core.Emulator.InterruptHandlers.VGA;
using Spice86.Core.Emulator.IOPorts;
using Spice86.Core.Emulator.LoadableFile;
using Spice86.Core.Emulator.LoadableFile.Bios;
using Spice86.Core.Emulator.LoadableFile.Dos.Com;
using Spice86.Core.Emulator.LoadableFile.Dos.Exe;
using Spice86.Core.Emulator.Memory;
using Spice86.Core.Emulator.OperatingSystem;
using Spice86.Core.Emulator.OperatingSystem.Devices;
using Spice86.Core.Emulator.OperatingSystem.Enums;
using Spice86.Core.Emulator.OperatingSystem.Structures;
using Spice86.Core.Emulator.VM;
using Spice86.Core.Emulator.VM.Breakpoint;
using Spice86.Shared.Emulator.Errors;
using Spice86.Shared.Emulator.Memory;
using Spice86.Shared.Interfaces;
using Spice86.Shared.Utils;

using System.Security.Cryptography;

using GeneralRegisters = Spice86.Core.Emulator.CPU.Registers.GeneralRegisters;

/// <inheritdoc cref="IProgramExecutor"/>
public sealed class ProgramExecutor : IProgramExecutor {
    private readonly ILoggerService _loggerService;
    private bool _disposed;
    private readonly Configuration _configuration;
    private readonly GdbServer? _gdbServer;
    private readonly EmulationLoop _emulationLoop;
<<<<<<< HEAD
    private readonly RecorderDataWriter _recorderDataWriter;
    private readonly IMemory _memory;
    private readonly State _cpuState;
    private readonly CallbackHandler _callbackHandler;
    private readonly FunctionHandler _functionHandler;
    private readonly ExecutionFlowRecorder _executionFlowRecorder;
    private GdbCommandHandler? _gdbCommandHandler;
=======
    private readonly IPauseHandler _pauseHandler;
>>>>>>> 8d1ade0d

    /// <summary>
    /// Initializes a new instance of <see cref="ProgramExecutor"/>
    /// </summary>
    /// <param name="configuration">The emulator <see cref="Configuration"/> to use.</param>
    /// <param name="loggerService">The logging service to use. Provided via DI.</param>
    /// <param name="gui">The GUI to use for user actions. Can be null for headless mode or unit tests.</param>
    /// <param name="pauseHandler">The object responsible for pausing an resuming the emulation.</param>
    public ProgramExecutor(Configuration configuration, ILoggerService loggerService, IGui? gui, IPauseHandler pauseHandler) {
        _configuration = configuration;
        _loggerService = loggerService;
<<<<<<< HEAD
        PauseHandler pauseHandler = new(_loggerService);
        RecordedDataReader reader = new(_configuration.RecordedDataDirectory, _loggerService);
        ExecutionFlowRecorder executionFlowRecorder = reader.ReadExecutionFlowRecorderFromFileOrCreate(_configuration.DumpDataOnExit is not false);
        State cpuState = new();
        IOPortDispatcher ioPortDispatcher = new(cpuState, _loggerService, _configuration.FailOnUnhandledPort);
        Ram ram = new(A20Gate.EndOfHighMemoryArea);
        A20Gate a20gate = new(configuration.A20Gate);
        IMemory memory = new Memory.Memory(new MemoryBreakpoints(), ram, a20gate);
        MachineBreakpoints machineBreakpoints = new(pauseHandler, new BreakPointHolder(), new BreakPointHolder(), memory, cpuState);
        
        bool initializeResetVector = configuration.InitializeDOS is true;
        if (initializeResetVector) {
            // Put HLT instruction at the reset address
            memory.UInt16[0xF000, 0xFFF0] = 0xF4;
        }
        var biosDataArea = new BiosDataArea(memory) {
            ConventionalMemorySizeKb = (ushort)Math.Clamp(ram.Size / 1024, 0, 640)
        };
        var dualPic = new DualPic(new Pic(_loggerService), new Pic(_loggerService), cpuState,
            configuration.FailOnUnhandledPort, configuration.InitializeDOS is false, _loggerService);

        CallbackHandler callbackHandler = new(cpuState, _loggerService);

        InterruptVectorTable interruptVectorTable = new(memory);
        Stack stack = new(memory, cpuState);
        Alu8 alu8 = new(cpuState);
        Alu16 alu16 = new(cpuState);
        Alu32 alu32 = new(cpuState);
        FunctionHandler functionHandler = new(memory, cpuState, executionFlowRecorder, _loggerService, configuration.DumpDataOnExit is not false);
        FunctionHandler functionHandlerInExternalInterrupt = new(memory, cpuState, executionFlowRecorder, _loggerService, configuration.DumpDataOnExit is not false);
        Cpu cpu  = new(interruptVectorTable, alu8, alu16, alu32, stack,
            functionHandler, functionHandlerInExternalInterrupt, memory, cpuState,
            dualPic, ioPortDispatcher, callbackHandler, machineBreakpoints,
            _loggerService, executionFlowRecorder);
        
        InstructionFieldValueRetriever instructionFieldValueRetriever = new(memory);
        ModRmExecutor modRmExecutor = new(cpuState, memory, instructionFieldValueRetriever);
        InstructionExecutionHelper instructionExecutionHelper = new(
            cpuState, memory, ioPortDispatcher,
            callbackHandler, interruptVectorTable, stack,
            alu8, alu16, alu32,
            instructionFieldValueRetriever, modRmExecutor, _loggerService);
        ExecutionContextManager executionContextManager = new(machineBreakpoints);
        NodeLinker nodeLinker = new();
        InstructionsFeeder instructionsFeeder = new(new CurrentInstructions(memory, machineBreakpoints), new InstructionParser(memory, cpuState), new PreviousInstructions(memory));
        CfgNodeFeeder cfgNodeFeeder = new(instructionsFeeder, new([nodeLinker, instructionsFeeder]), nodeLinker, cpuState);
        CfgCpu cfgCpu = new(instructionExecutionHelper, executionContextManager, cfgNodeFeeder, cpuState, dualPic);

        // IO devices
        DmaController dmaController = new(memory, cpuState, configuration.FailOnUnhandledPort, _loggerService);
        RegisterIoPortHandler(ioPortDispatcher, dmaController);

        RegisterIoPortHandler(ioPortDispatcher, dualPic);

        DacRegisters dacRegisters = new(new ArgbPalette());
        VideoState videoState = new(dacRegisters, new(
                new(),new(),new()),
                new(new(), new(), new(), new(), new()),
                new(new(), new(), new(), new(), new(), new(), new(), new(), new(), new()),
                new(new(), new(), new(), new(), new(), new()),
                new(new(), new(), new()));
        VgaIoPortHandler videoInt10Handler = new(cpuState, _loggerService, videoState, configuration.FailOnUnhandledPort);
        RegisterIoPortHandler(ioPortDispatcher, videoInt10Handler);

        const uint videoBaseAddress = MemoryMap.GraphicVideoMemorySegment << 4;
        IVideoMemory vgaMemory = new VideoMemory(videoState);
        memory.RegisterMapping(videoBaseAddress, vgaMemory.Size, vgaMemory);
        Renderer renderer = new(videoState, vgaMemory);
        VgaCard vgaCard = new(gui, renderer, _loggerService);
        
        Counter firstCounter = new Counter(cpuState, _loggerService, CreateCounterActivator(cpuState, _loggerService, configuration)) {
            Index = 0
        };
        Counter secondCounter = new Counter(cpuState, _loggerService, CreateCounterActivator(cpuState, _loggerService, configuration)) {
            Index = 1
        };
        Counter thirdCounter = new Counter(cpuState, _loggerService, CreateCounterActivator(cpuState, _loggerService, configuration)) {
            Index = 2
        };
        
        Timer timer = new Timer(cpuState, _loggerService, dualPic, firstCounter, secondCounter, thirdCounter, configuration.FailOnUnhandledPort);
        RegisterIoPortHandler(ioPortDispatcher, timer);
        Keyboard keyboard = new Keyboard(cpuState, a20gate, dualPic, _loggerService, gui, configuration.FailOnUnhandledPort);
        RegisterIoPortHandler(ioPortDispatcher, keyboard);
        Mouse mouse = new Mouse(cpuState, dualPic, gui, configuration.Mouse, _loggerService, configuration.FailOnUnhandledPort);
        RegisterIoPortHandler(ioPortDispatcher, mouse);
        Joystick joystick = new Joystick(cpuState, configuration.FailOnUnhandledPort, _loggerService);
        RegisterIoPortHandler(ioPortDispatcher, joystick);
        
        SoftwareMixer softwareMixer = new(new  AudioPlayerFactory(new PortAudioPlayerFactory(_loggerService)));
        
        PcSpeaker pcSpeaker = new PcSpeaker(
            new LatchedUInt16(),
            new SoundChannel(softwareMixer, nameof(PcSpeaker)), cpuState,
            _loggerService, configuration.FailOnUnhandledPort);
        
        RegisterIoPortHandler(ioPortDispatcher, pcSpeaker);
        
        SoundChannel fmSynthSoundChannel = new SoundChannel(softwareMixer, "SoundBlaster OPL3 FM Synth");
        OPL3FM opl3fm = new OPL3FM(new FmSynthesizer(48000), fmSynthSoundChannel, cpuState, configuration.FailOnUnhandledPort, _loggerService);
        RegisterIoPortHandler(ioPortDispatcher, opl3fm);
        var soundBlasterHardwareConfig = new SoundBlasterHardwareConfig(7, 1, 5, SbType.Sb16);
        SoundChannel pcmSoundChannel = new SoundChannel(softwareMixer, "SoundBlaster PCM");
        HardwareMixer hardwareMixer = new HardwareMixer(soundBlasterHardwareConfig, pcmSoundChannel, fmSynthSoundChannel, _loggerService);
        DmaChannel eightByteDmaChannel = dmaController.Channels[soundBlasterHardwareConfig.LowDma];
        Dsp dsp = new Dsp(eightByteDmaChannel, dmaController.Channels[soundBlasterHardwareConfig.HighDma], new ADPCM2(),  new ADPCM3(), new ADPCM4());
        SoundBlaster soundBlaster = new SoundBlaster(pcmSoundChannel, hardwareMixer, dsp, eightByteDmaChannel, fmSynthSoundChannel, cpuState, dmaController, dualPic, configuration.FailOnUnhandledPort, _loggerService, soundBlasterHardwareConfig);
        RegisterIoPortHandler(ioPortDispatcher, soundBlaster);
        
        GravisUltraSound gravisUltraSound = new GravisUltraSound(cpuState, configuration.FailOnUnhandledPort, _loggerService);
        RegisterIoPortHandler(ioPortDispatcher, gravisUltraSound);
        
        // the external MIDI device (external General MIDI or external Roland MT-32).
        MidiDevice midiMapper;
        if (!string.IsNullOrWhiteSpace(configuration.Mt32RomsPath) && File.Exists(configuration.Mt32RomsPath)) {
            midiMapper = new Mt32MidiDevice(new Mt32Context(), new SoundChannel(softwareMixer, "MT-32"), configuration.Mt32RomsPath, _loggerService);
        } else {
            midiMapper = new GeneralMidiDevice(new Synthesizer(new SoundFont(GeneralMidiDevice.SoundFont), 48000), new SoundChannel(softwareMixer, "General MIDI"));
        }
        Midi midiDevice = new Midi(midiMapper, cpuState, configuration.Mt32RomsPath, configuration.FailOnUnhandledPort, _loggerService);
        RegisterIoPortHandler(ioPortDispatcher, midiDevice);

        // Services
        // memoryAsmWriter is common to InterruptInstaller and AssemblyRoutineInstaller so that they both write at the same address (Bios Segment F000)
        MemoryAsmWriter memoryAsmWriter = new(memory, new SegmentedAddress(configuration.ProvidedAsmHandlersSegment, 0), callbackHandler);
        InterruptInstaller interruptInstaller = new InterruptInstaller(new InterruptVectorTable(memory), memoryAsmWriter, cpu.FunctionHandler);
        AssemblyRoutineInstaller assemblyRoutineInstaller = new AssemblyRoutineInstaller(memoryAsmWriter, cpu.FunctionHandler);

        VgaRom vgaRom = new VgaRom();
        memory.RegisterMapping(MemoryMap.VideoBiosSegment << 4, vgaRom.Size, vgaRom);
        VgaFunctionality vgaFunctionality = new VgaFunctionality(interruptVectorTable, memory, ioPortDispatcher, biosDataArea, vgaRom,  configuration.InitializeDOS is true);
        VgaBios vgaBios = new VgaBios(memory, cpu, vgaFunctionality, biosDataArea, _loggerService);

        TimerInt8Handler timerInt8Handler = new TimerInt8Handler(memory, cpu, dualPic, timer, biosDataArea, _loggerService);
        BiosKeyboardInt9Handler biosKeyboardInt9Handler = new BiosKeyboardInt9Handler(memory, cpu, dualPic, keyboard, biosDataArea, _loggerService);

        BiosEquipmentDeterminationInt11Handler biosEquipmentDeterminationInt11Handler = new BiosEquipmentDeterminationInt11Handler(memory, cpu, _loggerService);
        SystemBiosInt12Handler systemBiosInt12Handler = new SystemBiosInt12Handler(memory, cpu, biosDataArea, _loggerService);
        SystemBiosInt15Handler systemBiosInt15Handler = new SystemBiosInt15Handler(memory, cpu, a20gate, _loggerService);
        KeyboardInt16Handler keyboardInt16Handler = new KeyboardInt16Handler(memory, cpu, _loggerService, biosKeyboardInt9Handler.BiosKeyboardBuffer);

        SystemClockInt1AHandler systemClockInt1AHandler = new SystemClockInt1AHandler(memory, cpu, _loggerService, timerInt8Handler);

        MouseDriver mouseDriver = new MouseDriver(cpu, memory, mouse, gui, vgaFunctionality, _loggerService);
        
        var keyboardStreamedInput = new KeyboardStreamedInput(keyboardInt16Handler);
        var console = new ConsoleDevice(cpuState, vgaFunctionality, keyboardStreamedInput, DeviceAttributes.CurrentStdin | DeviceAttributes.CurrentStdout, "CON", _loggerService);
        var stdAux = new CharacterDevice(DeviceAttributes.Character, "AUX", _loggerService);
        var printer = new CharacterDevice(DeviceAttributes.Character, "PRN", _loggerService);
        var clock = new CharacterDevice(DeviceAttributes.Character | DeviceAttributes.CurrentClock, "CLOCK", _loggerService);
        var hdd = new BlockDevice(DeviceAttributes.FatDevice, 1);
        CountryInfo countryInfo = new();
        DosPathResolver dosPathResolver = new(configuration.CDrive, configuration.Exe);
        DosFileManager dosFileManager = new DosFileManager(memory, dosPathResolver, _loggerService, printer, stdAux);
        DosMemoryManager dosMemoryManager = new DosMemoryManager(memory, _loggerService);
        DosInt20Handler dosInt20Handler = new DosInt20Handler(memory, cpu, _loggerService);
        DosInt21Handler dosInt21Handler = new DosInt21Handler(
            memory, cpu, interruptVectorTable, countryInfo, stdAux, printer, console, clock, hdd, dosMemoryManager,
            dosFileManager, keyboardInt16Handler, vgaFunctionality, _loggerService);
        DosInt2fHandler dosInt2FHandler = new DosInt2fHandler(memory, cpu, _loggerService);
        Dos dos = new Dos(memory, cpu, new(),
            console, stdAux, printer, clock, hdd,
            new Dictionary<string, string>() { { "BLASTER", soundBlaster.BlasterString } },
            configuration.Ems, configuration.InitializeDOS is not false,
            dosFileManager, dosMemoryManager, dosInt20Handler, dosInt21Handler, dosInt2FHandler,
            _loggerService);
        
        if (configuration.InitializeDOS is not false) {
            // Register the interrupt handlers
            RegisterInterruptHandler(interruptInstaller, vgaBios);
            RegisterInterruptHandler(interruptInstaller, timerInt8Handler);
            RegisterInterruptHandler(interruptInstaller, biosKeyboardInt9Handler);
            RegisterInterruptHandler(interruptInstaller, biosEquipmentDeterminationInt11Handler);
            RegisterInterruptHandler(interruptInstaller, systemBiosInt12Handler);
            RegisterInterruptHandler(interruptInstaller, systemBiosInt15Handler);
            RegisterInterruptHandler(interruptInstaller, keyboardInt16Handler);
            RegisterInterruptHandler(interruptInstaller, systemClockInt1AHandler);
            RegisterInterruptHandler(interruptInstaller, dosInt20Handler);
            RegisterInterruptHandler(interruptInstaller, dosInt21Handler);
            RegisterInterruptHandler(interruptInstaller, dosInt2FHandler);
            
            var mouseInt33Handler = new MouseInt33Handler(memory, cpu, _loggerService, mouseDriver);
            RegisterInterruptHandler(interruptInstaller, mouseInt33Handler);

            var mouseIrq12Handler = new BiosMouseInt74Handler(dualPic, memory);
            RegisterInterruptHandler(interruptInstaller, mouseIrq12Handler);

            SegmentedAddress mouseDriverAddress = assemblyRoutineInstaller.InstallAssemblyRoutine(mouseDriver);
            mouseIrq12Handler.SetMouseDriverAddress(mouseDriverAddress);
        }
        Machine = new Machine(biosDataArea, biosEquipmentDeterminationInt11Handler, biosKeyboardInt9Handler,
            callbackHandler, interruptInstaller,
            assemblyRoutineInstaller, cpu,
            cfgCpu, cpuState, dos, gravisUltraSound, ioPortDispatcher,
            joystick, keyboard, keyboardInt16Handler, machineBreakpoints, memory, midiDevice, pcSpeaker,
            dualPic, soundBlaster, systemBiosInt12Handler, systemBiosInt15Handler, systemClockInt1AHandler, timer,
            timerInt8Handler,
            vgaCard, videoState, ioPortDispatcher, renderer, vgaBios, vgaRom,
            dmaController, opl3fm, softwareMixer, mouse, mouseDriver,
            vgaFunctionality);

        ExecutableFileLoader loader = CreateExecutableFileLoader(_configuration, memory, cpuState, dos.EnvironmentVariables, dosFileManager, dosMemoryManager);
        if (_configuration.InitializeDOS is null) {
            _configuration.InitializeDOS = loader.DosInitializationNeeded;
            if (_loggerService.IsEnabled(Serilog.Events.LogEventLevel.Verbose)) {
                _loggerService.Verbose("InitializeDOS parameter not provided. Guessed value is: {InitializeDOS}", _configuration.InitializeDOS);
            }
        }
        InitializeFunctionHandlers(_configuration, reader.ReadGhidraSymbolsFromFileOrCreate(), functionHandler, functionHandlerInExternalInterrupt);
        LoadFileToRun(_configuration, loader);
        _recorderDataWriter = new RecorderDataWriter(executionFlowRecorder,
            cpuState,
            new MemoryDataExporter(memory, callbackHandler, _configuration,
                _configuration.RecordedDataDirectory, _loggerService),
            new ExecutionFlowDumper(_loggerService),
            _loggerService,
            _configuration.RecordedDataDirectory);
        _gdbServer = CreateGdbServer(pauseHandler, cpuState, memory, cpu, machineBreakpoints, executionFlowRecorder, functionHandler);
        _emulationLoop = new(loggerService,functionHandler, cpu, cpuState, timer, machineBreakpoints, dmaController, _gdbCommandHandler);
        _memory = memory;
        _cpuState = cpuState;
        _callbackHandler = callbackHandler;
        _functionHandler = functionHandler;
        _executionFlowRecorder = executionFlowRecorder;
=======
        _pauseHandler = pauseHandler;
        Machine = CreateMachine(gui);
        _gdbServer = CreateGdbServer(gui);
        _emulationLoop = new(loggerService, Machine.Cpu, Machine.CfgCpu, Machine.CpuState, Machine.Timer, Machine.MachineBreakpoints, Machine.DmaController, _pauseHandler);
>>>>>>> 8d1ade0d
    }

    /// <summary>
    /// The emulator machine.
    /// </summary>
    public Machine Machine { get; }

    /// <inheritdoc/>
    public void Run() {
        _gdbServer?.StartServerAndWait();
        _emulationLoop.Run();
        if (_configuration.DumpDataOnExit is not false) {
            DumpEmulatorStateToDirectory(_configuration.RecordedDataDirectory);
        }
    }
    
    /// <summary>
    /// Steps a single instruction for the internal UI debugger
    /// </summary>
    /// <remarks>Depends on the presence of the GDBServer and GDBCommandHandler</remarks>
    public void StepInstruction() {
        _gdbServer?.StepInstruction();
        _pauseHandler.Resume();
    }

    /// <inheritdoc/>
    public void DumpEmulatorStateToDirectory(string path) {
        new RecorderDataWriter(_executionFlowRecorder,
                _cpuState,
                new MemoryDataExporter(_memory, _callbackHandler, _configuration, path, _loggerService),
                new ExecutionFlowDumper(_loggerService),
                _loggerService,
                path)
            .DumpAll(_executionFlowRecorder, _functionHandler);
    }

<<<<<<< HEAD
    /// <inheritdoc/>
    public bool IsPaused { get => _emulationLoop.IsPaused; set => _emulationLoop.IsPaused = value; }
=======
    /// <inheritdoc />
    public void Dispose() {
        // Do not change this code. Put cleanup code in 'Dispose(bool disposing)' method
        Dispose(disposing: true);
        GC.SuppressFinalize(this);
    }

    private void Dispose(bool disposing) {
        if (!_disposed) {
            if (disposing) {
                _gdbServer?.Dispose();
                _emulationLoop.Exit();
                Machine.Dispose();
            }
            _disposed = true;
        }
    }
>>>>>>> 8d1ade0d

    private static void CheckSha256Checksum(byte[] file, byte[]? expectedHash) {
        ArgumentNullException.ThrowIfNull(expectedHash, nameof(expectedHash));
        if (expectedHash.Length == 0) {
            // No hash check
            return;
        }

        byte[] actualHash = SHA256.HashData(file);

        if (!actualHash.AsSpan().SequenceEqual(expectedHash)) {
            string error =
                $"File does not match the expected SHA256 checksum, cannot execute it.\nExpected checksum is {ConvertUtils.ByteArrayToHexString(expectedHash)}.\nGot {ConvertUtils.ByteArrayToHexString(actualHash)}\n";
            throw new UnrecoverableException(error);
        }
    }

    private ExecutableFileLoader CreateExecutableFileLoader(Configuration configuration, IMemory memory, State cpuState, EnvironmentVariables environmentVariables,
        DosFileManager fileManager, DosMemoryManager memoryManager) {
        string? executableFileName = configuration.Exe;
        ArgumentException.ThrowIfNullOrEmpty(executableFileName);

        string lowerCaseFileName = executableFileName.ToLowerInvariant();
        ushort entryPointSegment = configuration.ProgramEntryPointSegment;
        if (lowerCaseFileName.EndsWith(".exe")) {
            return new ExeLoader(memory,
                cpuState,
                _loggerService,
                environmentVariables,
                fileManager,
                memoryManager,
                entryPointSegment);
        }

        if (lowerCaseFileName.EndsWith(".com")) {
            return new ComLoader(memory,
                cpuState,
                _loggerService,
                environmentVariables,
                fileManager,
                memoryManager,
                entryPointSegment);
        }

        return new BiosLoader(memory, cpuState, _loggerService);
    }
<<<<<<< HEAD
    
    /// <summary>
    /// Returns the appropriate <see cref="CounterActivator"/> based on the configuration.
    /// </summary>
    /// <param name="state">The CPU registers and flags.</param>
    /// <param name="loggerService">The service used for logging.</param>
    /// <param name="configuration">The emulator's configuration.</param>
    /// <returns>The appropriate <see cref="CyclesCounterActivator"/> or <see cref="TimeCounterActivator"/></returns>
    private static CounterActivator CreateCounterActivator(State state, ILoggerService loggerService, Configuration configuration) {
        const long DefaultInstructionsPerSecond = 1000000L;
        long? instructionsPerSecond = configuration.InstructionsPerSecond;
        if (instructionsPerSecond == null && configuration.GdbPort != null) {
            // With GDB, force to instructions per seconds as time based timers could perturb steps
            instructionsPerSecond = DefaultInstructionsPerSecond;
            if (loggerService.IsEnabled(Serilog.Events.LogEventLevel.Warning)) {
                loggerService.Warning("Forcing Counter to use instructions per seconds since we are in GDB mode. If speed is too slow or too fast adjust the --InstructionsPerSecond parameter");
=======

    private Machine CreateMachine(IGui? gui) {
        CounterConfigurator counterConfigurator = new CounterConfigurator(_configuration, _loggerService);
        RecordedDataReader reader = new RecordedDataReader(_configuration.RecordedDataDirectory, _loggerService);
        ExecutionFlowRecorder executionFlowRecorder = reader.ReadExecutionFlowRecorderFromFileOrCreate(_configuration.DumpDataOnExit is not false);
        State cpuState = new();
        IOPortDispatcher ioPortDispatcher = new IOPortDispatcher(cpuState, _loggerService, _configuration.FailOnUnhandledPort);
        Machine = new Machine(gui, cpuState, ioPortDispatcher, _loggerService, counterConfigurator, executionFlowRecorder, _configuration, _configuration.DumpDataOnExit is not false, _pauseHandler);
        ExecutableFileLoader loader = CreateExecutableFileLoader(_configuration);
        if (_configuration.InitializeDOS is null) {
            _configuration.InitializeDOS = loader.DosInitializationNeeded;
            if (_loggerService.IsEnabled(Serilog.Events.LogEventLevel.Verbose)) {
                _loggerService.Verbose("InitializeDOS parameter not provided. Guessed value is: {InitializeDOS}", _configuration.InitializeDOS);
>>>>>>> 8d1ade0d
            }
        }
        if (instructionsPerSecond != null) {
            return new CyclesCounterActivator(state, instructionsPerSecond.Value, configuration.TimeMultiplier);
        }
        return new TimeCounterActivator(configuration.TimeMultiplier);
    }
    
    private static void RegisterInterruptHandler(InterruptInstaller interruptInstaller, IInterruptHandler interruptHandler) => interruptInstaller.InstallInterruptHandler(interruptHandler);
    private static void RegisterIoPortHandler(IOPortDispatcher ioPortDispatcher, IIOPortHandler ioPortHandler) => ioPortHandler.InitPortHandlers(ioPortDispatcher);
    
    private GdbServer? CreateGdbServer(
        PauseHandler pauseHandler, State cpuState, IMemory memory, Cpu cpu,
        MachineBreakpoints machineBreakpoints, ExecutionFlowRecorder executionFlowRecorder, FunctionHandler functionHandler) {
        int? gdbPort = _configuration.GdbPort;
<<<<<<< HEAD
        if (gdbPort == null) {
            return null;
=======
        if (gdbPort != null) {
            return new GdbServer(Machine.Memory, Machine.Cpu,
                Machine.Cpu.State, Machine.CallbackHandler, Machine.Cpu.FunctionHandler,
                Machine.Cpu.ExecutionFlowRecorder,
                Machine.MachineBreakpoints,
                _pauseHandler,
                _loggerService,
                _configuration,
                gui);
>>>>>>> 8d1ade0d
        }
        GdbIo gdbIo = new(gdbPort.Value, _loggerService);
        GdbFormatter gdbFormatter = new();
        var gdbCommandRegisterHandler = new GdbCommandRegisterHandler(cpuState, gdbFormatter, gdbIo, _loggerService);
        var gdbCommandMemoryHandler = new GdbCommandMemoryHandler(memory, gdbFormatter, gdbIo, _loggerService);
        var gdbCommandBreakpointHandler = new GdbCommandBreakpointHandler(machineBreakpoints, pauseHandler, gdbIo, _loggerService);
        var gdbCustomCommandsHandler = new GdbCustomCommandsHandler(memory, cpuState, cpu,
            Machine.MachineBreakpoints, _recorderDataWriter, gdbIo,
            _loggerService,
            gdbCommandBreakpointHandler.OnBreakPointReached);
        _gdbCommandHandler = new(
            gdbCommandBreakpointHandler, gdbCommandMemoryHandler, gdbCommandRegisterHandler,
            gdbCustomCommandsHandler,
            cpuState,
            pauseHandler,
            executionFlowRecorder,
            functionHandler,
            gdbIo,
            _loggerService);
        return new GdbServer(
            gdbIo,
            cpuState,
            pauseHandler,
            _gdbCommandHandler,
            _loggerService,
            _configuration);
    }

    private Dictionary<SegmentedAddress, FunctionInformation> GenerateFunctionInformations(
        IOverrideSupplier? supplier, ushort entryPointSegment, Machine machine) {
        Dictionary<SegmentedAddress, FunctionInformation> res = new();
        if (supplier == null) {
            return res;
        }

        if (_loggerService.IsEnabled(Serilog.Events.LogEventLevel.Verbose)) {
            _loggerService.Verbose("Override supplied: {OverrideSupplier}", supplier);
        }

        foreach (KeyValuePair<SegmentedAddress, FunctionInformation> element in supplier
                    .GenerateFunctionInformations(_loggerService, _configuration, entryPointSegment, machine)) {
            res.Add(element.Key, element.Value);
        }

        return res;
    }

    private void InitializeFunctionHandlers(Configuration configuration,
        IDictionary<SegmentedAddress, FunctionInformation> functionInformations, FunctionHandler cpuFunctionHandler, FunctionHandler cpuFunctionHandlerInExternalInterrupt) {
        if (configuration.OverrideSupplier != null) {
            DictionaryUtils.AddAll(functionInformations,
                GenerateFunctionInformations(configuration.OverrideSupplier, configuration.ProgramEntryPointSegment,
                    Machine));
        }

        if (functionInformations.Count == 0) {
            return;
        }

        bool useCodeOverride = configuration.UseCodeOverrideOption;
        SetupFunctionHandler(cpuFunctionHandler, functionInformations, useCodeOverride);
        SetupFunctionHandler(cpuFunctionHandlerInExternalInterrupt, functionInformations, useCodeOverride);
    }

    private void LoadFileToRun(Configuration configuration, ExecutableFileLoader loader) {
        string? executableFileName = configuration.Exe;
        ArgumentException.ThrowIfNullOrEmpty(executableFileName);

        if (_loggerService.IsEnabled(Serilog.Events.LogEventLevel.Verbose)) {
            _loggerService.Verbose("Loading file {FileName} with loader {LoaderType}", executableFileName,
                loader.GetType());
        }

        try {
            byte[] fileContent = loader.LoadFile(executableFileName, configuration.ExeArgs);
            CheckSha256Checksum(fileContent, configuration.ExpectedChecksumValue);
        } catch (IOException e) {
            throw new UnrecoverableException($"Failed to read file {executableFileName}", e);
        }
    }

    private static void SetupFunctionHandler(FunctionHandler functionHandler,
        IDictionary<SegmentedAddress, FunctionInformation> functionInformations, bool useCodeOverride) {
        functionHandler.FunctionInformations = functionInformations;
        functionHandler.UseCodeOverride = useCodeOverride;
    }
    
    /// <inheritdoc />
    public void Dispose() {
        // Do not change this code. Put cleanup code in 'Dispose(bool disposing)' method
        Dispose(disposing: true);
        GC.SuppressFinalize(this);
    }

    private void Dispose(bool disposing) {
        if (!_disposed) {
            if (disposing) {
                _gdbServer?.Dispose();
                _emulationLoop.Exit();
                Machine.Dispose();
            }
            _disposed = true;
        }
    }

    /// <inheritdoc/>
    public void Accept<T>(T emulatorDebugger) where T : IInternalDebugger {
        emulatorDebugger.Visit(this);
        Machine.Accept(emulatorDebugger);
    }
}<|MERGE_RESOLUTION|>--- conflicted
+++ resolved
@@ -71,7 +71,6 @@
     private readonly Configuration _configuration;
     private readonly GdbServer? _gdbServer;
     private readonly EmulationLoop _emulationLoop;
-<<<<<<< HEAD
     private readonly RecorderDataWriter _recorderDataWriter;
     private readonly IMemory _memory;
     private readonly State _cpuState;
@@ -79,22 +78,19 @@
     private readonly FunctionHandler _functionHandler;
     private readonly ExecutionFlowRecorder _executionFlowRecorder;
     private GdbCommandHandler? _gdbCommandHandler;
-=======
     private readonly IPauseHandler _pauseHandler;
->>>>>>> 8d1ade0d
 
     /// <summary>
     /// Initializes a new instance of <see cref="ProgramExecutor"/>
     /// </summary>
     /// <param name="configuration">The emulator <see cref="Configuration"/> to use.</param>
     /// <param name="loggerService">The logging service to use. Provided via DI.</param>
+    /// <param name="pauseHandler">The object responsible for pausing an resuming the emulation.</param>
     /// <param name="gui">The GUI to use for user actions. Can be null for headless mode or unit tests.</param>
-    /// <param name="pauseHandler">The object responsible for pausing an resuming the emulation.</param>
-    public ProgramExecutor(Configuration configuration, ILoggerService loggerService, IGui? gui, IPauseHandler pauseHandler) {
+    public ProgramExecutor(Configuration configuration, ILoggerService loggerService, IPauseHandler pauseHandler, IGui? gui) {
         _configuration = configuration;
         _loggerService = loggerService;
-<<<<<<< HEAD
-        PauseHandler pauseHandler = new(_loggerService);
+        _pauseHandler = pauseHandler;
         RecordedDataReader reader = new(_configuration.RecordedDataDirectory, _loggerService);
         ExecutionFlowRecorder executionFlowRecorder = reader.ReadExecutionFlowRecorderFromFileOrCreate(_configuration.DumpDataOnExit is not false);
         State cpuState = new();
@@ -193,14 +189,16 @@
         RegisterIoPortHandler(ioPortDispatcher, pcSpeaker);
         
         SoundChannel fmSynthSoundChannel = new SoundChannel(softwareMixer, "SoundBlaster OPL3 FM Synth");
-        OPL3FM opl3fm = new OPL3FM(new FmSynthesizer(48000), fmSynthSoundChannel, cpuState, configuration.FailOnUnhandledPort, _loggerService);
+        OPL3FM opl3fm = new OPL3FM(new FmSynthesizer(48000), fmSynthSoundChannel, cpuState, configuration.FailOnUnhandledPort, _loggerService, _pauseHandler);
         RegisterIoPortHandler(ioPortDispatcher, opl3fm);
         var soundBlasterHardwareConfig = new SoundBlasterHardwareConfig(7, 1, 5, SbType.Sb16);
         SoundChannel pcmSoundChannel = new SoundChannel(softwareMixer, "SoundBlaster PCM");
         HardwareMixer hardwareMixer = new HardwareMixer(soundBlasterHardwareConfig, pcmSoundChannel, fmSynthSoundChannel, _loggerService);
         DmaChannel eightByteDmaChannel = dmaController.Channels[soundBlasterHardwareConfig.LowDma];
         Dsp dsp = new Dsp(eightByteDmaChannel, dmaController.Channels[soundBlasterHardwareConfig.HighDma], new ADPCM2(),  new ADPCM3(), new ADPCM4());
-        SoundBlaster soundBlaster = new SoundBlaster(pcmSoundChannel, hardwareMixer, dsp, eightByteDmaChannel, fmSynthSoundChannel, cpuState, dmaController, dualPic, configuration.FailOnUnhandledPort, _loggerService, soundBlasterHardwareConfig);
+        SoundBlaster soundBlaster = new SoundBlaster(
+            pcmSoundChannel, hardwareMixer, dsp, eightByteDmaChannel, fmSynthSoundChannel, cpuState, dmaController, dualPic, configuration.FailOnUnhandledPort,
+            _loggerService, soundBlasterHardwareConfig, _pauseHandler);
         RegisterIoPortHandler(ioPortDispatcher, soundBlaster);
         
         GravisUltraSound gravisUltraSound = new GravisUltraSound(cpuState, configuration.FailOnUnhandledPort, _loggerService);
@@ -211,7 +209,11 @@
         if (!string.IsNullOrWhiteSpace(configuration.Mt32RomsPath) && File.Exists(configuration.Mt32RomsPath)) {
             midiMapper = new Mt32MidiDevice(new Mt32Context(), new SoundChannel(softwareMixer, "MT-32"), configuration.Mt32RomsPath, _loggerService);
         } else {
-            midiMapper = new GeneralMidiDevice(new Synthesizer(new SoundFont(GeneralMidiDevice.SoundFont), 48000), new SoundChannel(softwareMixer, "General MIDI"));
+            midiMapper = new GeneralMidiDevice(
+                new Synthesizer(new SoundFont(GeneralMidiDevice.SoundFont), 48000),
+                new SoundChannel(softwareMixer, "General MIDI"),
+                _loggerService,
+                pauseHandler);
         }
         Midi midiDevice = new Midi(midiMapper, cpuState, configuration.Mt32RomsPath, configuration.FailOnUnhandledPort, _loggerService);
         RegisterIoPortHandler(ioPortDispatcher, midiDevice);
@@ -312,18 +314,12 @@
             _loggerService,
             _configuration.RecordedDataDirectory);
         _gdbServer = CreateGdbServer(pauseHandler, cpuState, memory, cpu, machineBreakpoints, executionFlowRecorder, functionHandler);
-        _emulationLoop = new(loggerService,functionHandler, cpu, cpuState, timer, machineBreakpoints, dmaController, _gdbCommandHandler);
+        _emulationLoop = new(loggerService,functionHandler, cpu, cpuState, timer, machineBreakpoints, dmaController, _pauseHandler);
         _memory = memory;
         _cpuState = cpuState;
         _callbackHandler = callbackHandler;
         _functionHandler = functionHandler;
         _executionFlowRecorder = executionFlowRecorder;
-=======
-        _pauseHandler = pauseHandler;
-        Machine = CreateMachine(gui);
-        _gdbServer = CreateGdbServer(gui);
-        _emulationLoop = new(loggerService, Machine.Cpu, Machine.CfgCpu, Machine.CpuState, Machine.Timer, Machine.MachineBreakpoints, Machine.DmaController, _pauseHandler);
->>>>>>> 8d1ade0d
     }
 
     /// <summary>
@@ -360,28 +356,8 @@
             .DumpAll(_executionFlowRecorder, _functionHandler);
     }
 
-<<<<<<< HEAD
     /// <inheritdoc/>
     public bool IsPaused { get => _emulationLoop.IsPaused; set => _emulationLoop.IsPaused = value; }
-=======
-    /// <inheritdoc />
-    public void Dispose() {
-        // Do not change this code. Put cleanup code in 'Dispose(bool disposing)' method
-        Dispose(disposing: true);
-        GC.SuppressFinalize(this);
-    }
-
-    private void Dispose(bool disposing) {
-        if (!_disposed) {
-            if (disposing) {
-                _gdbServer?.Dispose();
-                _emulationLoop.Exit();
-                Machine.Dispose();
-            }
-            _disposed = true;
-        }
-    }
->>>>>>> 8d1ade0d
 
     private static void CheckSha256Checksum(byte[] file, byte[]? expectedHash) {
         ArgumentNullException.ThrowIfNull(expectedHash, nameof(expectedHash));
@@ -428,7 +404,6 @@
 
         return new BiosLoader(memory, cpuState, _loggerService);
     }
-<<<<<<< HEAD
     
     /// <summary>
     /// Returns the appropriate <see cref="CounterActivator"/> based on the configuration.
@@ -445,21 +420,6 @@
             instructionsPerSecond = DefaultInstructionsPerSecond;
             if (loggerService.IsEnabled(Serilog.Events.LogEventLevel.Warning)) {
                 loggerService.Warning("Forcing Counter to use instructions per seconds since we are in GDB mode. If speed is too slow or too fast adjust the --InstructionsPerSecond parameter");
-=======
-
-    private Machine CreateMachine(IGui? gui) {
-        CounterConfigurator counterConfigurator = new CounterConfigurator(_configuration, _loggerService);
-        RecordedDataReader reader = new RecordedDataReader(_configuration.RecordedDataDirectory, _loggerService);
-        ExecutionFlowRecorder executionFlowRecorder = reader.ReadExecutionFlowRecorderFromFileOrCreate(_configuration.DumpDataOnExit is not false);
-        State cpuState = new();
-        IOPortDispatcher ioPortDispatcher = new IOPortDispatcher(cpuState, _loggerService, _configuration.FailOnUnhandledPort);
-        Machine = new Machine(gui, cpuState, ioPortDispatcher, _loggerService, counterConfigurator, executionFlowRecorder, _configuration, _configuration.DumpDataOnExit is not false, _pauseHandler);
-        ExecutableFileLoader loader = CreateExecutableFileLoader(_configuration);
-        if (_configuration.InitializeDOS is null) {
-            _configuration.InitializeDOS = loader.DosInitializationNeeded;
-            if (_loggerService.IsEnabled(Serilog.Events.LogEventLevel.Verbose)) {
-                _loggerService.Verbose("InitializeDOS parameter not provided. Guessed value is: {InitializeDOS}", _configuration.InitializeDOS);
->>>>>>> 8d1ade0d
             }
         }
         if (instructionsPerSecond != null) {
@@ -472,23 +432,11 @@
     private static void RegisterIoPortHandler(IOPortDispatcher ioPortDispatcher, IIOPortHandler ioPortHandler) => ioPortHandler.InitPortHandlers(ioPortDispatcher);
     
     private GdbServer? CreateGdbServer(
-        PauseHandler pauseHandler, State cpuState, IMemory memory, Cpu cpu,
+        IPauseHandler pauseHandler, State cpuState, IMemory memory, Cpu cpu,
         MachineBreakpoints machineBreakpoints, ExecutionFlowRecorder executionFlowRecorder, FunctionHandler functionHandler) {
         int? gdbPort = _configuration.GdbPort;
-<<<<<<< HEAD
         if (gdbPort == null) {
             return null;
-=======
-        if (gdbPort != null) {
-            return new GdbServer(Machine.Memory, Machine.Cpu,
-                Machine.Cpu.State, Machine.CallbackHandler, Machine.Cpu.FunctionHandler,
-                Machine.Cpu.ExecutionFlowRecorder,
-                Machine.MachineBreakpoints,
-                _pauseHandler,
-                _loggerService,
-                _configuration,
-                gui);
->>>>>>> 8d1ade0d
         }
         GdbIo gdbIo = new(gdbPort.Value, _loggerService);
         GdbFormatter gdbFormatter = new();

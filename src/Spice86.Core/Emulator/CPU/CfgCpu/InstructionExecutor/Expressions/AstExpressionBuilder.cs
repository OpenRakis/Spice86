﻿namespace Spice86.Core.Emulator.CPU.CfgCpu.InstructionExecutor.Expressions;

using Spice86.Core.Emulator.CPU.CfgCpu.Ast;
using Spice86.Core.Emulator.CPU.CfgCpu.Ast.Instruction;
using Spice86.Core.Emulator.CPU.CfgCpu.Ast.Operations;
using Spice86.Core.Emulator.CPU.CfgCpu.Ast.Value;
using Spice86.Core.Emulator.CPU.CfgCpu.Ast.Value.Constant;
using Spice86.Core.Emulator.CPU.CfgCpu.InstructionRenderer;
using Spice86.Core.Emulator.Errors;
using Spice86.Core.Emulator.Memory;
using Spice86.Core.Emulator.Memory.Indexer;
using Spice86.Shared.Emulator.Memory;

using System.Linq.Expressions;
using System.Reflection;

public class AstExpressionBuilder : IAstVisitor<Expression> {
    private readonly ParameterExpression _memoryParameter = Expression.Parameter(typeof(Memory), "memory");
    private readonly ParameterExpression _stateParameter = Expression.Parameter(typeof(State), "cpuState");

    private readonly ParameterExpression[] _allParameters;

    private readonly RegisterRenderer _registerRenderer = new();

    public AstExpressionBuilder() {
        _allParameters = [_stateParameter, _memoryParameter];
    }

    private Type FromDataType(DataType dataType) {
        if (dataType == DataType.BOOL) {
            return typeof(bool);
        }
        return dataType.BitWidth switch {
            BitWidth.BYTE_8 => dataType.Signed ? typeof(sbyte) : typeof(byte),
            BitWidth.WORD_16 => dataType.Signed ? typeof(short) : typeof(ushort),
            BitWidth.DWORD_32 => dataType.Signed ? typeof(int) : typeof(uint),
            _ => throw new UnsupportedBitWidthException(dataType.BitWidth)
        };
    }

    private BinaryExpression ToExpression(BinaryOperation binaryOperation, Expression left, Expression right) {
        // For comparison, logical, and bitwise operations, convert operands to a common type if needed
        if (left.Type != right.Type && binaryOperation != BinaryOperation.ASSIGN) {
            // Convert to the larger type
            Type targetType = GetLargerType(left.Type, right.Type);
            if (left.Type != targetType) {
                left = Expression.Convert(left, targetType);
            }
            if (right.Type != targetType) {
                right = Expression.Convert(right, targetType);
            }
        }
        
        // Shift operations require the right-hand operand to be an Int32 (shift count)
        if (binaryOperation is BinaryOperation.LEFT_SHIFT or BinaryOperation.RIGHT_SHIFT) {
            if (right.Type != typeof(int)) {
                right = Expression.Convert(right, typeof(int));
            }
        }
        
        return binaryOperation switch {
            BinaryOperation.PLUS => Expression.Add(left, right),
            BinaryOperation.MINUS => Expression.Subtract(left, right),
            BinaryOperation.MULTIPLY => Expression.Multiply(left, right),
            BinaryOperation.DIVIDE => Expression.Divide(left, right),
            BinaryOperation.MODULO => Expression.Modulo(left, right),
            BinaryOperation.EQUAL => Expression.Equal(left, right),
            BinaryOperation.NOT_EQUAL => Expression.NotEqual(left, right),
            BinaryOperation.LESS_THAN => Expression.LessThan(left, right),
            BinaryOperation.GREATER_THAN => Expression.GreaterThan(left, right),
            BinaryOperation.LESS_THAN_OR_EQUAL => Expression.LessThanOrEqual(left, right),
            BinaryOperation.GREATER_THAN_OR_EQUAL => Expression.GreaterThanOrEqual(left, right),
            BinaryOperation.LOGICAL_AND => Expression.AndAlso(left, right),
            BinaryOperation.LOGICAL_OR => Expression.OrElse(left, right),
            BinaryOperation.BITWISE_AND => Expression.And(left, right),
            BinaryOperation.BITWISE_OR => Expression.Or(left, right),
            BinaryOperation.BITWISE_XOR => Expression.ExclusiveOr(left, right),
            BinaryOperation.LEFT_SHIFT => Expression.LeftShift(left, right),
            BinaryOperation.RIGHT_SHIFT => Expression.RightShift(left, right),
            BinaryOperation.ASSIGN => Expression.Assign(left, right),
            _ => throw new InvalidOperationException($"Unhandled Operation: {binaryOperation}")
        };
    }
<<<<<<< HEAD

=======
    
    private Type GetLargerType(Type type1, Type type2) {
        // For boolean types, keep them as-is
        if (type1 == typeof(bool) || type2 == typeof(bool)) {
            return typeof(bool);
        }
        
        // Order types by size: byte < ushort < uint < ulong
        int size1 = GetTypeSize(type1);
        int size2 = GetTypeSize(type2);
        return size1 >= size2 ? type1 : type2;
    }
    
    private int GetTypeSize(Type type) {
        if (type == typeof(byte) || type == typeof(sbyte)) {
            return 1;
        }
        if (type == typeof(ushort) || type == typeof(short)) {
            return 2;
        }
        if (type == typeof(uint) || type == typeof(int)) {
            return 4;
        }
        if (type == typeof(ulong) || type == typeof(long)) {
            return 8;
        }
        return 4; // Default to 32-bit
    }
    
>>>>>>> b4d1ca87
    private UnaryExpression ToExpression(UnaryOperation unaryOperation, Expression value) {
        return unaryOperation switch {
            UnaryOperation.NOT => Expression.Not(value),
            UnaryOperation.NEGATE => Expression.Negate(value),
            UnaryOperation.BITWISE_NOT => Expression.OnesComplement(value),
            _ => throw new InvalidOperationException($"Unhandled Operation: {unaryOperation}")
        };
    }

    private T EnsureNonNull<T>(T? argument) {
        ArgumentNullException.ThrowIfNull(argument);
        return argument;
    }

    private string ToMemoryPropertyName(DataType dataType) {
        return dataType.BitWidth switch {
            BitWidth.BYTE_8 => dataType.Signed ? nameof(Memory.Int8) : nameof(Memory.UInt8),
            BitWidth.WORD_16 => dataType.Signed ? nameof(Memory.Int16) : nameof(Memory.UInt16),
            BitWidth.DWORD_32 => dataType.Signed ? nameof(Memory.Int32) : nameof(Memory.UInt32),
            _ => throw new UnsupportedBitWidthException(dataType.BitWidth)
        };
    }

    private Type ToMemoryIndexerType(DataType dataType) {
        return dataType.BitWidth switch {
            BitWidth.BYTE_8 => dataType.Signed ? typeof(Int8Indexer) : typeof(UInt8Indexer),
            BitWidth.WORD_16 => dataType.Signed ? typeof(Int16Indexer) : typeof(UInt16Indexer),
            BitWidth.DWORD_32 => dataType.Signed ? typeof(Int32Indexer) : typeof(UInt32Indexer),
            _ => throw new UnsupportedBitWidthException(dataType.BitWidth)
        };
    }

    private PropertyInfo FindSingleParameterIndexer(Type type) {
        PropertyInfo[] propertyInfos = type.GetProperties();
        foreach (PropertyInfo propertyInfo in propertyInfos) {
            ParameterInfo[] indexParameters = propertyInfo.GetIndexParameters();
            if (indexParameters.Length == 1 && indexParameters[0].ParameterType == typeof(uint)) {
                return propertyInfo;
            }
        }
        throw new ArgumentException($"Couldn't find a property named Item with 1 parameter for type {type}");
    }

    private PropertyInfo FindDualParameterIndexer(Type type) {
        PropertyInfo[] propertyInfos = type.GetProperties();
        foreach (PropertyInfo propertyInfo in propertyInfos) {
            ParameterInfo[] indexParameters = propertyInfo.GetIndexParameters();
            if (indexParameters.Length == 2 && indexParameters[0].ParameterType == typeof(ushort) && indexParameters[1].ParameterType == typeof(ushort)) {
                return propertyInfo;
            }
        }
        throw new ArgumentException($"Couldn't find a property named Item with 2 parameters for type {type}");
    }

    private MemberExpression ToMemoryIndexerProperty(DataType dataType) {
        string propertyName = ToMemoryPropertyName(dataType);
        PropertyInfo memoryIndexerProperty = EnsureNonNull(typeof(Memory).GetProperty(propertyName));
        return Expression.Property(_memoryParameter, memoryIndexerProperty);
    }

    private IndexExpression ToMemoryIndexer(DataType dataType, Expression indexExpression) {
        MemberExpression indexerProperty = ToMemoryIndexerProperty(dataType);
        PropertyInfo indexer = FindSingleParameterIndexer(ToMemoryIndexerType(dataType));
        return Expression.Property(indexerProperty, indexer, indexExpression);
    }

    private IndexExpression ToMemoryIndexer(DataType dataType, Expression segmentExpression, Expression offsetExpression) {
        MemberExpression indexerProperty = ToMemoryIndexerProperty(dataType);
        PropertyInfo indexer = FindDualParameterIndexer(ToMemoryIndexerType(dataType));
        return Expression.Property(indexerProperty, indexer, segmentExpression, offsetExpression);
    }
<<<<<<< HEAD

    private Expression ToRegisterProperty(int registerIndex, DataType dataType, bool isSegmentRegister) {
=======
    
    private MemberExpression ToRegisterProperty(int registerIndex, DataType dataType, bool isSegmentRegister) {
>>>>>>> b4d1ca87
        string name = isSegmentRegister ? _registerRenderer.ToStringSegmentRegister(registerIndex) : _registerRenderer.ToStringRegister(dataType.BitWidth, registerIndex);
        PropertyInfo stateRegisterProperty = EnsureNonNull(typeof(State).GetProperty(name));
        return Expression.Property(_stateParameter, stateRegisterProperty);
    }

    public Expression VisitSegmentRegisterNode(SegmentRegisterNode node) {
        return ToRegisterProperty(node.RegisterIndex, node.DataType, true);
    }

    public Expression VisitSegmentedPointer(SegmentedPointerNode node) {
        Expression segmentExpression = node.Segment.Accept(this);
        Expression offsetExpression = node.Offset.Accept(this);
        return ToMemoryIndexer(node.DataType, segmentExpression, offsetExpression);
    }

    public Expression VisitRegisterNode(RegisterNode node) {
        return ToRegisterProperty(node.RegisterIndex, node.DataType, false);
    }

    public Expression VisitAbsolutePointerNode(AbsolutePointerNode node) {
        Expression index = node.AbsoluteAddress.Accept(this);
        return ToMemoryIndexer(node.DataType, index);
    }

    public Expression VisitSegmentedAddressConstantNode(SegmentedAddressConstantNode node) {
        throw new NotImplementedException();
    }

    public Expression VisitBinaryOperationNode(BinaryOperationNode node) {
        Expression left = node.Left.Accept(this);
        Expression right = node.Right.Accept(this);
        return ToExpression(node.BinaryOperation, left, right);
    }

    public Expression VisitUnaryOperationNode(UnaryOperationNode node) {
        Expression value = node.Value.Accept(this);
        return ToExpression(node.UnaryOperation, value);
    }
<<<<<<< HEAD

=======
    
    public Expression VisitTypeConversionNode(TypeConversionNode node) {
        Expression value = node.Value.Accept(this);
        Type targetType = FromDataType(node.DataType);
        return Expression.Convert(value, targetType);
    }
    
>>>>>>> b4d1ca87
    public Expression VisitInstructionNode(InstructionNode node) {
        throw new NotImplementedException();
    }

    public Expression VisitConstantNode(ConstantNode node) {
        Type type = FromDataType(node.DataType);
        object castValue = Convert.ChangeType(node.Value, type);
        return Expression.Constant(castValue, type);
    }

    public Expression<Action<State, Memory>> ToAction(Expression expression) {
        return Expression.Lambda<Action<State, Memory>>(expression, _allParameters);
    }

    public Expression<Func<State, Memory, byte>> ToFuncUInt8(Expression expression) {
        return Expression.Lambda<Func<State, Memory, byte>>(expression, _allParameters);
    }

    public Expression<Func<State, Memory, sbyte>> ToFuncInt8(Expression expression) {
        return Expression.Lambda<Func<State, Memory, sbyte>>(expression, _allParameters);
    }

    public Expression<Func<State, Memory, ushort>> ToFuncUInt16(Expression expression) {
        return Expression.Lambda<Func<State, Memory, ushort>>(expression, _allParameters);
    }

    public Expression<Func<State, Memory, short>> ToFuncInt16(Expression expression) {
        return Expression.Lambda<Func<State, Memory, short>>(expression, _allParameters);
    }

    public Expression<Func<State, Memory, uint>> ToFuncUInt32(Expression expression) {
        return Expression.Lambda<Func<State, Memory, uint>>(expression, _allParameters);
    }

    public Expression<Func<State, Memory, int>> ToFuncInt32(Expression expression) {
        return Expression.Lambda<Func<State, Memory, int>>(expression, _allParameters);
    }

    public Expression<Func<State, Memory, bool>> ToFuncBool(Expression expression) {
        return Expression.Lambda<Func<State, Memory, bool>>(expression, _allParameters);
    }
}<|MERGE_RESOLUTION|>--- conflicted
+++ resolved
@@ -81,9 +81,6 @@
             _ => throw new InvalidOperationException($"Unhandled Operation: {binaryOperation}")
         };
     }
-<<<<<<< HEAD
-
-=======
     
     private Type GetLargerType(Type type1, Type type2) {
         // For boolean types, keep them as-is
@@ -113,7 +110,6 @@
         return 4; // Default to 32-bit
     }
     
->>>>>>> b4d1ca87
     private UnaryExpression ToExpression(UnaryOperation unaryOperation, Expression value) {
         return unaryOperation switch {
             UnaryOperation.NOT => Expression.Not(value),
@@ -122,7 +118,7 @@
             _ => throw new InvalidOperationException($"Unhandled Operation: {unaryOperation}")
         };
     }
-
+    
     private T EnsureNonNull<T>(T? argument) {
         ArgumentNullException.ThrowIfNull(argument);
         return argument;
@@ -156,7 +152,7 @@
         }
         throw new ArgumentException($"Couldn't find a property named Item with 1 parameter for type {type}");
     }
-
+    
     private PropertyInfo FindDualParameterIndexer(Type type) {
         PropertyInfo[] propertyInfos = type.GetProperties();
         foreach (PropertyInfo propertyInfo in propertyInfos) {
@@ -179,26 +175,21 @@
         PropertyInfo indexer = FindSingleParameterIndexer(ToMemoryIndexerType(dataType));
         return Expression.Property(indexerProperty, indexer, indexExpression);
     }
-
-    private IndexExpression ToMemoryIndexer(DataType dataType, Expression segmentExpression, Expression offsetExpression) {
+    
+    private IndexExpression ToMemoryIndexer(DataType dataType, Expression segmentExpression, Expression offsetExpression ) {
         MemberExpression indexerProperty = ToMemoryIndexerProperty(dataType);
         PropertyInfo indexer = FindDualParameterIndexer(ToMemoryIndexerType(dataType));
         return Expression.Property(indexerProperty, indexer, segmentExpression, offsetExpression);
     }
-<<<<<<< HEAD
-
-    private Expression ToRegisterProperty(int registerIndex, DataType dataType, bool isSegmentRegister) {
-=======
     
     private MemberExpression ToRegisterProperty(int registerIndex, DataType dataType, bool isSegmentRegister) {
->>>>>>> b4d1ca87
         string name = isSegmentRegister ? _registerRenderer.ToStringSegmentRegister(registerIndex) : _registerRenderer.ToStringRegister(dataType.BitWidth, registerIndex);
         PropertyInfo stateRegisterProperty = EnsureNonNull(typeof(State).GetProperty(name));
         return Expression.Property(_stateParameter, stateRegisterProperty);
     }
 
     public Expression VisitSegmentRegisterNode(SegmentRegisterNode node) {
-        return ToRegisterProperty(node.RegisterIndex, node.DataType, true);
+       return ToRegisterProperty(node.RegisterIndex, node.DataType, true);
     }
 
     public Expression VisitSegmentedPointer(SegmentedPointerNode node) {
@@ -215,24 +206,21 @@
         Expression index = node.AbsoluteAddress.Accept(this);
         return ToMemoryIndexer(node.DataType, index);
     }
-
+    
     public Expression VisitSegmentedAddressConstantNode(SegmentedAddressConstantNode node) {
         throw new NotImplementedException();
     }
-
+    
     public Expression VisitBinaryOperationNode(BinaryOperationNode node) {
         Expression left = node.Left.Accept(this);
         Expression right = node.Right.Accept(this);
         return ToExpression(node.BinaryOperation, left, right);
     }
-
+    
     public Expression VisitUnaryOperationNode(UnaryOperationNode node) {
         Expression value = node.Value.Accept(this);
         return ToExpression(node.UnaryOperation, value);
     }
-<<<<<<< HEAD
-
-=======
     
     public Expression VisitTypeConversionNode(TypeConversionNode node) {
         Expression value = node.Value.Accept(this);
@@ -240,7 +228,6 @@
         return Expression.Convert(value, targetType);
     }
     
->>>>>>> b4d1ca87
     public Expression VisitInstructionNode(InstructionNode node) {
         throw new NotImplementedException();
     }
@@ -254,19 +241,19 @@
     public Expression<Action<State, Memory>> ToAction(Expression expression) {
         return Expression.Lambda<Action<State, Memory>>(expression, _allParameters);
     }
-
+    
     public Expression<Func<State, Memory, byte>> ToFuncUInt8(Expression expression) {
         return Expression.Lambda<Func<State, Memory, byte>>(expression, _allParameters);
     }
-
+    
     public Expression<Func<State, Memory, sbyte>> ToFuncInt8(Expression expression) {
         return Expression.Lambda<Func<State, Memory, sbyte>>(expression, _allParameters);
     }
-
+    
     public Expression<Func<State, Memory, ushort>> ToFuncUInt16(Expression expression) {
         return Expression.Lambda<Func<State, Memory, ushort>>(expression, _allParameters);
     }
-
+    
     public Expression<Func<State, Memory, short>> ToFuncInt16(Expression expression) {
         return Expression.Lambda<Func<State, Memory, short>>(expression, _allParameters);
     }
@@ -274,11 +261,11 @@
     public Expression<Func<State, Memory, uint>> ToFuncUInt32(Expression expression) {
         return Expression.Lambda<Func<State, Memory, uint>>(expression, _allParameters);
     }
-
+    
     public Expression<Func<State, Memory, int>> ToFuncInt32(Expression expression) {
         return Expression.Lambda<Func<State, Memory, int>>(expression, _allParameters);
     }
-
+    
     public Expression<Func<State, Memory, bool>> ToFuncBool(Expression expression) {
         return Expression.Lambda<Func<State, Memory, bool>>(expression, _allParameters);
     }

--- conflicted
+++ resolved
@@ -86,9 +86,6 @@
         }
         return left + OperationToString(node.BinaryOperation) + right;
     }
-<<<<<<< HEAD
-
-=======
     
     private string RenderOperand(ValueNode operand, BinaryOperation parentOperation, bool isLeftOperand) {
         string rendered = operand.Accept(this);
@@ -133,7 +130,6 @@
         };
     }
     
->>>>>>> b4d1ca87
     public string VisitUnaryOperationNode(UnaryOperationNode node) {
         string value = node.Value.Accept(this);
         // Wrap binary operations in parentheses to preserve precedence
@@ -200,7 +196,7 @@
             _ => throw new InvalidOperationException($"Unsupported AST operation {binaryOperation}")
         };
     }
-
+    
     private string OperationToString(UnaryOperation unaryOperation) {
         return unaryOperation switch {
             UnaryOperation.NOT => "!",

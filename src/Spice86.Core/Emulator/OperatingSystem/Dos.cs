--- conflicted
+++ resolved
@@ -141,23 +141,14 @@
     /// <param name="biosDataArea">The memory mapped BIOS values and settings.</param>
     /// <param name="vgaFunctionality">The high-level VGA functions.</param>
     /// <param name="envVars">The DOS environment variables.</param>
-<<<<<<< HEAD
-    /// <param name="ioPortDispatcher">The I/O port dispatcher for accessing CMOS registers.</param>
-=======
->>>>>>> b539f5f8
+    /// <param name="ioPortDispatcher">The I/O port dispatcher for accessing hardware ports.</param>
     /// <param name="loggerService">The logger service implementation.</param>
-    /// <param name="ioPortDispatcher">The I/O port dispatcher for accessing hardware ports.</param>
     /// <param name="xms">Optional XMS manager to expose through DOS.</param>
     public Dos(Configuration configuration, IMemory memory,
         IFunctionHandlerProvider functionHandlerProvider, Stack stack, State state,
         BiosKeyboardBuffer biosKeyboardBuffer, KeyboardInt16Handler keyboardInt16Handler,
         BiosDataArea biosDataArea, IVgaFunctionality vgaFunctionality,
-<<<<<<< HEAD
         IDictionary<string, string> envVars, IOPortDispatcher ioPortDispatcher, ILoggerService loggerService,
-=======
-        IDictionary<string, string> envVars, ILoggerService loggerService,
-        IOPortDispatcher ioPortDispatcher,
->>>>>>> b539f5f8
         ExtendedMemoryManager? xms = null) {
         _loggerService = loggerService;
         Xms = xms;
@@ -191,15 +182,10 @@
         DosProgramSegmentPrefixTracker pspTracker = new(configuration, _memory, DosSwappableDataArea, loggerService);
         MemoryManager = new DosMemoryManager(_memory, pspTracker, loggerService);
         ProcessManager = new(_memory, state, pspTracker, MemoryManager, FileManager, DosDriveManager, envVars, loggerService);
-        Clock clock = new Clock(_loggerService);
         DosInt21Handler = new DosInt21Handler(_memory, pspTracker, functionHandlerProvider, stack, state,
             keyboardInt16Handler, CountryInfo, dosStringDecoder,
-<<<<<<< HEAD
-            MemoryManager, FileManager, DosDriveManager, ioPortDispatcher, _loggerService);
-=======
-            MemoryManager, FileManager, DosDriveManager, clock, ProcessManager, ioPortDispatcher, DosTables, _loggerService);
+            MemoryManager, FileManager, DosDriveManager, ProcessManager, ioPortDispatcher, DosTables, _loggerService);
         DosInt20Handler = new DosInt20Handler(_memory, functionHandlerProvider, stack, state, DosInt21Handler, _loggerService);
->>>>>>> b539f5f8
         DosInt2FHandler = new DosInt2fHandler(_memory,
             functionHandlerProvider, stack, state, _loggerService, xms);
         DosInt25Handler = new DosDiskInt25Handler(_memory, DosDriveManager,

namespace Spice86.Core.Emulator.OperatingSystem;

using Serilog.Events;

using Spice86.Core.CLI;
using Spice86.Core.Emulator.CPU;
using Spice86.Core.Emulator.Devices.Video;
using Spice86.Core.Emulator.Function;
using Spice86.Core.Emulator.InterruptHandlers.Dos;
using Spice86.Core.Emulator.InterruptHandlers.Dos.Ems;
using Spice86.Core.Emulator.InterruptHandlers.Dos.Xms;
using Spice86.Core.Emulator.InterruptHandlers.Input.Keyboard;
using Spice86.Core.Emulator.Memory;
using Spice86.Core.Emulator.OperatingSystem.Devices;
using Spice86.Core.Emulator.OperatingSystem.Enums;
using Spice86.Core.Emulator.OperatingSystem.Structures;
using Spice86.Shared.Emulator.Memory;
using Spice86.Shared.Interfaces;
using Spice86.Shared.Utils;

using System.Text;

/// <summary>
/// Represents the DOS kernel.
/// </summary>
public sealed class Dos {
    //in DOSBox, this is the 'DOS_INFOBLOCK_SEG'
    private const int DosSysVarSegment = 0x80;
    private readonly BiosDataArea _biosDataArea;
    private readonly IVgaFunctionality _vgaFunctionality;
    private readonly BiosKeyboardBuffer _biosKeyboardBuffer;
    private readonly IMemory _memory;
    private readonly ILoggerService _loggerService;

    /// <summary>
    /// Gets the INT 20h DOS services.
    /// </summary>
    public DosInt20Handler DosInt20Handler { get; }

    /// <summary>
    /// Gets the INT 21h DOS services.
    /// </summary>
    public DosInt21Handler DosInt21Handler { get; }

    /// <summary>
    /// Gets the INT 2Fh DOS services.
    /// </summary>
    public DosInt2fHandler DosInt2FHandler { get; }

    /// <summary>
    /// Gets the INT 25H DOS Disk services.
    /// </summary>
    public DosDiskInt25Handler DosInt25Handler { get; }

    /// <summary>
    /// Gets the INT26H DOS Disk services stub.
    /// </summary>
    public DosDiskInt26Handler DosInt26Handler { get; }

    /// <summary>
    /// Gets the INT 28h DOS services.
    /// </summary>
    public DosInt28Handler DosInt28Handler { get; }

    /// <summary>
    /// The class that handles DOS drives, as a sorted dictionnary.
    /// </summary>
    public DosDriveManager DosDriveManager { get; }

    /// <summary>
    /// Gets the list of virtual devices.
    /// </summary>
    public readonly List<IVirtualDevice> Devices = new();

    /// <summary>
    /// Gets or sets the current clock device.
    /// </summary>
    public CharacterDevice CurrentClockDevice { get; set; } = null!;

    /// <summary>
    /// Gets or sets the current console device.
    /// </summary>
    public CharacterDevice CurrentConsoleDevice { get; set; } = null!;

    /// <summary>
    /// Gets the DOS memory manager.
    /// </summary>
    public DosMemoryManager MemoryManager { get; }

    /// <summary>
    /// Gets the DOS file manager.
    /// </summary>
    public DosFileManager FileManager { get; }

    public DosProcessManager ProcessManager { get; }

    /// <summary>
    /// Gets the global DOS region settings structure.
    /// </summary>
    public CountryInfo CountryInfo { get; }

    /// <summary>
    /// The movable data transfer area for DOS applications.
    /// </summary>
    public DosSwappableDataArea DosSwappableDataArea { get; }

    /// <summary>
    /// The DOS System information. Read by DOSINFO.
    /// </summary>
    /// <remarks>
    /// AKA the 'List of lists'
    /// </remarks>
    public DosSysVars DosSysVars { get; }

    /// <summary>
    /// The EMS device driver.
    /// </summary>
    public ExpandedMemoryManager? Ems { get; private set; }

    public ExtendedMemoryManager? Xms { get; private set; }

    /// <summary>
    /// Initializes a new instance.
    /// </summary>
<<<<<<< HEAD
    /// <param name="configuration">The emulator config. This is what to run, and how.</param>
=======
    /// <param name="configuration">An object that describes what to run and how.</param>
>>>>>>> dd1fe977
    /// <param name="memory">The emulator memory.</param>
    /// <param name="functionHandlerProvider">Provides current call flow handler to peek call stack.</param>
    /// <param name="stack">The CPU stack.</param>
    /// <param name="state">The CPU state.</param>
    /// <param name="vgaFunctionality">The high-level VGA functions.</param>
    /// <param name="envVars">The DOS environment variables.</param>
    /// <param name="loggerService">The logger service implementation.</param>
    /// <param name="biosKeyboardBuffer">The BIOS keyboard buffer structure in emulated memory.</param>
    /// <param name="keyboardInt16Handler">The BIOS interrupt handler that writes/reads the BIOS Keyboard Buffer.</param>
    /// <param name="biosDataArea">The memory mapped BIOS values and settings.</param>
<<<<<<< HEAD
    /// <param name="xms">The extended memory DOS driver. Optional.</param>
    public Dos(Configuration configuration, IMemory memory, IFunctionHandlerProvider functionHandlerProvider,
        Stack stack, State state, EmulationLoopRecall emulationLoopRecall,
        BiosKeyboardBuffer biosKeyboardBuffer, KeyboardInt16Handler keyboardInt16Handler,
        BiosDataArea biosDataArea, IVgaFunctionality vgaFunctionality,
        ILoggerService loggerService, IDictionary<string, string> envVars,
        ExtendedMemoryManager? xms = null) {
=======
    public Dos(Configuration configuration, IMemory memory,
        IFunctionHandlerProvider functionHandlerProvider, Stack stack, State state,
        BiosKeyboardBuffer biosKeyboardBuffer, KeyboardInt16Handler keyboardInt16Handler,
        BiosDataArea biosDataArea, IVgaFunctionality vgaFunctionality,
        IDictionary<string, string> envVars, ILoggerService loggerService) {
>>>>>>> dd1fe977
        _loggerService = loggerService;
        Xms = xms;
        _biosKeyboardBuffer = biosKeyboardBuffer;
        _memory = memory;
        _biosDataArea = biosDataArea;
        _vgaFunctionality = vgaFunctionality;
<<<<<<< HEAD
        DosDriveManager = new(_loggerService, configuration.CDrive, configuration.Exe);
        VirtualFileBase[] dosDevices = AddDefaultDevices(keyboardInt16Handler);
=======

        DosDriveManager = new(_loggerService, configuration.CDrive, configuration.Exe);

        VirtualFileBase[] dosDevices = AddDefaultDevices(state, keyboardInt16Handler);
>>>>>>> dd1fe977
        DosSysVars = new DosSysVars((NullDevice)dosDevices[0], memory,
            MemoryUtils.ToPhysicalAddress(DosSysVarSegment, 0x0));

        DosSysVars.ConsoleDeviceHeaderPointer = ((IVirtualDevice)dosDevices[1]).Header.BaseAddress;

        DosSwappableDataArea = new(_memory,
            MemoryUtils.ToPhysicalAddress(0xb2, 0));

        DosStringDecoder dosStringDecoder = new(memory, state);

        CountryInfo = new();
        FileManager = new DosFileManager(_memory, dosStringDecoder, DosDriveManager,
            _loggerService, this.Devices);
        ProcessManager = new(configuration, memory, state, FileManager, DosDriveManager, envVars, loggerService);
        MemoryManager = new DosMemoryManager(_memory, loggerService, ProcessManager.PspSegment, DosProcessManager.LastFreeSegment);
        DosInt20Handler = new DosInt20Handler(_memory, functionHandlerProvider, stack, state, _loggerService);
        DosInt21Handler = new DosInt21Handler(_memory, functionHandlerProvider, stack, state,
            keyboardInt16Handler, CountryInfo, dosStringDecoder,
            MemoryManager, FileManager, DosDriveManager, _loggerService);
        DosInt2FHandler = new DosInt2fHandler(_memory,
            functionHandlerProvider, stack, state, _loggerService, xms);
        DosInt25Handler = new DosDiskInt25Handler(_memory, DosDriveManager, functionHandlerProvider, stack, state, _loggerService);
        DosInt26Handler = new DosDiskInt26Handler(_memory, DosDriveManager, functionHandlerProvider, stack, state, _loggerService);
        DosInt28Handler = new DosInt28Handler(_memory, functionHandlerProvider, stack, state, _loggerService);

        if (configuration.InitializeDOS is false) {
            return;
        }
        if (_loggerService.IsEnabled(LogEventLevel.Verbose)) {
            _loggerService.Verbose("Initializing DOS");
        }
<<<<<<< HEAD

        if (configuration.InitializeDOS is false) {
            return;
        }

        OpenDefaultFileHandles(dosDevices);

        if (configuration.Xms && xms is not null) {
            Xms = xms;
            AddDevice(xms, ExtendedMemoryManager.DosDeviceSegment, 0);
        }

=======
        OpenDefaultFileHandles(dosDevices);
>>>>>>> dd1fe977
        if (configuration.Ems) {
            Ems = new(_memory, functionHandlerProvider, stack, state, _loggerService);
            AddDevice(Ems, ExpandedMemoryManager.DosDeviceSegment, 0);
        }
    }

    private void OpenDefaultFileHandles(VirtualFileBase[] fileDevices) {
        foreach (VirtualFileBase fileDevice in fileDevices) {
            FileManager.OpenDevice(fileDevice);
        }
    }

    private uint GetDefaultNewDeviceBaseAddress()
        => new SegmentedAddress(MemoryMap.DeviceDriversSegment, (ushort)(Devices.Count * DosDeviceHeader.HeaderLength)).Linear;

    private VirtualFileBase[] AddDefaultDevices(State state, KeyboardInt16Handler keyboardInt16Handler) {
        var nulDevice = new NullDevice(_loggerService, _memory, GetDefaultNewDeviceBaseAddress());
        AddDevice(nulDevice);
        var consoleDevice = new ConsoleDevice(_memory, GetDefaultNewDeviceBaseAddress(),
            _loggerService, state,
            _biosDataArea, keyboardInt16Handler, _vgaFunctionality,
            _biosKeyboardBuffer);
        AddDevice(consoleDevice);
        var printerDevice = new PrinterDevice(_loggerService, _memory, GetDefaultNewDeviceBaseAddress());
        AddDevice(printerDevice);
        var auxDevice = new AuxDevice(_loggerService, _memory, GetDefaultNewDeviceBaseAddress());
        AddDevice(auxDevice);
        for (int i = 0; i < DosDriveManager.Count; i++) {
            AddDevice(new BlockDevice(_memory, GetDefaultNewDeviceBaseAddress(),
                DeviceAttributes.FatDevice, 1));
        }
        return [nulDevice, consoleDevice, printerDevice];
    }

    /// <summary>
    /// Add a device to memory so that the information can be read by both DOS and programs.
    /// </summary>
    /// <param name="device">The DOS Device driver to add.</param>
    /// <param name="segment">The segment part of the segmented address for the DOS device header.</param>
    /// <param name="offset">The offset part of the segmented address for the DOS device header.</param>
    private void AddDevice(IVirtualDevice device, ushort? segment = null, ushort? offset = null) {
        DosDeviceHeader header = device.Header;
        // Store the location of the header
        segment ??= MemoryMap.DeviceDriversSegment;
        offset ??= (ushort)(Devices.Count * DosDeviceHeader.HeaderLength);
        // Write the DOS device driver header to memory
        ushort index = (ushort)(offset.Value + 10); //10 bytes in our DosDeviceHeader structure.
        if (header.Attributes.HasFlag(DeviceAttributes.Character)) {
            _memory.LoadData(MemoryUtils.ToPhysicalAddress(segment.Value, index),
                Encoding.ASCII.GetBytes( $"{device.Name,-8}"));
        } else if(device is BlockDevice blockDevice) {
            _memory.UInt8[segment.Value, index] = blockDevice.UnitCount;
            index++;
            _memory.LoadData(MemoryUtils.ToPhysicalAddress(segment.Value, index),
                Encoding.ASCII.GetBytes($"{blockDevice.Signature, -7}"));
        }

        // Make the previous device point to this one
        if (Devices.Count > 0) {
            IVirtualDevice previousDevice = Devices[^1];
            _memory.SegmentedAddress[previousDevice.Header.BaseAddress] =
                new SegmentedAddress(segment.Value, offset.Value);
        }

        // Handle changing of current input, output or clock devices.
        if (header.Attributes.HasFlag(DeviceAttributes.CurrentStdin) ||
            header.Attributes.HasFlag(DeviceAttributes.CurrentStdout)) {
            CurrentConsoleDevice = (CharacterDevice)device;
        }
        if (header.Attributes.HasFlag(DeviceAttributes.CurrentClock)) {
            CurrentClockDevice = (CharacterDevice)device;
        }
        Devices.Add(device);
    }
}<|MERGE_RESOLUTION|>--- conflicted
+++ resolved
@@ -122,11 +122,7 @@
     /// <summary>
     /// Initializes a new instance.
     /// </summary>
-<<<<<<< HEAD
-    /// <param name="configuration">The emulator config. This is what to run, and how.</param>
-=======
     /// <param name="configuration">An object that describes what to run and how.</param>
->>>>>>> dd1fe977
     /// <param name="memory">The emulator memory.</param>
     /// <param name="functionHandlerProvider">Provides current call flow handler to peek call stack.</param>
     /// <param name="stack">The CPU stack.</param>
@@ -137,36 +133,22 @@
     /// <param name="biosKeyboardBuffer">The BIOS keyboard buffer structure in emulated memory.</param>
     /// <param name="keyboardInt16Handler">The BIOS interrupt handler that writes/reads the BIOS Keyboard Buffer.</param>
     /// <param name="biosDataArea">The memory mapped BIOS values and settings.</param>
-<<<<<<< HEAD
-    /// <param name="xms">The extended memory DOS driver. Optional.</param>
-    public Dos(Configuration configuration, IMemory memory, IFunctionHandlerProvider functionHandlerProvider,
-        Stack stack, State state, EmulationLoopRecall emulationLoopRecall,
-        BiosKeyboardBuffer biosKeyboardBuffer, KeyboardInt16Handler keyboardInt16Handler,
-        BiosDataArea biosDataArea, IVgaFunctionality vgaFunctionality,
-        ILoggerService loggerService, IDictionary<string, string> envVars,
-        ExtendedMemoryManager? xms = null) {
-=======
     public Dos(Configuration configuration, IMemory memory,
         IFunctionHandlerProvider functionHandlerProvider, Stack stack, State state,
         BiosKeyboardBuffer biosKeyboardBuffer, KeyboardInt16Handler keyboardInt16Handler,
         BiosDataArea biosDataArea, IVgaFunctionality vgaFunctionality,
-        IDictionary<string, string> envVars, ILoggerService loggerService) {
->>>>>>> dd1fe977
+        IDictionary<string, string> envVars, ILoggerService loggerService,
+        ExtendedMemoryManager? xms = null) {
         _loggerService = loggerService;
         Xms = xms;
         _biosKeyboardBuffer = biosKeyboardBuffer;
         _memory = memory;
         _biosDataArea = biosDataArea;
         _vgaFunctionality = vgaFunctionality;
-<<<<<<< HEAD
+
         DosDriveManager = new(_loggerService, configuration.CDrive, configuration.Exe);
-        VirtualFileBase[] dosDevices = AddDefaultDevices(keyboardInt16Handler);
-=======
-
-        DosDriveManager = new(_loggerService, configuration.CDrive, configuration.Exe);
 
         VirtualFileBase[] dosDevices = AddDefaultDevices(state, keyboardInt16Handler);
->>>>>>> dd1fe977
         DosSysVars = new DosSysVars((NullDevice)dosDevices[0], memory,
             MemoryUtils.ToPhysicalAddress(DosSysVarSegment, 0x0));
 
@@ -198,12 +180,6 @@
         if (_loggerService.IsEnabled(LogEventLevel.Verbose)) {
             _loggerService.Verbose("Initializing DOS");
         }
-<<<<<<< HEAD
-
-        if (configuration.InitializeDOS is false) {
-            return;
-        }
-
         OpenDefaultFileHandles(dosDevices);
 
         if (configuration.Xms && xms is not null) {
@@ -211,9 +187,6 @@
             AddDevice(xms, ExtendedMemoryManager.DosDeviceSegment, 0);
         }
 
-=======
-        OpenDefaultFileHandles(dosDevices);
->>>>>>> dd1fe977
         if (configuration.Ems) {
             Ems = new(_memory, functionHandlerProvider, stack, state, _loggerService);
             AddDevice(Ems, ExpandedMemoryManager.DosDeviceSegment, 0);

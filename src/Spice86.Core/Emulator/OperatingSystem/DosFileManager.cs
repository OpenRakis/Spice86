--- conflicted
+++ resolved
@@ -189,11 +189,7 @@
         }
 
         if (_loggerService.IsEnabled(Serilog.Events.LogEventLevel.Verbose)) {
-<<<<<<< HEAD
-            _loggerService.Verbose("Moving in file {@FileMove}", file.Name);
-=======
             _loggerService.Verbose("Moving in file {FileMove}", file.Name);
->>>>>>> 31266c60
         }
         Stream randomAccessFile = file.RandomAccessFile;
         try {
@@ -260,13 +256,8 @@
             return FileNotOpenedError(fileHandle);
         }
 
-<<<<<<< HEAD
-        if (_loggerService.IsEnabled(Serilog.Events.LogEventLevel.Debug)) {
-            _loggerService.Debug("Reading from file {@FileName}", file.Name);
-=======
         if (_loggerService.IsEnabled(Serilog.Events.LogEventLevel.Verbose)) {
             _loggerService.Verbose("Reading from file {FileName}", file.Name);
->>>>>>> 31266c60
         }
 
         byte[] buffer = new byte[readLength];

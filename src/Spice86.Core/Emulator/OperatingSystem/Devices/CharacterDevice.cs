namespace Spice86.Core.Emulator.OperatingSystem.Devices;

using Spice86.Core.Emulator.OperatingSystem.Enums;
using Spice86.Core.Emulator.OperatingSystem.Structures;
using Spice86.Shared.Interfaces;

/// <summary>
/// Character devices are things like the console, the printer, the clock, etc.
/// </summary>
public class CharacterDevice : VirtualDeviceBase {
    protected readonly ILoggerService Logger;

    /// <summary>
    /// The logging service.
    /// </summary>
    protected readonly ILoggerService Logger;

    /// <summary>
    /// 8-byte field with the name of the device.
    /// </summary>
    public string Name { get; }

    /// <summary>
    /// Create a new character device.
    /// </summary>
    /// <param name="attributes">The device attributes.</param>
    /// <param name="name">The name of the device.</param>
<<<<<<< HEAD
    /// <param name="loggerService"></param>
=======
    /// <param name="loggerService">The logging service.</param>
>>>>>>> f7a21abd
    /// <param name="strategy">Optional entrypoint for the strategy routine.</param>
    /// <param name="interrupt">Optional entrypoint for the interrupt routine.</param>
    public CharacterDevice(DeviceAttributes attributes, string name, ILoggerService loggerService, ushort strategy = 0, ushort interrupt = 0)
        : base(attributes, strategy, interrupt) {
        Attributes |= DeviceAttributes.Character;
        Name = name.Length > 8 ? name[..8] : name;
        Logger = loggerService;
    }

    /// <summary>
    /// Open a stream to the device.
    /// </summary>
    public virtual Stream OpenStream(string openMode) {
        return new DeviceStream(Name, openMode, Logger);
    }
}<|MERGE_RESOLUTION|>--- conflicted
+++ resolved
@@ -8,8 +8,6 @@
 /// Character devices are things like the console, the printer, the clock, etc.
 /// </summary>
 public class CharacterDevice : VirtualDeviceBase {
-    protected readonly ILoggerService Logger;
-
     /// <summary>
     /// The logging service.
     /// </summary>
@@ -25,11 +23,7 @@
     /// </summary>
     /// <param name="attributes">The device attributes.</param>
     /// <param name="name">The name of the device.</param>
-<<<<<<< HEAD
-    /// <param name="loggerService"></param>
-=======
     /// <param name="loggerService">The logging service.</param>
->>>>>>> f7a21abd
     /// <param name="strategy">Optional entrypoint for the strategy routine.</param>
     /// <param name="interrupt">Optional entrypoint for the interrupt routine.</param>
     public CharacterDevice(DeviceAttributes attributes, string name, ILoggerService loggerService, ushort strategy = 0, ushort interrupt = 0)

--- conflicted
+++ resolved
@@ -20,17 +20,6 @@
     void DumpEmulatorStateToDirectory(string path);
 
     /// <summary>
-<<<<<<< HEAD
-    /// Gets whether the emulator is currently paused.
-    /// </summary>
-    bool IsPaused { get; set; }
-=======
-    /// Gets whether can generate an unconditional GDB breakpoint.
-    /// </summary>
-    bool IsGdbCommandHandlerAvailable { get; }
->>>>>>> 8d1ade0d
-
-    /// <summary>
     /// Steps the current instruction.
     /// </summary>
     void StepInstruction();

﻿namespace Spice86.Core.Emulator.InterruptHandlers.Dos;

using Serilog.Events;

using Spice86.Core.Emulator.OperatingSystem;
using Spice86.Core.Emulator.Callback;
using Spice86.Core.Emulator.Errors;
using Spice86.Core.Emulator.InterruptHandlers;
using Spice86.Core.Emulator.Memory;
using Spice86.Core.Emulator.OperatingSystem.Devices;
using Spice86.Core.Emulator.OperatingSystem.Structures;
using Spice86.Core.Emulator.VM;
using Spice86.Shared.Interfaces;
using Spice86.Shared.Utils;

using System;
using System.IO;
using System.Linq;
using System.Text;

/// <summary>
/// Reimplementation of INT21
/// </summary>
public class DosInt21Handler : InterruptHandler {
    private readonly ILoggerService _loggerService;

    private readonly Encoding _cp850CharSet;

    private readonly DosMemoryManager _dosMemoryManager;
    private bool _isCtrlCFlag;

    // dosbox
    private byte _defaultDrive = 2;

    private StringBuilder _displayOutputBuilder = new();
    private readonly DosFileManager _dosFileManager;
    private readonly List<IVirtualDevice> _devices;

    /// <summary>
    /// Initializes a new instance.
    /// </summary>
    /// <param name="machine">The emulator machine.</param>
    /// <param name="loggerService">The logger service implementation.</param>
    /// <param name="dos">The DOS kernel.</param>
    public DosInt21Handler(Machine machine, ILoggerService loggerService, Dos dos) : base(machine, loggerService) {
        _loggerService = loggerService;
        Encoding.RegisterProvider(CodePagesEncodingProvider.Instance);
        _cp850CharSet = Encoding.GetEncoding("ibm850");
        _dosMemoryManager = dos.MemoryManager;
        _dosFileManager = dos.FileManager;
        _devices = dos.Devices;
        FillDispatchTable();
    }
    
    private void FillDispatchTable() {
        _dispatchTable.Add(0x01, new Callback(0x01, KeyboardInputWithEcho));
        _dispatchTable.Add(0x02, new Callback(0x02, DisplayOutput));
        _dispatchTable.Add(0x06, new Callback(0x06, () => DirectConsoleIo(true)));
        _dispatchTable.Add(0x08, new Callback(0x08, ConsoleInputWithoutEcho));
        _dispatchTable.Add(0x09, new Callback(0x09, PrintString));
        _dispatchTable.Add(0x0B, new Callback(0x0B, CheckStdInStatus));
        _dispatchTable.Add(0x0C, new Callback(0x0C, ClearKeyboardBufferAndInvokeKeyboardFunction));
        _dispatchTable.Add(0x0D, new Callback(0x0D, DiskReset));
        _dispatchTable.Add(0x0E, new Callback(0x0E, SelectDefaultDrive));
        _dispatchTable.Add(0x1A, new Callback(0x1A, SetDiskTransferAddress));
        _dispatchTable.Add(0x1B, new Callback(0x1B, GetAllocationInfoForDefaultDrive));
        _dispatchTable.Add(0x19, new Callback(0x19, GetCurrentDefaultDrive));
        _dispatchTable.Add(0x25, new Callback(0x25, SetInterruptVector));
        _dispatchTable.Add(0x2A, new Callback(0x2A, GetDate));
        _dispatchTable.Add(0x2C, new Callback(0x2C, GetTime));
        _dispatchTable.Add(0x2F, new Callback(0x2F, GetDiskTransferAddress));
        _dispatchTable.Add(0x30, new Callback(0x30, GetDosVersion));
        _dispatchTable.Add(0x33, new Callback(0x33, GetSetControlBreak));
        _dispatchTable.Add(0x35, new Callback(0x35, GetInterruptVector));
        _dispatchTable.Add(0x36, new Callback(0x36, GetFreeDiskSpace));
        _dispatchTable.Add(0x38, new Callback(0x38, () => SetCountryCode(true)));
        _dispatchTable.Add(0x3B, new Callback(0x3B, () => ChangeCurrentDirectory(true)));
        _dispatchTable.Add(0x3C, new Callback(0x3C, () => CreateFileUsingHandle(true)));
        _dispatchTable.Add(0x3D, new Callback(0x3D, () => OpenFile(true)));
        _dispatchTable.Add(0x3E, new Callback(0x3E, () => CloseFile(true)));
        _dispatchTable.Add(0x3F, new Callback(0x3F, () => ReadFile(true)));
        _dispatchTable.Add(0x40, new Callback(0x40, () => WriteFileUsingHandle(true)));
        _dispatchTable.Add(0x43, new Callback(0x43, () => GetSetFileAttributes(true)));
        _dispatchTable.Add(0x44, new Callback(0x44, () => IoControl(true)));
        _dispatchTable.Add(0x42, new Callback(0x42, () => MoveFilePointerUsingHandle(true)));
        _dispatchTable.Add(0x45, new Callback(0x45, () => DuplicateFileHandle(true)));
        _dispatchTable.Add(0x47, new Callback(0x47, () => GetCurrentDirectory(true)));
        _dispatchTable.Add(0x48, new Callback(0x48, () => AllocateMemoryBlock(true)));
        _dispatchTable.Add(0x49, new Callback(0x49, () => FreeMemoryBlock(true)));
        _dispatchTable.Add(0x4A, new Callback(0x4A, () => ModifyMemoryBlock(true)));
        _dispatchTable.Add(0x4C, new Callback(0x4C, QuitWithExitCode));
        _dispatchTable.Add(0x4E, new Callback(0x4E, () => FindFirstMatchingFile(true)));
        _dispatchTable.Add(0x4F, new Callback(0x4F, () => FindNextMatchingFile(true)));
        _dispatchTable.Add(0x51, new Callback(0x51, GetPspAddress));
        _dispatchTable.Add(0x62, new Callback(0x62, GetPspAddress));
    }

    private void CheckStdInStatus() {
        _state.AL = _machine.Dos.FileManager.ReadByteFromFileHandle(0);
    }

    private void ConsoleInputWithoutEcho() {
        // if (_loggerService.IsEnabled(LogEventLevel.Information))
        _loggerService.Fatal("INT 21: ConsoleInputWithoutEcho Waiting for key...");
        ushort? key;
        do {
            key = _machine.KeyboardInt16Handler.GetNextKeyCode();
            _machine.Timer.Tick();
            _machine.BiosKeyboardInt9Handler.Run();
        } while (key == null);
        
        // if (_loggerService.IsEnabled(LogEventLevel.Debug))
        _loggerService.Fatal("INT 21: ConsoleInputWithoutEcho Key pressed: {Key}", (char)key);
    }

    private void KeyboardInputWithEcho() {
        // if (_loggerService.IsEnabled(LogEventLevel.Information))
            _loggerService.Fatal("INT 21: KeyboardInputWithEcho Waiting for key...");
        ushort? key;
        do {
            _machine.BiosKeyboardInt9Handler.Run();
            key = _machine.KeyboardInt16Handler.GetNextKeyCode();
            _machine.Timer.Tick();
        } while (key == null);
_machine.BiosKeyboardInt9Handler.BiosKeyboardBuffer.Init();        
        // if (_loggerService.IsEnabled(LogEventLevel.Debug))
            _loggerService.Fatal("INT 21: KeyboardInputWithEcho Key pressed: {Key}", (char)key);
        
        _machine.Dos.FileManager.WriteByteToFileHandle(1, (byte)key);
    }

    public void GetAllocationInfoForDefaultDrive() {
        // Bytes per sector
        _state.CX = 0x200;
        // Sectors per cluster
        _state.AX = 1;
        // Total clusters
        _state.DX = 0xEA0;
        // Media Id
        _state.DS = 0x8010;
        // From DOSBox source code...
        _state.BX = ConvertUtils.Uint16((ushort) (0x8010 + _defaultDrive * 9)) ;
        _state.AH = 0;
    }

    public void SetCountryCode(bool calledFromVm) {
        switch (_state.AL) {
            case 0: //Get country specific information
                uint dest = MemoryUtils.ToPhysicalAddress(_state.DS, _state.DX);
                _memory.LoadData(dest, BitConverter.GetBytes((ushort)_machine.Dos.DosTables.CountryInfo.Country));
                _state.AX = (ushort) (_state.BX + 1);
                SetCarryFlag(false, calledFromVm);
                break;
            default: //Set country code
                if (_loggerService.IsEnabled(LogEventLevel.Warning)) {
                    _loggerService.Warning("{MethodName}: subFunction is unsupported", nameof(SetCountryCode));
                }
                _state.AX = 0;
                SetCarryFlag(false, calledFromVm);
                break;
        }
    }
    
    public void AllocateMemoryBlock(bool calledFromVm) {
        ushort requestedSize = _state.BX;
        _loggerService.Verbose("ALLOCATE MEMORY BLOCK {RequestedSize}", requestedSize);
        SetCarryFlag(false, calledFromVm);
        DosMemoryControlBlock? res = _dosMemoryManager.AllocateMemoryBlock(requestedSize);
        if (res == null) {
            LogDosError(calledFromVm);
            // did not find something good, error
            SetCarryFlag(true, calledFromVm);
            DosMemoryControlBlock largest = _dosMemoryManager.FindLargestFree();
            // INSUFFICIENT MEMORY
            _state.AX = 0x08;
            _state.BX = largest.Size;
            return;
        }
        _state.AX = res.UsableSpaceSegment;
    }

    public void ChangeCurrentDirectory(bool calledFromVm) {
        string newDirectory = GetStringAtDsDx();
        if (_loggerService.IsEnabled(LogEventLevel.Verbose)) {
            _loggerService.Verbose("SET CURRENT DIRECTORY: {NewDirectory}", newDirectory);
        }
        DosFileOperationResult dosFileOperationResult = _dosFileManager.SetCurrentDir(newDirectory);
        SetStateFromDosFileOperationResult(calledFromVm, dosFileOperationResult);
    }

    public void ClearKeyboardBufferAndInvokeKeyboardFunction() {
        byte operation = _state.AL;
        _loggerService.Debug("CLEAR KEYBOARD AND CALL INT 21 {Operation}", operation);
        Run(operation);
    }

    public void CloseFile(bool calledFromVm) {
        ushort fileHandle = _state.BX;
        if (_loggerService.IsEnabled(LogEventLevel.Verbose)) {
            _loggerService.Verbose("CLOSE FILE handle {FileHandle}", ConvertUtils.ToHex(fileHandle));
        }
        DosFileOperationResult dosFileOperationResult = _dosFileManager.CloseFile(fileHandle);
        SetStateFromDosFileOperationResult(calledFromVm, dosFileOperationResult);
    }

    public void CreateFileUsingHandle(bool calledFromVm) {
        string fileName = GetStringAtDsDx();
        ushort fileAttribute = _state.CX;
        if (_loggerService.IsEnabled(LogEventLevel.Verbose)) {
            _loggerService.Verbose("CREATE FILE USING HANDLE: {FileName} with attribute {FileAttribute}", fileName, fileAttribute);
        }
        DosFileOperationResult dosFileOperationResult = _dosFileManager.CreateFileUsingHandle(fileName, fileAttribute);
        SetStateFromDosFileOperationResult(calledFromVm, dosFileOperationResult);
    }

    public void DirectConsoleIo(bool calledFromVm) {
        byte character = _state.DL;
        if (character == 0xFF) {
            _loggerService.Debug("DIRECT CONSOLE IO, INPUT REQUESTED");
            // Read from STDIN, not implemented, return no character ready
            ushort? scancode = _machine.KeyboardInt16Handler.GetNextKeyCode();
            if (scancode == null) {
                SetZeroFlag(true, calledFromVm);
                _state.AL = 0;
            } else {
                byte ascii = (byte)scancode.Value;
                SetZeroFlag(false, calledFromVm);
                _state.AL = ascii;
            }
        } else {
            // Output
            if (_loggerService.IsEnabled(LogEventLevel.Verbose)) {
                _loggerService.Verbose("DIRECT CONSOLE IO, {Character}, {Ascii}", character, ConvertUtils.ToChar(character));
            }
        }
    }

    public void DiskReset() {
        if (_loggerService.IsEnabled(LogEventLevel.Verbose)) {
            _loggerService.Verbose("DISK RESET (Nothing to do...)");
        }
    }

    public void DisplayOutput() {
        byte characterByte = _state.DL;
        string character = ConvertSingleDosChar(characterByte);
        if (_loggerService.IsEnabled(LogEventLevel.Verbose)) {
            _loggerService.Verbose("PRINT CHR: {CharacterByte} ({Character})", ConvertUtils.ToHex8(characterByte), character);
        }
        if (characterByte == '\r') {
            if (_loggerService.IsEnabled(LogEventLevel.Verbose)) {
                _loggerService.Verbose("PRINT CHR LINE BREAK: {DisplayOutputBuilder}", _displayOutputBuilder);
            }
            _displayOutputBuilder = new StringBuilder();
        } else if (characterByte != '\n') {
            _displayOutputBuilder.Append(character);
        }
    }

    public void DuplicateFileHandle(bool calledFromVm) {
        ushort fileHandle = _state.BX;
        if (_loggerService.IsEnabled(LogEventLevel.Verbose)) {
            _loggerService.Verbose("DUPLICATE FILE HANDLE. {FileHandle}", fileHandle);
        }
        DosFileOperationResult dosFileOperationResult = _dosFileManager.DuplicateFileHandle(fileHandle);
        SetStateFromDosFileOperationResult(calledFromVm, dosFileOperationResult);
    }

    public void FindFirstMatchingFile(bool calledFromVm) {
        ushort attributes = _state.CX;
        string fileSpec = GetStringAtDsDx();
        if (_loggerService.IsEnabled(LogEventLevel.Verbose)) {
            _loggerService.Verbose("FIND FIRST MATCHING FILE {Attributes}, {FileSpec}", ConvertUtils.ToHex16(attributes), fileSpec);
        }
        DosFileOperationResult dosFileOperationResult = _dosFileManager.FindFirstMatchingFile(fileSpec);
        SetStateFromDosFileOperationResult(calledFromVm, dosFileOperationResult);
    }

    public void FindNextMatchingFile(bool calledFromVm) {
        ushort attributes = _state.CX;
        string fileSpec = GetStringAtDsDx();
        if (_loggerService.IsEnabled(LogEventLevel.Verbose)) {
            _loggerService.Verbose("FIND NEXT MATCHING FILE {Attributes}, {FileSpec}", ConvertUtils.ToHex16(attributes), fileSpec);
        }
        DosFileOperationResult dosFileOperationResult = _dosFileManager.FindNextMatchingFile();
        SetStateFromDosFileOperationResult(calledFromVm, dosFileOperationResult);
    }

    public void FreeMemoryBlock(bool calledFromVm) {
        ushort blockSegment = _state.ES;
        if (_loggerService.IsEnabled(LogEventLevel.Verbose)) {
            _loggerService.Verbose("FREE ALLOCATED MEMORY {BlockSegment}", blockSegment);
        }
        SetCarryFlag(false, calledFromVm);
        if (!_dosMemoryManager.FreeMemoryBlock((ushort)(blockSegment - 1))) {
            LogDosError(calledFromVm);
            SetCarryFlag(true, calledFromVm);
            // INVALID MEMORY BLOCK ADDRESS
            _state.AX = 0x09;
        }
    }

    public void GetCurrentDefaultDrive() {
        if (_loggerService.IsEnabled(LogEventLevel.Verbose)) {
            _loggerService.Verbose("GET CURRENT DEFAULT DRIVE");
        }
        _state.AL = _defaultDrive;
    }

    public void GetDate() {
        if (_loggerService.IsEnabled(LogEventLevel.Verbose)) {
            _loggerService.Verbose("GET DATE");
        }
        DateTime now = DateTime.Now;
        _state.AL = (byte)now.DayOfWeek;
        _state.CX = (ushort)now.Year;
        _state.DH = (byte)now.Month;
        _state.DL = (byte)now.Day;
    }

    public void GetDiskTransferAddress() {
        _state.ES = _dosFileManager.DiskTransferAreaAddressSegment;
        _state.BX = _dosFileManager.DiskTransferAreaAddressOffset;
        if (_loggerService.IsEnabled(LogEventLevel.Verbose)) {
            _loggerService.Verbose("GET DTA (DISK TRANSFER ADDRESS) DS:DX {DsDx}",
                ConvertUtils.ToSegmentedAddressRepresentation(_state.ES, _state.BX));
        }
    }

    public void GetDosVersion() {
        if (_loggerService.IsEnabled(LogEventLevel.Verbose)) {
            _loggerService.Verbose("GET DOS VERSION");
        }
        // 5.0
        _state.AL = 0x05;
        _state.AH = 0x00;
        // FF => MS DOS
        _state.BH = 0xFF;
        // DOS OEM KEY 0x00000
        _state.BL = 0x00;
        _state.CX = 0x00;
    }

    public void GetFreeDiskSpace() {
        byte driveNumber = _state.DL;
        if (_loggerService.IsEnabled(LogEventLevel.Verbose)) {
            _loggerService.Verbose("GET FREE DISK SPACE FOR DRIVE {DriveNumber}", driveNumber);
        }
        // 127 sectors per cluster
        _state.AX = 0x7F;
        // 512 bytes per sector
        _state.CX = 0x200;
        // 4031 clusters available (~250MB)
        _state.BX = 0xFBF;
        // 16383 total clusters on disk (~1000MB)
        _state.DX = 0x3FFF;
    }

    public override byte Index => 0x21;

    public void GetInterruptVector() {
        byte vectorNumber = _state.AL;
        int tableOffset = 4 * vectorNumber;
        ushort segment = _memory.UInt16[MemoryMap.InterruptVectorSegment, (ushort)(tableOffset + 2)];
        ushort offset = _memory.UInt16[MemoryMap.InterruptVectorSegment, (ushort)tableOffset];
        if (_loggerService.IsEnabled(LogEventLevel.Verbose)) {
            _loggerService.Verbose("GET INTERRUPT VECTOR INT {VectorInt}, got {SegmentedAddress}", ConvertUtils.ToHex8(vectorNumber),
                ConvertUtils.ToSegmentedAddressRepresentation(segment, offset));
        }
        _state.ES = segment;
        _state.BX = offset;
    }

    public void GetPspAddress() {
        ushort pspSegment = _dosMemoryManager.PspSegment;
        _state.BX = pspSegment;
        if (_loggerService.IsEnabled(LogEventLevel.Verbose)) {
            _loggerService.Verbose("GET PSP ADDRESS {PspSegment}", ConvertUtils.ToHex16(pspSegment));
        }
    }

    public void GetSetControlBreak() {
        if (_loggerService.IsEnabled(LogEventLevel.Verbose)) {
            _loggerService.Verbose("GET/SET CTRL-C FLAG");
        }
        byte op = _state.AL;
        if (op == 0) {
            // GET
            _state.DL = _isCtrlCFlag ? (byte)1 : (byte)0;
        } else if (op is 1 or 2) {
            // SET
            _isCtrlCFlag = _state.DL == 1;
        } else {
            throw new UnhandledOperationException(_machine, "Ctrl-C get/set operation unhandled: " + op);
        }
    }

    public void GetTime() {
        if (_loggerService.IsEnabled(LogEventLevel.Verbose)) {
            _loggerService.Verbose("GET TIME");
        }
        DateTime now = DateTime.Now;
        _state.CH = (byte)now.Hour;
        _state.CL = (byte)now.Minute;
        _state.DH = (byte)now.Second;
        _state.DL = (byte)now.Millisecond;
    }

    public void ModifyMemoryBlock(bool calledFromVm) {
        ushort requestedSize = _state.BX;
        ushort blockSegment = _state.ES;
        if (_loggerService.IsEnabled(LogEventLevel.Verbose)) {
            _loggerService.Verbose("MODIFY MEMORY BLOCK {Size}, {BlockSegment}", requestedSize, blockSegment);
        }
        SetCarryFlag(false, calledFromVm);
        if (!_dosMemoryManager.ModifyBlock((ushort)(blockSegment - 1), requestedSize)) {
            LogDosError(calledFromVm);
            // An error occurred. Report it as not enough memory.
            SetCarryFlag(true, calledFromVm);
            _state.AX = 0x08;
            _state.BX = 0;
        }
    }

    public void MoveFilePointerUsingHandle(bool calledFromVm) {
        byte originOfMove = _state.AL;
        ushort fileHandle = _state.BX;
        uint offset = (uint)(_state.CX << 16 | _state.DX);
        if (_loggerService.IsEnabled(LogEventLevel.Verbose)) {
            _loggerService.Verbose("MOVE FILE POINTER USING HANDLE. {OriginOfMove}, {FileHandle}, {Offset}", originOfMove, fileHandle,
            offset);
        }

        DosFileOperationResult dosFileOperationResult =
            _dosFileManager.MoveFilePointerUsingHandle(originOfMove, fileHandle, offset);
        SetStateFromDosFileOperationResult(calledFromVm, dosFileOperationResult);
    }

    public void OpenFile(bool calledFromVm) {
        string fileName = GetStringAtDsDx();
        byte accessMode = _state.AL;
        byte rwAccessMode = (byte)(accessMode & 0b111);
        if (_loggerService.IsEnabled(LogEventLevel.Verbose)) {
            _loggerService.Verbose("OPEN FILE {FileName} with mode {AccessMod} (rwAccessMode:{RwAccessMode})", fileName, ConvertUtils.ToHex8(accessMode),
                ConvertUtils.ToHex8(rwAccessMode));
        }
        DosFileOperationResult dosFileOperationResult = _dosFileManager.OpenFile(fileName, rwAccessMode);
        SetStateFromDosFileOperationResult(calledFromVm, dosFileOperationResult);
    }

    public void PrintString() {
        ushort segment = _state.DS;
        ushort offset = _state.DX;
        string str = GetDosString(_memory, segment, offset, '$');

<<<<<<< HEAD
        // Store registers
        ushort[] savedRegisters = {_state.ES, _state.BP, _state.AX, _state.BX, _state.CX, _state.DX};
        
        // Set up values for bios call
        _state.BL = 0x0F; // white on black
        _state.ES = segment;
        _state.BP = offset;
        _state.CX = (ushort)str.Length;
        _state.AL = 0x00; // no attribute, no cursor movement
        _state.BH = _machine.Bios.CurrentVideoPage;
        _state.DX = _machine.Bios.GetCursorPosition(_state.BH);
        _state.AH = 0x13; // Write string
        _machine.CallbackHandler.Run(0x10);
        
        // Restore registers
        (_state.ES, _state.BP, _state.AX, _state.BX, _state.CX, _state.DX) = (savedRegisters[0], savedRegisters[1], savedRegisters[2], savedRegisters[3], savedRegisters[4], savedRegisters[5]);
=======
        _machine.VgaFunctions.WriteString(str);
>>>>>>> f7a21abd
        
        if (_loggerService.IsEnabled(LogEventLevel.Verbose)) {
            _loggerService.Verbose("PRINT STRING: {String}", str);
        }
    }

    public void QuitWithExitCode() {
        byte exitCode = _state.AL;
        if (_loggerService.IsEnabled(LogEventLevel.Verbose)) {
            _loggerService.Verbose("QUIT WITH EXIT CODE {ExitCode}", ConvertUtils.ToHex8(exitCode));
        }
        _cpu.IsRunning = false;
    }

    public void ReadFile(bool calledFromVm) {
        ushort fileHandle = _state.BX;
        ushort readLength = _state.CX;
        if (_loggerService.IsEnabled(LogEventLevel.Verbose)) {
            _loggerService.Verbose("READ FROM FILE handle {FileHandle} length {ReadLength} to {DsDx}", fileHandle, readLength,
                ConvertUtils.ToSegmentedAddressRepresentation(_state.DS, _state.DX));
        }
        uint targetMemory = MemoryUtils.ToPhysicalAddress(_state.DS, _state.DX);
        DosFileOperationResult dosFileOperationResult = _dosFileManager.ReadFile(fileHandle, readLength, targetMemory);
        SetStateFromDosFileOperationResult(calledFromVm, dosFileOperationResult);
    }

    public override void Run() {
        byte operation = _state.AH;
        Run(operation);
    }

    public void SelectDefaultDrive() {
        _defaultDrive = _state.DL;
        if (_loggerService.IsEnabled(LogEventLevel.Verbose)) {
            _loggerService.Verbose("SELECT DEFAULT DRIVE {DefaultDrive}", _defaultDrive);
        }
        // Number of valid drive letters
        _state.AL = 26;
    }

    public void SetDiskTransferAddress() {
        ushort segment = _state.DS;
        ushort offset = _state.DX;
        if (_loggerService.IsEnabled(LogEventLevel.Verbose)) {
            _loggerService.Verbose("SET DTA (DISK TRANSFER ADDRESS) DS:DX {DsDxSegmentOffset}",
                ConvertUtils.ToSegmentedAddressRepresentation(segment, offset));
        }
        _dosFileManager.SetDiskTransferAreaAddress(segment, offset);
    }

    public void SetInterruptVector() {
        byte vectorNumber = _state.AL;
        ushort segment = _state.DS;
        ushort offset = _state.DX;
        if (_loggerService.IsEnabled(LogEventLevel.Verbose)) {
            _loggerService.Verbose("SET INTERRUPT VECTOR FOR INT {VectorNumber} at address {SegmentOffset}", ConvertUtils.ToHex(vectorNumber),
                ConvertUtils.ToSegmentedAddressRepresentation(segment, offset));
        }
        SetInterruptVector(vectorNumber, segment, offset);
    }

    public void SetInterruptVector(byte vectorNumber, ushort segment, ushort offset) {
        ushort tableOffset = (ushort)(4 * vectorNumber);
        _memory.UInt16[MemoryMap.InterruptVectorSegment, tableOffset] = offset;
        _memory.UInt16[MemoryMap.InterruptVectorSegment, (ushort)(tableOffset + 2)] = segment;
    }

    public void WriteFileUsingHandle(bool calledFromVm) {
        ushort fileHandle = _state.BX;
        ushort writeLength = _state.CX;
        uint bufferAddress = MemoryUtils.ToPhysicalAddress(_state.DS, _state.DX);
        if (_loggerService.IsEnabled(LogEventLevel.Verbose)) {
            _loggerService.Verbose("WRITE TO FILE handle {FileHandle} length {WriteLength} from {DsDx}", ConvertUtils.ToHex(fileHandle),
                ConvertUtils.ToHex(writeLength), ConvertUtils.ToSegmentedAddressRepresentation(_state.DS, _state.DX));
        }
        DosFileOperationResult dosFileOperationResult =
            _dosFileManager.WriteFileUsingHandle(fileHandle, writeLength, bufferAddress);
        SetStateFromDosFileOperationResult(calledFromVm, dosFileOperationResult);
    }

    private string ConvertSingleDosChar(byte characterByte) {
        ReadOnlySpan<byte> sourceAsArray = stackalloc byte[] {characterByte};
        return _cp850CharSet.GetString(sourceAsArray);
    }
    
    private string ConvertDosChars(IEnumerable<byte> characterBytes) {
        return _cp850CharSet.GetString(characterBytes.ToArray());
    }
    
    public void GetCurrentDirectory(bool calledFromVm) {
        SetCarryFlag(false, calledFromVm);
        if (_loggerService.IsEnabled(LogEventLevel.Verbose)) {
            _loggerService.Verbose("GET CURRENT DIRECTORY {ResponseAddress}",
                ConvertUtils.ToSegmentedAddressRepresentation(_state.DS, _state.SI));
        }
        uint responseAddress = MemoryUtils.ToPhysicalAddress(_state.DS, _state.SI);
        // Fake that we are always at the root of the drive (empty String)
        _memory.SetUint8(responseAddress, 0);
    }

    private string GetDosString(Memory memory, ushort segment, ushort offset, char end) {
        uint stringStart = MemoryUtils.ToPhysicalAddress(segment, offset);
        StringBuilder stringBuilder = new();
        List<byte> sourceArray = new();
        while (memory.GetUint8(stringStart) != end) {
            sourceArray.Add(memory.GetUint8(stringStart++));
        }
        string convertedString = ConvertDosChars(sourceArray);
        stringBuilder.Append(convertedString);
        return stringBuilder.ToString();
    }

    public void GetSetFileAttributes(bool calledFromVm) {
        byte op = _state.AL;
        string dosFileName = GetStringAtDsDx();
        string? fileName = _dosFileManager.ToHostCaseSensitiveFileName(dosFileName, false);
        if (!File.Exists(fileName)) {
            LogDosError(calledFromVm);
            SetCarryFlag(true, calledFromVm);
            // File not found
            _state.AX = 0x2;
            return;
        }
        SetCarryFlag(false, calledFromVm);
        switch (op) {
            case 0: {
                    if (_loggerService.IsEnabled(LogEventLevel.Verbose)) {
                        _loggerService.Verbose("GET FILE ATTRIBUTE {FilneName}", fileName);
                    }
                    FileAttributes attributes = File.GetAttributes(fileName);
                    // let's always return the file is read / write
                    bool canWrite = (attributes & FileAttributes.ReadOnly) != FileAttributes.ReadOnly;
                    _state.CX = canWrite ? (byte)0 : (byte)1;
                    break;
                }
            case 1: {
                    ushort attribute = _state.CX;
                    if (_loggerService.IsEnabled(LogEventLevel.Verbose)) {
                        _loggerService.Verbose("SET FILE ATTRIBUTE {FileName}, {Attribute}", fileName, attribute);
                    }
                    break;
                }
            default: throw new UnhandledOperationException(_machine, "getSetFileAttribute operation unhandled: " + op);
        }
    }

    private string GetStringAtDsDx() {
        return GetDosString(_memory, _state.DS, _state.DX, '\0');
    }

    private void IoControl(bool calledFromVm) {
        byte op = _state.AL;
        ushort handle = _state.BX;

        SetCarryFlag(false, calledFromVm);

        switch (op) {
            case 0: {
                    if (_loggerService.IsEnabled(LogEventLevel.Verbose)) {
                        _loggerService.Verbose("GET DEVICE INFORMATION for handle {Handle}", handle);
                    }

                    if (handle < _devices.Count) {
                        IVirtualDevice device = _devices[handle];
                        // @TODO: use the device and it's attributes to fill the response
                    }
                    _state.DX = handle < _devices.Count ? (ushort)0x80D3 : (ushort)0x0002;
                    break;
                }
            case 1: {
                    if (_loggerService.IsEnabled(LogEventLevel.Verbose)) {
                        _loggerService.Verbose("SET DEVICE INFORMATION for handle {Handle} (unimplemented)", handle);
                    }
                    break;
                }
            case 0xE: {
                    ushort driveNumber = _state.BL;
                    if (_loggerService.IsEnabled(LogEventLevel.Verbose)) {
                        _loggerService.Verbose("GET LOGICAL DRIVE FOR PHYSICAL DRIVE {DriveNumber}", driveNumber);
                    }
                    // Only one drive
                    _state.AL = 0;
                    break;
                }
            default: throw new UnhandledOperationException(_machine, $"IO Control operation unhandled: {op}");
        }
    }

    private void LogDosError(bool calledFromVm) {
        string returnMessage = "";
        if (calledFromVm) {
            returnMessage = $"Int will return to {_machine.PeekReturn()}. ";
        }
        if (_loggerService.IsEnabled(LogEventLevel.Error)) {
            _loggerService.Error("DOS operation failed with an error. {ReturnMessage}. State is {State}", returnMessage, _state.ToString());
        }
    }
    
    private void SetStateFromDosFileOperationResult(bool calledFromVm, DosFileOperationResult dosFileOperationResult) {
        if (dosFileOperationResult.IsError) {
            LogDosError(calledFromVm);
            SetCarryFlag(true, calledFromVm);
        } else {
            SetCarryFlag(false, calledFromVm);
        }
        uint? value = dosFileOperationResult.Value;
        if (value == null) {
            return;
        }
        _state.AX = (ushort)value.Value;
        if (dosFileOperationResult.IsValueIsUint32) {
            _state.DX = (ushort)(value >> 16);
        }
    }
}<|MERGE_RESOLUTION|>--- conflicted
+++ resolved
@@ -53,12 +53,9 @@
     }
     
     private void FillDispatchTable() {
-        _dispatchTable.Add(0x01, new Callback(0x01, KeyboardInputWithEcho));
         _dispatchTable.Add(0x02, new Callback(0x02, DisplayOutput));
         _dispatchTable.Add(0x06, new Callback(0x06, () => DirectConsoleIo(true)));
-        _dispatchTable.Add(0x08, new Callback(0x08, ConsoleInputWithoutEcho));
         _dispatchTable.Add(0x09, new Callback(0x09, PrintString));
-        _dispatchTable.Add(0x0B, new Callback(0x0B, CheckStdInStatus));
         _dispatchTable.Add(0x0C, new Callback(0x0C, ClearKeyboardBufferAndInvokeKeyboardFunction));
         _dispatchTable.Add(0x0D, new Callback(0x0D, DiskReset));
         _dispatchTable.Add(0x0E, new Callback(0x0E, SelectDefaultDrive));
@@ -95,40 +92,6 @@
         _dispatchTable.Add(0x62, new Callback(0x62, GetPspAddress));
     }
 
-    private void CheckStdInStatus() {
-        _state.AL = _machine.Dos.FileManager.ReadByteFromFileHandle(0);
-    }
-
-    private void ConsoleInputWithoutEcho() {
-        // if (_loggerService.IsEnabled(LogEventLevel.Information))
-        _loggerService.Fatal("INT 21: ConsoleInputWithoutEcho Waiting for key...");
-        ushort? key;
-        do {
-            key = _machine.KeyboardInt16Handler.GetNextKeyCode();
-            _machine.Timer.Tick();
-            _machine.BiosKeyboardInt9Handler.Run();
-        } while (key == null);
-        
-        // if (_loggerService.IsEnabled(LogEventLevel.Debug))
-        _loggerService.Fatal("INT 21: ConsoleInputWithoutEcho Key pressed: {Key}", (char)key);
-    }
-
-    private void KeyboardInputWithEcho() {
-        // if (_loggerService.IsEnabled(LogEventLevel.Information))
-            _loggerService.Fatal("INT 21: KeyboardInputWithEcho Waiting for key...");
-        ushort? key;
-        do {
-            _machine.BiosKeyboardInt9Handler.Run();
-            key = _machine.KeyboardInt16Handler.GetNextKeyCode();
-            _machine.Timer.Tick();
-        } while (key == null);
-_machine.BiosKeyboardInt9Handler.BiosKeyboardBuffer.Init();        
-        // if (_loggerService.IsEnabled(LogEventLevel.Debug))
-            _loggerService.Fatal("INT 21: KeyboardInputWithEcho Key pressed: {Key}", (char)key);
-        
-        _machine.Dos.FileManager.WriteByteToFileHandle(1, (byte)key);
-    }
-
     public void GetAllocationInfoForDefaultDrive() {
         // Bytes per sector
         _state.CX = 0x200;
@@ -360,9 +323,8 @@
 
     public void GetInterruptVector() {
         byte vectorNumber = _state.AL;
-        int tableOffset = 4 * vectorNumber;
-        ushort segment = _memory.UInt16[MemoryMap.InterruptVectorSegment, (ushort)(tableOffset + 2)];
-        ushort offset = _memory.UInt16[MemoryMap.InterruptVectorSegment, (ushort)tableOffset];
+        ushort segment = _memory.GetUint16((uint)((4 * vectorNumber) + 2));
+        ushort offset = _memory.GetUint16((uint)(4 * vectorNumber));
         if (_loggerService.IsEnabled(LogEventLevel.Verbose)) {
             _loggerService.Verbose("GET INTERRUPT VECTOR INT {VectorInt}, got {SegmentedAddress}", ConvertUtils.ToHex8(vectorNumber),
                 ConvertUtils.ToSegmentedAddressRepresentation(segment, offset));
@@ -453,26 +415,7 @@
         ushort offset = _state.DX;
         string str = GetDosString(_memory, segment, offset, '$');
 
-<<<<<<< HEAD
-        // Store registers
-        ushort[] savedRegisters = {_state.ES, _state.BP, _state.AX, _state.BX, _state.CX, _state.DX};
-        
-        // Set up values for bios call
-        _state.BL = 0x0F; // white on black
-        _state.ES = segment;
-        _state.BP = offset;
-        _state.CX = (ushort)str.Length;
-        _state.AL = 0x00; // no attribute, no cursor movement
-        _state.BH = _machine.Bios.CurrentVideoPage;
-        _state.DX = _machine.Bios.GetCursorPosition(_state.BH);
-        _state.AH = 0x13; // Write string
-        _machine.CallbackHandler.Run(0x10);
-        
-        // Restore registers
-        (_state.ES, _state.BP, _state.AX, _state.BX, _state.CX, _state.DX) = (savedRegisters[0], savedRegisters[1], savedRegisters[2], savedRegisters[3], savedRegisters[4], savedRegisters[5]);
-=======
         _machine.VgaFunctions.WriteString(str);
->>>>>>> f7a21abd
         
         if (_loggerService.IsEnabled(LogEventLevel.Verbose)) {
             _loggerService.Verbose("PRINT STRING: {String}", str);
@@ -535,9 +478,8 @@
     }
 
     public void SetInterruptVector(byte vectorNumber, ushort segment, ushort offset) {
-        ushort tableOffset = (ushort)(4 * vectorNumber);
-        _memory.UInt16[MemoryMap.InterruptVectorSegment, tableOffset] = offset;
-        _memory.UInt16[MemoryMap.InterruptVectorSegment, (ushort)(tableOffset + 2)] = segment;
+        _memory.SetUint16((ushort)((4 * vectorNumber) + 2), segment);
+        _memory.SetUint16((ushort)(4 * vectorNumber), offset);
     }
 
     public void WriteFileUsingHandle(bool calledFromVm) {

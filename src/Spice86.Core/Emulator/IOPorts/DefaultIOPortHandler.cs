﻿namespace Spice86.Core.Emulator.IOPorts;

using System.Numerics;
using System.Runtime.CompilerServices;

using Serilog.Events;

using Spice86.Core.Emulator.Memory;
using Spice86.Core.Emulator.CPU;
using Spice86.Core.Emulator.VM;
using Spice86.Shared.Interfaces;

/// <summary>
/// Abstract base class for all classes that handle port reads and writes. Provides a default implementation for handling unhandled ports.
/// </summary>
public abstract class DefaultIOPortHandler : IIOPortHandler {
    /// <summary>
    /// The logger service implementation.
    /// </summary>
    protected readonly ILoggerService _loggerService;

    /// <summary>
    /// The CPU interpreter.
    /// </summary>
    protected Cpu _cpu;

    /// <summary>
    /// Whether we raise an exception when a port wasn't handled.
    /// </summary>
    protected bool _failOnUnhandledPort;

    /// <summary>
    /// The emulator machine.
    /// </summary>
    protected readonly Machine _machine;

    /// <summary>
    /// The memory bus.
    /// </summary>
    protected readonly Memory _memory;

    /// <summary>
    /// The emulator configuration
    /// </summary>
    protected Configuration Configuration { get; init; }

    /// <summary>
    /// Constructor for DefaultIOPortHandler
    /// </summary>
    /// <param name="machine">Machine being emulated.</param>
    /// <param name="configuration">Configuration used by the handler.</param>
    /// <param name="loggerService">Logger service implementation.</param>
    protected DefaultIOPortHandler(Machine machine, Configuration configuration, ILoggerService loggerService) {
        Configuration = configuration;
        _machine = machine;
        _loggerService = loggerService;
        _memory = machine.Memory;
        _cpu = machine.Cpu;
        _failOnUnhandledPort = Configuration.FailOnUnhandledPort;
    }

    /// <summary>
    /// Initialize the port handlers.
    /// </summary>
    /// <param name="ioPortDispatcher">The I/O port dispatcher.</param>
    public virtual void InitPortHandlers(IOPortDispatcher ioPortDispatcher) {
    }

    /// <summary>
    /// Read a byte from the specified port.
    /// </summary>
    /// <param name="port">The port to read from.</param>
    /// <returns>The value read from the port.</returns>
    public virtual byte ReadByte(int port) {
        LogUnhandledPortRead(port);
        return OnUnandledIn(port);
    }

<<<<<<< HEAD
    protected void LogUnhandledPortRead(int port, [CallerMemberName] string? methodName = null)
    {
        if (_loggerService.IsEnabled(LogEventLevel.Error))
        {
            _loggerService.Error("Unhandled port read: 0x{PortNumber:X4} in {MethodName}", port, methodName);
        }
    }
    
    protected void LogUnhandledPortWrite<T>(int port, T value, [CallerMemberName] string? methodName = null) where T : INumber<T>
    {
        if (_loggerService.IsEnabled(LogEventLevel.Error))
        {
            _loggerService.Error("Unhandled port write: 0x{PortNumber:X4}, 0x{Value:X4} in {MethodName}", port, value, methodName);
=======
    /// <summary>
    /// Logs that an unhandled port read error occured.
    /// </summary>
    /// <param name="port">The port number that was read.</param>
    /// <param name="methodName">The name of the calling method. Automatically populated if not specified.</param>
    protected void LogUnhandledPortRead(int port, [CallerMemberName] string? methodName = null) {
        if (_loggerService.IsEnabled(LogEventLevel.Error)) {
            _loggerService.Error("Unhandled port read: {PortNumber} in {MethodName}", port, methodName);
        }
    }


    /// <summary>
    /// Logs that an unhandled port write error occured.
    /// </summary>
    /// <param name="port">The port number that was written.</param>
    /// <param name="value">The value that was supposed to be written to the port.</param>
    /// <param name="methodName">The name of the calling method. Automatically populated if not specified.</param>
    protected void LogUnhandledPortWrite<T>(int port, T value, [CallerMemberName] string? methodName = null)
        where T : INumber<T> {
        if (_loggerService.IsEnabled(LogEventLevel.Error)) {
            _loggerService.Error("Unhandled port write: {PortNumber}, {Value} in {MethodName}", port, value,
                methodName);
>>>>>>> 39b2b46a
        }
    }

    /// <summary>
    /// Reads a word from the specified I/O port.
    /// </summary>
    /// <param name="port">The port number.</param>
    /// <returns>The value read from the port.</returns>
    public virtual ushort ReadWord(int port) {
        LogUnhandledPortRead(port);
        if (_failOnUnhandledPort) {
            throw new UnhandledIOPortException(_machine, port);
        }

        return ushort.MaxValue;
    }

    /// <summary>
    /// Reads a double word from the specified I/O port.
    /// </summary>
    /// <param name="port">The port number.</param>
    /// <returns>The value read from the port.</returns>
    public virtual uint ReadDWord(int port) {
        LogUnhandledPortRead(port);
        if (_failOnUnhandledPort) {
            throw new UnhandledIOPortException(_machine, port);
        }

        return uint.MaxValue;
    }

    /// <summary>
    /// Writes a byte to the specified I/O port.
    /// </summary>
    /// <param name="port">The port number.</param>
    /// <param name="value">The value to write to the port.</param>
    public virtual void WriteByte(int port, byte value) {
        LogUnhandledPortWrite(port, value);
        OnUnhandledPort(port);
    }

    /// <summary>
    /// Writes a word to the specified I/O port.
    /// </summary>
    /// <param name="port">The port number.</param>
    /// <param name="value">The value to write to the port.</param>
    public virtual void WriteWord(int port, ushort value) {
        LogUnhandledPortWrite(port, value);
        OnUnhandledPort(port);
    }

    /// <summary>
    /// Writes a double word to the specified I/O port.
    /// </summary>
    /// <param name="port">The port number.</param>
    /// <param name="value">The value to write to the port.</param>
    public virtual void WriteDWord(int port, uint value) {
        LogUnhandledPortWrite(port, value);
        OnUnhandledPort(port);
    }

    /// <summary>
    /// Invoked when an unhandled input operation is performed on a port.
    /// </summary>
    /// <param name="port">The port number.</param>
    /// <returns>A default value.</returns>
    protected virtual byte OnUnandledIn(int port) {
        LogUnhandledPortRead(port);
        OnUnhandledPort(port);
        return byte.MaxValue;
    }

    /// <summary>
    /// Invoked when an unhandled port operation is performed.
    /// </summary>
    /// <param name="port">The port number.</param>
    protected virtual void OnUnhandledPort(int port) {
        if (_failOnUnhandledPort) {
            throw new UnhandledIOPortException(_machine, port);
        }
    }
}<|MERGE_RESOLUTION|>--- conflicted
+++ resolved
@@ -76,21 +76,6 @@
         return OnUnandledIn(port);
     }
 
-<<<<<<< HEAD
-    protected void LogUnhandledPortRead(int port, [CallerMemberName] string? methodName = null)
-    {
-        if (_loggerService.IsEnabled(LogEventLevel.Error))
-        {
-            _loggerService.Error("Unhandled port read: 0x{PortNumber:X4} in {MethodName}", port, methodName);
-        }
-    }
-    
-    protected void LogUnhandledPortWrite<T>(int port, T value, [CallerMemberName] string? methodName = null) where T : INumber<T>
-    {
-        if (_loggerService.IsEnabled(LogEventLevel.Error))
-        {
-            _loggerService.Error("Unhandled port write: 0x{PortNumber:X4}, 0x{Value:X4} in {MethodName}", port, value, methodName);
-=======
     /// <summary>
     /// Logs that an unhandled port read error occured.
     /// </summary>
@@ -98,7 +83,7 @@
     /// <param name="methodName">The name of the calling method. Automatically populated if not specified.</param>
     protected void LogUnhandledPortRead(int port, [CallerMemberName] string? methodName = null) {
         if (_loggerService.IsEnabled(LogEventLevel.Error)) {
-            _loggerService.Error("Unhandled port read: {PortNumber} in {MethodName}", port, methodName);
+            _loggerService.Error("Unhandled port read: 0x{PortNumber:X4} in {MethodName}", port, methodName);
         }
     }
 
@@ -112,9 +97,8 @@
     protected void LogUnhandledPortWrite<T>(int port, T value, [CallerMemberName] string? methodName = null)
         where T : INumber<T> {
         if (_loggerService.IsEnabled(LogEventLevel.Error)) {
-            _loggerService.Error("Unhandled port write: {PortNumber}, {Value} in {MethodName}", port, value,
+            _loggerService.Error("Unhandled port write: 0x{PortNumber:X4}, 0x{Value:X4} in {MethodName}", port, value,
                 methodName);
->>>>>>> 39b2b46a
         }
     }
 

﻿namespace Spice86.Core.Emulator.IOPorts;

using Serilog.Events;

using Spice86.Core.Emulator.Memory;
using Spice86.Core.Emulator;
using Spice86.Core.Emulator.CPU;
using Spice86.Core.Emulator.VM;
using Spice86.Shared.Interfaces;

using System.Numerics;
using System.Runtime.CompilerServices;

public abstract class DefaultIOPortHandler : IIOPortHandler {
    protected ILoggerService _loggerService;
    
    protected Cpu _cpu;

    protected bool _failOnUnhandledPort;

    protected Machine _machine;

    protected Memory _memory;

    protected Configuration Configuration { get; init; }

    protected DefaultIOPortHandler(Machine machine, Configuration configuration, ILoggerService loggerService) {
        Configuration = configuration;
        _machine = machine;
<<<<<<< HEAD
        _memory = machine.MainMemory;
=======
        _loggerService = loggerService;
        _memory = machine.Memory;
>>>>>>> dda7b75a
        _cpu = machine.Cpu;
        _failOnUnhandledPort = Configuration.FailOnUnhandledPort;
    }

    /// <summary> NOP for <see cref="DefaultIOPortHandler" /> </summary>
    public virtual void InitPortHandlers(IOPortDispatcher ioPortDispatcher) {
    }

    public virtual byte ReadByte(int port) {
        LogUnhandledPortRead(port);
        return OnUnandledIn(port);
    }

    protected void LogUnhandledPortRead(int port, [CallerMemberName] string? methodName = null)
    {
        if (_loggerService.IsEnabled(LogEventLevel.Error))
        {
            _loggerService.Error("Unhandled port read: {@PortNumber} in {@MethodName}", port, methodName);
        }
    }
    
    protected void LogUnhandledPortWrite<T>(int port, T value, [CallerMemberName] string? methodName = null) where T : INumber<T>
    {
        if (_loggerService.IsEnabled(LogEventLevel.Error))
        {
            _loggerService.Error("Unhandled port write: {@PortNumber}, {@Value} in {@MethodName}", port, value, methodName);
        }
    }

    public virtual ushort ReadWord(int port) {
        LogUnhandledPortRead(port);
        if (_failOnUnhandledPort) {
            throw new UnhandledIOPortException(_machine, port);
        }
        return ushort.MaxValue;
    }

    public virtual uint ReadDWord(int port) {
        LogUnhandledPortRead(port);
        if (_failOnUnhandledPort) {
            throw new UnhandledIOPortException(_machine, port);
        }
        return uint.MaxValue;
    }

    public virtual void WriteByte(int port, byte value) {
        LogUnhandledPortWrite(port, value);
        OnUnhandledPort(port);
    }

    public virtual void WriteWord(int port, ushort value) {
        LogUnhandledPortWrite(port, value);
        OnUnhandledPort(port);
    }

    public virtual void WriteDWord(int port, uint value) {
        LogUnhandledPortWrite(port, value);
        OnUnhandledPort(port);
    }

    protected virtual byte OnUnandledIn(int port) {
        LogUnhandledPortRead(port);
        OnUnhandledPort(port);
        return byte.MaxValue;
    }

    protected virtual void OnUnhandledPort(int port) {
        if (_failOnUnhandledPort) {
            throw new UnhandledIOPortException(_machine, port);
        }
    }
}<|MERGE_RESOLUTION|>--- conflicted
+++ resolved
@@ -27,12 +27,8 @@
     protected DefaultIOPortHandler(Machine machine, Configuration configuration, ILoggerService loggerService) {
         Configuration = configuration;
         _machine = machine;
-<<<<<<< HEAD
-        _memory = machine.MainMemory;
-=======
         _loggerService = loggerService;
         _memory = machine.Memory;
->>>>>>> dda7b75a
         _cpu = machine.Cpu;
         _failOnUnhandledPort = Configuration.FailOnUnhandledPort;
     }

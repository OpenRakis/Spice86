﻿using Spice86.Core.Emulator.Function.Dump;
using Spice86.Shared.Interfaces;

namespace Spice86.Core.Emulator.Function;

using Serilog;
using Serilog.Events;

using Spice86.Core.Emulator.CPU;

using Spice86.Core.Emulator.Memory;
using Spice86.Core.Emulator.VM;
using Spice86.Logging;
using Spice86.Shared;
using Spice86.Shared.Utils;

using System;
using System.Collections.Generic;
using System.Text;

public class FunctionHandler {
    private readonly ILoggerService _loggerService;

    private readonly Stack<FunctionCall> _callerStack = new();

    private readonly bool _recordData;

    private readonly Machine _machine;

    private uint StackPhysicalAddress => _machine.Cpu.State.StackPhysicalAddress;
    public FunctionHandler(Machine machine, ILoggerService loggerService, bool recordData) {
        _loggerService = loggerService;
        _machine = machine;
        _recordData = recordData;
    }

    public void Call(CallType callType, ushort entrySegment, ushort entryOffset, ushort expectedReturnSegment, ushort expectedReturnOffset) {
        Call(callType, entrySegment, entryOffset, expectedReturnSegment, expectedReturnOffset, null, true);
    }

    public void Call(CallType callType, ushort entrySegment, ushort entryOffset, ushort? expectedReturnSegment, ushort? expectedReturnOffset, string? name, bool recordReturn) {
        SegmentedAddress entryAddress = new(entrySegment, entryOffset);
        FunctionInformation currentFunction = GetOrCreateFunctionInformation(entryAddress, name);
        if (_recordData) {
            FunctionInformation? caller = GetFunctionInformation(CurrentFunctionCall);
            SegmentedAddress? expectedReturnAddress = null;
            if (expectedReturnSegment != null && expectedReturnOffset != null) {
                expectedReturnAddress = new SegmentedAddress(expectedReturnSegment.Value, expectedReturnOffset.Value);
            }

            FunctionCall currentFunctionCall = new(callType, entryAddress, expectedReturnAddress, CurrentStackAddress, recordReturn);
            _callerStack.Push(currentFunctionCall);
<<<<<<< HEAD
            if (_loggerService.IsEnabled(Serilog.Events.LogEventLevel.Debug)) {
                // _loggerService.Debug("{Address} Calling {@CurrentFunction} from {@Caller}", expectedReturnAddress, currentFunction.ToString(), caller?.ToString());
            }
            else if (_loggerService.IsEnabled(Serilog.Events.LogEventLevel.Verbose)) {
                _loggerService.Verbose("Calling {CurrentFunction} from {Caller}", currentFunction, caller);
=======
            if (_loggerService.IsEnabled(LogEventLevel.Debug)) {
                _loggerService.Debug("Calling {CurrentFunction} from {Caller}", currentFunction, caller);
>>>>>>> 1e7c4281
            }

            currentFunction.Enter(caller);
        }

        if (UseCodeOverride) {
            currentFunction.CallOverride();
        }
    }

    public FunctionInformation GetOrCreateFunctionInformation(SegmentedAddress entryAddress, string? name) {
        if (!FunctionInformations.TryGetValue(entryAddress, out FunctionInformation? res)) {
            res = new FunctionInformation(entryAddress, string.IsNullOrWhiteSpace(name) ? "unknown" : name);
            FunctionInformations.Add(entryAddress, res);
        }
        return res;
    }

    public string DumpCallStack() {
        StringBuilder res = new();
        foreach (FunctionCall functionCall in _callerStack) {
            SegmentedAddress? returnAddress = functionCall.ExpectedReturnAddress;
            FunctionInformation? functionInformation = GetFunctionInformation(functionCall);
            res.Append(" - ");
            res.Append(functionInformation);
            res.Append(" expected to return to address ");
            res.Append(returnAddress);
            res.Append('\n');
        }

        return res.ToString();
    }

    public IDictionary<SegmentedAddress, FunctionInformation> FunctionInformations { get; set; } = new Dictionary<SegmentedAddress, FunctionInformation>();

    public void Icall(CallType callType, ushort entrySegment, ushort entryOffset, ushort expectedReturnSegment, ushort expectedReturnOffset, byte vectorNumber, bool recordReturn) {
        Call(callType, entrySegment, entryOffset, expectedReturnSegment, expectedReturnOffset, $"interrupt_handler_{ConvertUtils.ToHex(vectorNumber)}", recordReturn);
    }

    public SegmentedAddress? PeekReturnAddressOnMachineStack(CallType returnCallType) {
        uint stackPhysicalAddress = StackPhysicalAddress;
        return PeekReturnAddressOnMachineStack(returnCallType, stackPhysicalAddress);
    }

    public SegmentedAddress? PeekReturnAddressOnMachineStack(CallType returnCallType, uint stackPhysicalAddress) {
        Memory memory = _machine.Memory;
        State state = _machine.Cpu.State;
        return returnCallType switch {
            CallType.NEAR => new SegmentedAddress(state.CS, memory.GetUint16(stackPhysicalAddress)),
            CallType.FAR or CallType.INTERRUPT => new SegmentedAddress(
                memory.GetUint16(stackPhysicalAddress + 2),
                memory.GetUint16(stackPhysicalAddress)),
            CallType.MACHINE => null,
            _ => null
        };
    }

    public SegmentedAddress? PeekReturnAddressOnMachineStackForCurrentFunction() {
        FunctionCall? currentFunctionCall = CurrentFunctionCall;
        return currentFunctionCall == null ? null : PeekReturnAddressOnMachineStack(currentFunctionCall.CallType);
    }

    public bool Ret(CallType returnCallType) {
<<<<<<< HEAD
        if (_recordData) {
            if (_callerStack.TryPop(out FunctionCall? currentFunctionCall) == false) {
                if (_loggerService.IsEnabled(Serilog.Events.LogEventLevel.Warning)) {
                    _loggerService.Warning("Returning but no call was done before!!");
                }
                return false;
            }
            FunctionInformation? currentFunctionInformation = GetFunctionInformation(currentFunctionCall);
            bool returnAddressAlignedWithCallStack = AddReturn(returnCallType, currentFunctionCall, currentFunctionInformation);
            if (_loggerService.IsEnabled(Serilog.Events.LogEventLevel.Debug)) {
                // _loggerService.Debug("Returning from {CurrentFunctionInformation} to {CurrentFunctionCall}", currentFunctionInformation?.ToString(), GetFunctionInformation(CurrentFunctionCall)?.ToString());
            }
            else if (_loggerService.IsEnabled(Serilog.Events.LogEventLevel.Verbose)) {
                _loggerService.Verbose("Returning from {@CurrentFunctionInformation} to {@CurrentFunctionCall}", currentFunctionInformation, GetFunctionInformation(CurrentFunctionCall));
            }
=======
        if (!_recordData) {
            return true;
        }
>>>>>>> 1e7c4281

        if (_callerStack.TryPop(out FunctionCall? currentFunctionCall) == false) {
            if (_loggerService.IsEnabled(Serilog.Events.LogEventLevel.Warning)) {
                _loggerService.Warning("Returning but no call was done before!!");
            }
            return false;
        }
        FunctionInformation? currentFunctionInformation = GetFunctionInformation(currentFunctionCall);
        bool returnAddressAlignedWithCallStack = AddReturn(returnCallType, currentFunctionCall, currentFunctionInformation);
        if (_loggerService.IsEnabled(Serilog.Events.LogEventLevel.Debug)) {
            _loggerService.Debug("Returning from {CurrentFunctionInformation} to {CurrentFunctionCall}", currentFunctionInformation, GetFunctionInformation(CurrentFunctionCall));
        }

        if (!returnAddressAlignedWithCallStack) {
            // Put it back in the stack, we did a jump not a return
            _callerStack.Push(currentFunctionCall);
        }
        return true;
    }

    public bool UseCodeOverride { get; set; }

    private bool AddReturn(CallType returnCallType, FunctionCall currentFunctionCall, FunctionInformation? currentFunctionInformation) {
        FunctionReturn currentFunctionReturn = GenerateCurrentFunctionReturn(returnCallType);
        SegmentedAddress? actualReturnAddress = PeekReturnAddressOnMachineStack(returnCallType);
        bool returnAddressAlignedWithCallStack = HandleUnalignedReturns(currentFunctionCall, actualReturnAddress, currentFunctionReturn);
        if (currentFunctionInformation != null && !UseOverride(currentFunctionInformation)) {
            SegmentedAddress? addressToRecord = actualReturnAddress;
            if (!currentFunctionCall.IsRecordReturn) {
                addressToRecord = null;
            }

            if (returnAddressAlignedWithCallStack) {
                currentFunctionInformation.AddReturn(currentFunctionReturn, addressToRecord);
            } else {
                currentFunctionInformation.AddUnalignedReturn(currentFunctionReturn, addressToRecord);
            }
        }

        return returnAddressAlignedWithCallStack;
    }

    private FunctionReturn GenerateCurrentFunctionReturn(CallType returnCallType) {
        Cpu cpu = _machine.Cpu;
        State state = cpu.State;
        ushort cs = state.CS;
        ushort ip = state.IP;
        return new FunctionReturn(returnCallType, new SegmentedAddress(cs, ip));
    }

    private FunctionCall? CurrentFunctionCall {
        get {
            if (_callerStack.Count > 0 == false) {
                return null;
            }
            return _callerStack.TryPeek(out FunctionCall? firstElement) ? firstElement : null;
        }
    }


    private SegmentedAddress CurrentStackAddress {
        get {
            State state = _machine.Cpu.State;
            return new SegmentedAddress(state.SS, state.SP);
        }
    }

    private FunctionInformation? GetFunctionInformation(FunctionCall? functionCall) {
        if (functionCall == null) {
            return null;
        }
        if (FunctionInformations.TryGetValue(functionCall.EntryPointAddress, out FunctionInformation? value)) {
            return value;
        }
        return null;
    }

    private bool HandleUnalignedReturns(FunctionCall currentFunctionCall, SegmentedAddress? actualReturnAddress, FunctionReturn currentFunctionReturn) {
        SegmentedAddress? expectedReturnAddress = currentFunctionCall.ExpectedReturnAddress;

        // Null check necessary for machine stop call, in this case it won't be equals to what is in
        // the stack but it's expected.
        if (actualReturnAddress == null || actualReturnAddress.Equals(expectedReturnAddress)) {
            // Everything is normal
            return true;
        }
        
        Cpu cpu  = _machine.Cpu;
        State state = cpu.State;
        // Record the unexpected behaviour. Generated code will see this as well.
        cpu.ExecutionFlowRecorder.RegisterUnalignedReturn(state.CS, state.IP, actualReturnAddress.Segment,
            actualReturnAddress.Offset);
        FunctionInformation? currentFunctionInformation = GetFunctionInformation(currentFunctionCall);
        if (_loggerService.IsEnabled(Serilog.Events.LogEventLevel.Verbose) && currentFunctionInformation != null
            && !currentFunctionInformation.UnalignedReturns.ContainsKey(currentFunctionReturn)) {
            CallType callType = currentFunctionCall.CallType;
            SegmentedAddress stackAddressAfterCall = currentFunctionCall.StackAddressAfterCall;
            SegmentedAddress? returnAddressOnCallTimeStack = PeekReturnAddressOnMachineStack(callType, stackAddressAfterCall.ToPhysical());
            SegmentedAddress currentStackAddress = CurrentStackAddress;
            string additionalInformation = Environment.NewLine;
            if (!currentStackAddress.Equals(stackAddressAfterCall)) {
                int delta = (int)Math.Abs(currentStackAddress.ToPhysical() - (long)stackAddressAfterCall.ToPhysical());
                additionalInformation +=
                    $"Stack is not pointing at the same address as it was at call time. Delta is {delta} bytes{Environment.NewLine}";
            }
            if (!Equals(expectedReturnAddress, returnAddressOnCallTimeStack)) {
                additionalInformation += "Return address on stack was modified";
            }

            if (_loggerService.IsEnabled(LogEventLevel.Debug)) {
                _loggerService.Debug(@"PROGRAM IS NOT WELL BEHAVED SO CALL STACK COULD NOT BE TRACEABLE ANYMORE!
                    Current function {CurrentFunctionInformation} return {CurrentFunctionReturn} will not go to the expected place:
                    - At {CallType} call time, return was supposed to be {ExpectedReturnAddress} stored at SS:SP {StackAddressAfterCall}. Value there is now {ReturnAddressOnCallTimeStack}
                    - On the stack it is now {ActualReturnAddress} stored at SS:SP {CurrentStackAddress}
                    {AdditionalInformation}
                ",
                    currentFunctionInformation.ToString(), currentFunctionReturn.ToString(),
                    callType.ToString(), expectedReturnAddress?.ToString(), stackAddressAfterCall.ToString(), returnAddressOnCallTimeStack?.ToString(),
                    actualReturnAddress.ToString(), currentStackAddress.ToString(),
                    additionalInformation);
            }
        }
        return false;
    }

    private bool UseOverride(FunctionInformation? functionInformation) {
        return UseCodeOverride && functionInformation != null && functionInformation.HasOverride;
    }
}<|MERGE_RESOLUTION|>--- conflicted
+++ resolved
@@ -50,16 +50,8 @@
 
             FunctionCall currentFunctionCall = new(callType, entryAddress, expectedReturnAddress, CurrentStackAddress, recordReturn);
             _callerStack.Push(currentFunctionCall);
-<<<<<<< HEAD
-            if (_loggerService.IsEnabled(Serilog.Events.LogEventLevel.Debug)) {
-                // _loggerService.Debug("{Address} Calling {@CurrentFunction} from {@Caller}", expectedReturnAddress, currentFunction.ToString(), caller?.ToString());
-            }
-            else if (_loggerService.IsEnabled(Serilog.Events.LogEventLevel.Verbose)) {
+            if (_loggerService.IsEnabled(LogEventLevel.Verbose)) {
                 _loggerService.Verbose("Calling {CurrentFunction} from {Caller}", currentFunction, caller);
-=======
-            if (_loggerService.IsEnabled(LogEventLevel.Debug)) {
-                _loggerService.Debug("Calling {CurrentFunction} from {Caller}", currentFunction, caller);
->>>>>>> 1e7c4281
             }
 
             currentFunction.Enter(caller);
@@ -123,27 +115,9 @@
     }
 
     public bool Ret(CallType returnCallType) {
-<<<<<<< HEAD
-        if (_recordData) {
-            if (_callerStack.TryPop(out FunctionCall? currentFunctionCall) == false) {
-                if (_loggerService.IsEnabled(Serilog.Events.LogEventLevel.Warning)) {
-                    _loggerService.Warning("Returning but no call was done before!!");
-                }
-                return false;
-            }
-            FunctionInformation? currentFunctionInformation = GetFunctionInformation(currentFunctionCall);
-            bool returnAddressAlignedWithCallStack = AddReturn(returnCallType, currentFunctionCall, currentFunctionInformation);
-            if (_loggerService.IsEnabled(Serilog.Events.LogEventLevel.Debug)) {
-                // _loggerService.Debug("Returning from {CurrentFunctionInformation} to {CurrentFunctionCall}", currentFunctionInformation?.ToString(), GetFunctionInformation(CurrentFunctionCall)?.ToString());
-            }
-            else if (_loggerService.IsEnabled(Serilog.Events.LogEventLevel.Verbose)) {
-                _loggerService.Verbose("Returning from {@CurrentFunctionInformation} to {@CurrentFunctionCall}", currentFunctionInformation, GetFunctionInformation(CurrentFunctionCall));
-            }
-=======
         if (!_recordData) {
             return true;
         }
->>>>>>> 1e7c4281
 
         if (_callerStack.TryPop(out FunctionCall? currentFunctionCall) == false) {
             if (_loggerService.IsEnabled(Serilog.Events.LogEventLevel.Warning)) {
@@ -153,8 +127,8 @@
         }
         FunctionInformation? currentFunctionInformation = GetFunctionInformation(currentFunctionCall);
         bool returnAddressAlignedWithCallStack = AddReturn(returnCallType, currentFunctionCall, currentFunctionInformation);
-        if (_loggerService.IsEnabled(Serilog.Events.LogEventLevel.Debug)) {
-            _loggerService.Debug("Returning from {CurrentFunctionInformation} to {CurrentFunctionCall}", currentFunctionInformation, GetFunctionInformation(CurrentFunctionCall));
+        if (_loggerService.IsEnabled(Serilog.Events.LogEventLevel.Verbose)) {
+            _loggerService.Verbose("Returning from {CurrentFunctionInformation} to {CurrentFunctionCall}", currentFunctionInformation, GetFunctionInformation(CurrentFunctionCall));
         }
 
         if (!returnAddressAlignedWithCallStack) {

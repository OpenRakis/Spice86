namespace Spice86;

using Avalonia;
using Avalonia.Threading;

using CommunityToolkit.Mvvm.Messaging;

using Serilog.Events;

using Spice86.Core.CLI;
using Spice86.Core.Emulator;
using Spice86.Core.Emulator.CPU;
using Spice86.Core.Emulator.CPU.CfgCpu;
using Spice86.Core.Emulator.Devices.DirectMemoryAccess;
using Spice86.Core.Emulator.Devices.ExternalInput;
using Spice86.Core.Emulator.Devices.Input.Joystick;
using Spice86.Core.Emulator.Devices.Input.Keyboard;
using Spice86.Core.Emulator.Devices.Input.Mouse;
using Spice86.Core.Emulator.Devices.Sound;
using Spice86.Core.Emulator.Devices.Sound.Blaster;
using Spice86.Core.Emulator.Devices.Sound.Midi;
using Spice86.Core.Emulator.Devices.Sound.PCSpeaker;
using Spice86.Core.Emulator.Devices.Timer;
using Spice86.Core.Emulator.Devices.Video;
using Spice86.Core.Emulator.Function;
using Spice86.Core.Emulator.Function.Dump;
using Spice86.Core.Emulator.InterruptHandlers.Bios;
using Spice86.Core.Emulator.InterruptHandlers.Common.Callback;
using Spice86.Core.Emulator.InterruptHandlers.Common.MemoryWriter;
using Spice86.Core.Emulator.InterruptHandlers.Common.RoutineInstall;
using Spice86.Core.Emulator.InterruptHandlers.Dos.Xms;
using Spice86.Core.Emulator.InterruptHandlers.Input.Keyboard;
using Spice86.Core.Emulator.InterruptHandlers.Input.Mouse;
using Spice86.Core.Emulator.InterruptHandlers.SystemClock;
using Spice86.Core.Emulator.InterruptHandlers.Timer;
using Spice86.Core.Emulator.InterruptHandlers.VGA;
using Spice86.Core.Emulator.IOPorts;
using Spice86.Core.Emulator.Memory;
using Spice86.Core.Emulator.OperatingSystem;
using Spice86.Core.Emulator.OperatingSystem.Structures;
using Spice86.Core.Emulator.VM;
using Spice86.Core.Emulator.VM.Breakpoint;
using Spice86.Infrastructure;
using Spice86.Logging;
using Spice86.Shared.Diagnostics;
using Spice86.Shared.Emulator.Memory;
using Spice86.Shared.Interfaces;
using Spice86.Shared.Utils;
using Spice86.ViewModels;
using Spice86.Views;

using System;

/// <summary>
/// Class responsible for compile-time dependency injection and runtime emulator lifecycle management
/// </summary>
public class Spice86DependencyInjection : IDisposable {
    private readonly LoggerService _loggerService;
    public Machine Machine { get; }
    public ProgramExecutor ProgramExecutor { get; }
    private bool _disposed;

    public Spice86DependencyInjection(Configuration configuration)
        : this(configuration, null) {
    }

    internal Spice86DependencyInjection(Configuration configuration, MainWindow? mainWindow) {
        LoggerService loggerService = new LoggerService();
        _loggerService = loggerService;
        SetLoggingLevel(loggerService, configuration);

        if (loggerService.IsEnabled(LogEventLevel.Information)) {
            loggerService.Information("Spice86 starting...");
        }

        if (loggerService.IsEnabled(LogEventLevel.Information)) {
            loggerService.Information("Set logging level...");
        }

        IPauseHandler pauseHandler = new PauseHandler(loggerService);

        if (loggerService.IsEnabled(LogEventLevel.Information)) {
            loggerService.Information("Pause handler created...");
        }

        RecordedDataReader reader = new(configuration.RecordedDataDirectory,
            loggerService);

        if (loggerService.IsEnabled(LogEventLevel.Information)) {
            loggerService.Information("Recorded data reader created...");
        }

        ExecutionFlowRecorder executionFlowRecorder =
            reader.ReadExecutionFlowRecorderFromFileOrCreate(
                configuration.DumpDataOnExit is not false);

        if (loggerService.IsEnabled(LogEventLevel.Information)) {
            loggerService.Information("Execution flow recorder created...");
        }

        State state = new();

        if (loggerService.IsEnabled(LogEventLevel.Information)) {
            loggerService.Information("State created...");
        }

        EmulatorBreakpointsManager emulatorBreakpointsManager = new(pauseHandler, state);

        if (loggerService.IsEnabled(LogEventLevel.Information)) {
            loggerService.Information("Emulator breakpoints manager created...");
        }

        IOPortDispatcher ioPortDispatcher = new(
            emulatorBreakpointsManager.IoReadWriteBreakpoints, state,
            loggerService, configuration.FailOnUnhandledPort);

        if (loggerService.IsEnabled(LogEventLevel.Information)) {
            loggerService.Information("IO port dispatcher created...");
        }

        Ram ram = new(A20Gate.EndOfHighMemoryArea);

        if (loggerService.IsEnabled(LogEventLevel.Information)) {
            loggerService.Information("RAM created...");
        }

        A20Gate a20Gate = new(configuration.A20Gate);

        if (loggerService.IsEnabled(LogEventLevel.Information)) {
            loggerService.Information("A20 gate created...");
        }

        Memory memory = new(emulatorBreakpointsManager.
            MemoryReadWriteBreakpoints,
            ram, a20Gate,
            initializeResetVector: configuration.InitializeDOS is true);

        if (loggerService.IsEnabled(LogEventLevel.Information)) {
            loggerService.Information("Memory bus created...");
        }

        var biosDataArea =
            new BiosDataArea(memory, conventionalMemorySizeKb:
                (ushort)Math.Clamp(ram.Size / 1024, 0, 640));

        if (loggerService.IsEnabled(LogEventLevel.Information)) {
            loggerService.Information("BIOS data area created...");
        }

        var dualPic = new DualPic(state, ioPortDispatcher,
            configuration.FailOnUnhandledPort,
            configuration.InitializeDOS is false, loggerService);

        if (loggerService.IsEnabled(LogEventLevel.Information)) {
            loggerService.Information("Dual PIC created...");
        }

        CallbackHandler callbackHandler = new(state, loggerService);

        if (loggerService.IsEnabled(LogEventLevel.Information)) {
            loggerService.Information("Callback handler created...");
        }

        InterruptVectorTable interruptVectorTable = new(memory);

        if (loggerService.IsEnabled(LogEventLevel.Information)) {
            loggerService.Information("Interrupt vector table created...");
        }

        Stack stack = new(memory, state);

        if (loggerService.IsEnabled(LogEventLevel.Information)) {
            loggerService.Information("Stack created...");
        }

        IEnumerable<FunctionInformation> functionInformationsData =
            reader.ReadGhidraSymbolsFromFileOrCreate();

        if (loggerService.IsEnabled(LogEventLevel.Information)) {
            loggerService.Information("Function information data read...");
        }

        FunctionCatalogue functionCatalogue = new FunctionCatalogue(
            functionInformationsData);

        if (loggerService.IsEnabled(LogEventLevel.Information)) {
            loggerService.Information("Function catalogue created...");
        }

        FunctionHandler functionHandler = new(memory, state,
            executionFlowRecorder, functionCatalogue, loggerService);

        if (loggerService.IsEnabled(LogEventLevel.Information)) {
            loggerService.Information("Function handler created...");
        }

        FunctionHandler functionHandlerInExternalInterrupt = new(memory, state,
            executionFlowRecorder, functionCatalogue, loggerService);

        if (loggerService.IsEnabled(LogEventLevel.Information)) {
            loggerService.Information("Function handler in external interrupt created...");
        }

        Cpu cpu = new(interruptVectorTable, stack,
            functionHandler, functionHandlerInExternalInterrupt, memory, state,
            dualPic, ioPortDispatcher, callbackHandler, emulatorBreakpointsManager,
            loggerService, executionFlowRecorder);

        if (loggerService.IsEnabled(LogEventLevel.Information)) {
            loggerService.Information("CPU created...");
        }

        CfgCpu cfgCpu = new(memory, state, ioPortDispatcher, callbackHandler,
            dualPic, emulatorBreakpointsManager, functionCatalogue, loggerService);

        if (loggerService.IsEnabled(LogEventLevel.Information)) {
            loggerService.Information("CfgCpu created...");
        }

        IInstructionExecutor instructionExecutor = configuration.CfgCpu ? cfgCpu : cpu;
        IFunctionHandlerProvider functionHandlerProvider = configuration.CfgCpu ? cfgCpu : cpu;
        if (loggerService.IsEnabled(LogEventLevel.Information)) {
            string cpuType = configuration.CfgCpu ? nameof(CfgCpu) : nameof(Cpu);
            loggerService.Information("Execution will be done with {CpuType}", cpuType);
        }

        // IO devices
        Timer timer = new Timer(configuration, state, ioPortDispatcher,
            new CounterConfiguratorFactory(configuration,
            state, pauseHandler, loggerService), loggerService, dualPic);

        if (loggerService.IsEnabled(LogEventLevel.Information)) {
            loggerService.Information("Timer created...");
        }

        TimerInt8Handler timerInt8Handler =
            new TimerInt8Handler(memory, functionHandlerProvider, stack, state,
            dualPic, timer, biosDataArea, loggerService);

        if (loggerService.IsEnabled(LogEventLevel.Information)) {
            loggerService.Information("Timer int8 handler created...");
        }

        DmaController dmaController =
            new(memory, state, ioPortDispatcher,
            configuration.FailOnUnhandledPort, loggerService);

        if (loggerService.IsEnabled(LogEventLevel.Information)) {
            loggerService.Information("DMA controller created...");
        }

        VideoState videoState = new();
        VgaIoPortHandler vgaIoPortHandler = new(state, ioPortDispatcher,
            loggerService, videoState, configuration.FailOnUnhandledPort);
        Renderer vgaRenderer = new(memory, videoState);
        VgaRom vgaRom = new();
        VgaFunctionality vgaFunctionality = new VgaFunctionality(memory,
            interruptVectorTable, ioPortDispatcher,
            biosDataArea, vgaRom,
            bootUpInTextMode: configuration.InitializeDOS is not false);
        VgaBios vgaBios = new VgaBios(memory, functionHandlerProvider, stack,
            state, vgaFunctionality, biosDataArea, loggerService);

        if (loggerService.IsEnabled(LogEventLevel.Information)) {
            loggerService.Information("Video card support classes created...");
        }
        
        BiosEquipmentDeterminationInt11Handler biosEquipmentDeterminationInt11Handler = new(memory,
                    functionHandlerProvider, stack, state, loggerService);
        SystemBiosInt12Handler systemBiosInt12Handler = new(memory, functionHandlerProvider, stack,
                    state, biosDataArea, loggerService);

        // memoryAsmWriter is common to InterruptInstaller and
        // AssemblyRoutineInstaller so that they both write at the
        // same address (Bios Segment F000)
        MemoryAsmWriter memoryAsmWriter = new(memory,
            new SegmentedAddress(
                configuration.ProvidedAsmHandlersSegment, 0),
            callbackHandler);

        ExtendedMemoryManager? xms = null;

        DosTables dosTables = new();

        if (configuration.Xms) {
            xms = new(memory, state, a20Gate, memoryAsmWriter, dosTables, loggerService);
        }
        if (configuration.Xms && loggerService.IsEnabled(
            LogEventLevel.Information)) {
            loggerService.Information("DOS XMS driver created...");
        }

        SystemBiosInt15Handler systemBiosInt15Handler = new(memory,
                    functionHandlerProvider, stack, state, a20Gate,
<<<<<<< HEAD
                    configuration.InitializeDOS is not false, loggerService, xms);
=======
                    configuration.InitializeDOS is not false, loggerService);
        var rtc = new Clock(loggerService);
        
>>>>>>> bdd84643
        SystemClockInt1AHandler systemClockInt1AHandler = new(memory, functionHandlerProvider, stack,
                    state, loggerService, timerInt8Handler, rtc);
        SystemBiosInt13Handler systemBiosInt13Handler = new(memory,
            functionHandlerProvider, stack, state, loggerService);

        if (loggerService.IsEnabled(LogEventLevel.Information)) {
            loggerService.Information("BIOS interrupt handlers created...");
        }

        MemoryDataExporter memoryDataExporter = new(memory, callbackHandler,
            configuration, configuration.RecordedDataDirectory, loggerService);

        if (loggerService.IsEnabled(LogEventLevel.Information)) {
            loggerService.Information("Memory data exporter created...");
        }

        EmulatorStateSerializer emulatorStateSerializer = new(memoryDataExporter, state,
            executionFlowRecorder, functionCatalogue, loggerService);

        if (loggerService.IsEnabled(LogEventLevel.Information)) {
            loggerService.Information("Emulator state serializer created...");
        }

        EmulationLoop emulationLoop = new EmulationLoop(_loggerService,
            functionHandler, instructionExecutor,
            state, timer, emulatorBreakpointsManager, dmaController,
            pauseHandler);

        MainWindowViewModel? mainWindowViewModel = null;
        UIDispatcher? uiDispatcher = null;
        HostStorageProvider? hostStorageProvider = null;
        TextClipboard? textClipboard = null;

        if(mainWindow != null) {
            uiDispatcher = new UIDispatcher(Dispatcher.UIThread);
            hostStorageProvider = new HostStorageProvider(
                mainWindow.StorageProvider, configuration, emulatorStateSerializer);
            textClipboard = new TextClipboard(mainWindow.Clipboard);

            PerformanceViewModel performanceViewModel = new(
                state, pauseHandler, uiDispatcher, emulationLoop.CpuPerformanceMeasurer);

            mainWindow.PerformanceViewModel = performanceViewModel;

            mainWindowViewModel = new(
                timer, uiDispatcher, hostStorageProvider, textClipboard, configuration,
                loggerService, pauseHandler, performanceViewModel);
        }

        VgaCard vgaCard = new(mainWindowViewModel, vgaRenderer, loggerService);

        if (loggerService.IsEnabled(LogEventLevel.Information)) {
            loggerService.Information("VGA card created...");
        }

        Keyboard keyboard = new(state, ioPortDispatcher, a20Gate, dualPic, loggerService,
                    mainWindowViewModel, configuration.FailOnUnhandledPort);
        BiosKeyboardBuffer biosKeyboardBuffer = new BiosKeyboardBuffer(memory, biosDataArea);
        BiosKeyboardInt9Handler biosKeyboardInt9Handler = new(memory,
            functionHandlerProvider, stack, state, dualPic, keyboard,
            biosKeyboardBuffer, loggerService);
        Mouse mouse = new(state, dualPic, mainWindowViewModel,
                    configuration.Mouse, loggerService, configuration.FailOnUnhandledPort);
        MouseDriver mouseDriver = new(state, memory, mouse, mainWindowViewModel,
            vgaFunctionality, loggerService);

        EmulationLoopRecall emulationLoopRecall = new(interruptVectorTable,
            state, stack, emulationLoop);
        KeyboardInt16Handler keyboardInt16Handler = new(
            memory, biosDataArea, functionHandlerProvider, stack, state, loggerService,
            biosKeyboardInt9Handler.BiosKeyboardBuffer, emulationLoopRecall);
        Joystick joystick = new(state, ioPortDispatcher,
            configuration.FailOnUnhandledPort, loggerService);

        if (loggerService.IsEnabled(LogEventLevel.Information)) {
            loggerService.Information("Input devices created...");
        }

        SoftwareMixer softwareMixer = new(loggerService, configuration.AudioEngine);
        Midi midiDevice = new Midi(configuration, softwareMixer, state,
                    ioPortDispatcher, pauseHandler, configuration.Mt32RomsPath,
                    configuration.FailOnUnhandledPort, loggerService);
        PcSpeaker pcSpeaker = new PcSpeaker(softwareMixer, state, timer.GetCounter(2),
            ioPortDispatcher, pauseHandler, loggerService, configuration.FailOnUnhandledPort);
        var soundBlasterHardwareConfig = new SoundBlasterHardwareConfig(
            7, 1, 5, SbType.SbPro2);
        SoundBlaster soundBlaster = new SoundBlaster(ioPortDispatcher,
            softwareMixer, state, dmaController, dualPic,
            configuration.FailOnUnhandledPort,
            loggerService, soundBlasterHardwareConfig, pauseHandler);
        GravisUltraSound gravisUltraSound = new GravisUltraSound(state, ioPortDispatcher,
            configuration.FailOnUnhandledPort, loggerService);

        if (loggerService.IsEnabled(LogEventLevel.Information)) {
            loggerService.Information("Sound devices created...");
        }

        if (loggerService.IsEnabled(LogEventLevel.Information)) {
            loggerService.Information("Emulation loop created...");
        }
        InterruptInstaller interruptInstaller =
            new InterruptInstaller(interruptVectorTable, memoryAsmWriter, functionCatalogue);
        AssemblyRoutineInstaller assemblyRoutineInstaller =
            new AssemblyRoutineInstaller(memoryAsmWriter, functionCatalogue);

        BiosMouseInt74Handler? mouseIrq12Handler = null;
        if (configuration.InitializeDOS is not false) {
            // Register the BIOS interrupt handlers
            interruptInstaller.InstallInterruptHandler(vgaBios);
            interruptInstaller.InstallInterruptHandler(timerInt8Handler);
            interruptInstaller.InstallInterruptHandler(biosKeyboardInt9Handler);
            interruptInstaller.InstallInterruptHandler(biosEquipmentDeterminationInt11Handler);
            interruptInstaller.InstallInterruptHandler(systemBiosInt12Handler);
            interruptInstaller.InstallInterruptHandler(systemBiosInt15Handler);
            interruptInstaller.InstallInterruptHandler(keyboardInt16Handler);
            interruptInstaller.InstallInterruptHandler(systemClockInt1AHandler);
            interruptInstaller.InstallInterruptHandler(systemBiosInt13Handler);
            mouseIrq12Handler = new BiosMouseInt74Handler(dualPic, memory);
            interruptInstaller.InstallInterruptHandler(mouseIrq12Handler);
        }
        
        var dosClock = new Clock(loggerService);

<<<<<<< HEAD
        Dos dos = new Dos(configuration, memory, functionHandlerProvider, stack,
            state, biosKeyboardBuffer,
            keyboardInt16Handler, biosDataArea, vgaFunctionality,
            new Dictionary<string, string> {
                { "BLASTER", soundBlaster.BlasterString } }, loggerService,
            xms);
=======
        Dos dos = new Dos(configuration, memory, functionHandlerProvider, stack, state,
            biosKeyboardBuffer, keyboardInt16Handler, biosDataArea, vgaFunctionality,
            new Dictionary<string, string> { { "BLASTER", soundBlaster.BlasterString } },
            dosClock, loggerService);
>>>>>>> bdd84643

        if (configuration.InitializeDOS is not false) {
            // Register the DOS interrupt handlers
            interruptInstaller.InstallInterruptHandler(dos.DosInt20Handler);
            interruptInstaller.InstallInterruptHandler(dos.DosInt21Handler);
            interruptInstaller.InstallInterruptHandler(dos.DosInt2FHandler);
            interruptInstaller.InstallInterruptHandler(dos.DosInt25Handler);
            interruptInstaller.InstallInterruptHandler(dos.DosInt26Handler);
            interruptInstaller.InstallInterruptHandler(dos.DosInt28Handler);
            if (dos.Ems is not null) {
                interruptInstaller.InstallInterruptHandler(dos.Ems);
            }

            var mouseInt33Handler = new MouseInt33Handler(memory,
                functionHandlerProvider, stack, state, loggerService, mouseDriver);
            interruptInstaller.InstallInterruptHandler(mouseInt33Handler);

            SegmentedAddress mouseDriverAddress = assemblyRoutineInstaller.
                InstallAssemblyRoutine(mouseDriver, "provided_mouse_driver");
            mouseIrq12Handler?.SetMouseDriverAddress(mouseDriverAddress);
        }

        if (loggerService.IsEnabled(LogEventLevel.Information)) {
            loggerService.Information("Disk operating system created...");
        }

        Machine machine = new Machine(biosDataArea, biosEquipmentDeterminationInt11Handler,
            biosKeyboardInt9Handler,
            callbackHandler, cpu,
            cfgCpu, state, dos, gravisUltraSound, ioPortDispatcher,
            joystick, keyboard, keyboardInt16Handler,
            emulatorBreakpointsManager, memory, midiDevice, pcSpeaker,
            dualPic, soundBlaster, systemBiosInt12Handler,
            systemBiosInt15Handler, systemClockInt1AHandler,
            timer,
            timerInt8Handler,
            vgaCard, videoState, vgaIoPortHandler,
            vgaRenderer, vgaBios, vgaRom,
            dmaController, soundBlaster.Opl3Fm, softwareMixer, mouse, mouseDriver,
            vgaFunctionality, pauseHandler);

        if (loggerService.IsEnabled(LogEventLevel.Information)) {
            loggerService.Information("Machine created...");
        }

        DictionaryUtils.AddAll(functionCatalogue.FunctionInformations,
            ReadFunctionOverrides(configuration, machine, loggerService));

        if (loggerService.IsEnabled(LogEventLevel.Information)) {
            loggerService.Information("Function overrides added...");
        }

        bool useCodeOverride = configuration.UseCodeOverrideOption;
        functionHandler.UseCodeOverride = useCodeOverride;
        functionHandlerInExternalInterrupt.UseCodeOverride = useCodeOverride;

        ProgramExecutor programExecutor = new(configuration, emulationLoop,
            emulatorBreakpointsManager, emulatorStateSerializer, memory,
            functionHandlerProvider, memoryDataExporter, state, dos,
            functionCatalogue, executionFlowRecorder, pauseHandler,
            mainWindowViewModel, loggerService);

        if (loggerService.IsEnabled(LogEventLevel.Information)) {
            loggerService.Information("Program executor created...");
        }

        if (loggerService.IsEnabled(LogEventLevel.Information)) {
            loggerService.Information("BIOS and DOS interrupt handlers created...");
        }

        Machine = machine;
        ProgramExecutor = programExecutor;

        if (mainWindow != null && uiDispatcher != null &&
            hostStorageProvider != null && textClipboard != null) {
            IMessenger messenger = WeakReferenceMessenger.Default;

            BreakpointsViewModel breakpointsViewModel = new(
                state, pauseHandler, messenger, emulatorBreakpointsManager, uiDispatcher);

        DisassemblyViewModel disassemblyViewModel = new(
            emulatorBreakpointsManager, memory, state, functionCatalogue.FunctionInformations,
            breakpointsViewModel, pauseHandler, uiDispatcher, messenger, textClipboard, loggerService,
            canCloseTab: false);

            PaletteViewModel paletteViewModel = new(videoState.DacRegisters.ArgbPalette,
                uiDispatcher);

            SoftwareMixerViewModel softwareMixerViewModel = new(softwareMixer);

            VideoCardViewModel videoCardViewModel = new(vgaRenderer, videoState);

            CpuViewModel cpuViewModel = new(state, memory, pauseHandler, uiDispatcher);

            MidiViewModel midiViewModel = new(midiDevice);

            CfgCpuViewModel cfgCpuViewModel = new(configuration, cfgCpu.ExecutionContextManager,
                pauseHandler);

            StructureViewModelFactory structureViewModelFactory = new(configuration,
                state, loggerService, pauseHandler);

            MemoryViewModel memoryViewModel = new(memory, memoryDataExporter, state,
                breakpointsViewModel, pauseHandler, messenger, uiDispatcher,
                textClipboard, hostStorageProvider, structureViewModelFactory,
                canCloseTab: false);

            StackMemoryViewModel stackMemoryViewModel = new(memory, memoryDataExporter, state, stack,
                breakpointsViewModel, pauseHandler, messenger, uiDispatcher,
                textClipboard, hostStorageProvider, structureViewModelFactory,
                canCloseTab: false);

            DebugWindowViewModel debugWindowViewModel = new(
                WeakReferenceMessenger.Default, uiDispatcher, pauseHandler,
                breakpointsViewModel, disassemblyViewModel,
                paletteViewModel, softwareMixerViewModel, videoCardViewModel,
                cpuViewModel, midiViewModel, cfgCpuViewModel, memoryViewModel,
                stackMemoryViewModel);

            Application.Current!.Resources[nameof(DebugWindowViewModel)] =
                debugWindowViewModel;
            mainWindow.DataContext = mainWindowViewModel;
        }
    }

    public void HeadlessModeStart() {
        if (_loggerService.IsEnabled(LogEventLevel.Information)) {
            _loggerService.Information("Finally starting headless mode...");
        }
        ProgramExecutor.Run();
    }

    private static void SetLoggingLevel(LoggerService loggerService, Configuration configuration) {
        if (configuration.SilencedLogs) {
            loggerService.AreLogsSilenced = true;
        } else if (configuration.WarningLogs) {
            loggerService.LogLevelSwitch.MinimumLevel = LogEventLevel.Warning;
        } else if (configuration.VerboseLogs) {
            loggerService.LogLevelSwitch.MinimumLevel = LogEventLevel.Verbose;
        }
    }

    private static Dictionary<SegmentedAddress, FunctionInformation> GenerateFunctionInformations(
        ILoggerService loggerService, Configuration configuration, Machine machine) {
        Dictionary<SegmentedAddress, FunctionInformation> res = new();
        if (configuration.OverrideSupplier == null) {
            return res;
        }

        if (loggerService.IsEnabled(LogEventLevel.Verbose)) {
            loggerService.Verbose("Override supplied: {OverrideSupplier}",
                configuration.OverrideSupplier);
        }

        foreach (KeyValuePair<SegmentedAddress, FunctionInformation> element in
            configuration.OverrideSupplier.GenerateFunctionInformations(
                loggerService, configuration, configuration.ProgramEntryPointSegment,
                machine)) {
            res.Add(element.Key, element.Value);
        }

        return res;
    }
    private static Dictionary<SegmentedAddress, FunctionInformation> ReadFunctionOverrides(
        Configuration configuration, Machine machine, ILoggerService loggerService) {
        if (configuration.OverrideSupplier != null) {
            return GenerateFunctionInformations(loggerService, configuration, machine);
        }
        return new Dictionary<SegmentedAddress, FunctionInformation>();
    }

    /// <inheritdoc cref="IDisposable" />
    public void Dispose() {
        // Do not change this code. Put cleanup code in 'Dispose(bool disposing)' method
        Dispose(disposing: true);
        GC.SuppressFinalize(this);
    }

    private void Dispose(bool disposing) {
        if (!_disposed) {
            if (disposing) {
                ProgramExecutor.Dispose();
                Machine.Dispose();
            }
            _disposed = true;
        }
    }
}<|MERGE_RESOLUTION|>--- conflicted
+++ resolved
@@ -292,13 +292,9 @@
 
         SystemBiosInt15Handler systemBiosInt15Handler = new(memory,
                     functionHandlerProvider, stack, state, a20Gate,
-<<<<<<< HEAD
-                    configuration.InitializeDOS is not false, loggerService, xms);
-=======
                     configuration.InitializeDOS is not false, loggerService);
         var rtc = new Clock(loggerService);
         
->>>>>>> bdd84643
         SystemClockInt1AHandler systemClockInt1AHandler = new(memory, functionHandlerProvider, stack,
                     state, loggerService, timerInt8Handler, rtc);
         SystemBiosInt13Handler systemBiosInt13Handler = new(memory,
@@ -419,22 +415,14 @@
             mouseIrq12Handler = new BiosMouseInt74Handler(dualPic, memory);
             interruptInstaller.InstallInterruptHandler(mouseIrq12Handler);
         }
-        
+
         var dosClock = new Clock(loggerService);
-
-<<<<<<< HEAD
         Dos dos = new Dos(configuration, memory, functionHandlerProvider, stack,
             state, biosKeyboardBuffer,
             keyboardInt16Handler, biosDataArea, vgaFunctionality,
             new Dictionary<string, string> {
-                { "BLASTER", soundBlaster.BlasterString } }, loggerService,
+                { "BLASTER", soundBlaster.BlasterString } }, dosClock, loggerService,
             xms);
-=======
-        Dos dos = new Dos(configuration, memory, functionHandlerProvider, stack, state,
-            biosKeyboardBuffer, keyboardInt16Handler, biosDataArea, vgaFunctionality,
-            new Dictionary<string, string> { { "BLASTER", soundBlaster.BlasterString } },
-            dosClock, loggerService);
->>>>>>> bdd84643
 
         if (configuration.InitializeDOS is not false) {
             // Register the DOS interrupt handlers

namespace Spice86;

using Avalonia;
using Avalonia.Threading;

using CommunityToolkit.Mvvm.Messaging;

using Serilog.Events;

using Spice86.Core.CLI;
using Spice86.Core.Emulator;
using Spice86.Core.Emulator.CPU;
using Spice86.Core.Emulator.CPU.CfgCpu;
using Spice86.Core.Emulator.Devices.DirectMemoryAccess;
using Spice86.Core.Emulator.Devices.ExternalInput;
using Spice86.Core.Emulator.Devices.Input.Joystick;
using Spice86.Core.Emulator.Devices.Input.Keyboard;
using Spice86.Core.Emulator.Devices.Input.Mouse;
using Spice86.Core.Emulator.Devices.Sound;
using Spice86.Core.Emulator.Devices.Sound.Blaster;
using Spice86.Core.Emulator.Devices.Sound.Midi;
using Spice86.Core.Emulator.Devices.Sound.PCSpeaker;
using Spice86.Core.Emulator.Devices.Timer;
using Spice86.Core.Emulator.Devices.Video;
using Spice86.Core.Emulator.Function;
using Spice86.Core.Emulator.Function.Dump;
using Spice86.Core.Emulator.InterruptHandlers.Bios;
using Spice86.Core.Emulator.InterruptHandlers.Common.Callback;
using Spice86.Core.Emulator.InterruptHandlers.Common.MemoryWriter;
using Spice86.Core.Emulator.InterruptHandlers.Common.RoutineInstall;
using Spice86.Core.Emulator.InterruptHandlers.Dos.Xms;
using Spice86.Core.Emulator.InterruptHandlers.Input.Keyboard;
using Spice86.Core.Emulator.InterruptHandlers.Input.Mouse;
using Spice86.Core.Emulator.InterruptHandlers.SystemClock;
using Spice86.Core.Emulator.InterruptHandlers.Timer;
using Spice86.Core.Emulator.InterruptHandlers.VGA;
using Spice86.Core.Emulator.IOPorts;
using Spice86.Core.Emulator.Memory;
using Spice86.Core.Emulator.OperatingSystem;
using Spice86.Core.Emulator.OperatingSystem.Structures;
using Spice86.Core.Emulator.VM;
using Spice86.Core.Emulator.VM.Breakpoint;
using Spice86.Infrastructure;
using Spice86.Logging;
using Spice86.Shared.Diagnostics;
using Spice86.Shared.Emulator.Memory;
using Spice86.Shared.Interfaces;
using Spice86.Shared.Utils;
using Spice86.ViewModels;
using Spice86.Views;

using System;

/// <summary>
/// Class responsible for compile-time dependency injection and runtime emulator lifecycle management
/// </summary>
public class Spice86DependencyInjection : IDisposable {
    private readonly LoggerService _loggerService;
    public Machine Machine { get; }
    public ProgramExecutor ProgramExecutor { get; }
    private bool _disposed;

    public Spice86DependencyInjection(Configuration configuration)
        : this(configuration, null) {
    }

    internal Spice86DependencyInjection(Configuration configuration, MainWindow? mainWindow) {
        LoggerService loggerService = new LoggerService();
        _loggerService = loggerService;
        SetLoggingLevel(loggerService, configuration);

        if (loggerService.IsEnabled(LogEventLevel.Information)) {
            loggerService.Information("Spice86 starting...");
        }

        if (loggerService.IsEnabled(LogEventLevel.Information)) {
            loggerService.Information("Set logging level...");
        }

        IPauseHandler pauseHandler = new PauseHandler(loggerService);

        if (loggerService.IsEnabled(LogEventLevel.Information)) {
            loggerService.Information("Pause handler created...");
        }

        RecordedDataReader reader = new(configuration.RecordedDataDirectory,
            loggerService);

        if (loggerService.IsEnabled(LogEventLevel.Information)) {
            loggerService.Information("Recorded data reader created...");
        }

        ExecutionFlowRecorder executionFlowRecorder =
            reader.ReadExecutionFlowRecorderFromFileOrCreate(
                configuration.DumpDataOnExit is not false);

        if (loggerService.IsEnabled(LogEventLevel.Information)) {
            loggerService.Information("Execution flow recorder created...");
        }

        State state = new();

        if (loggerService.IsEnabled(LogEventLevel.Information)) {
            loggerService.Information("State created...");
        }

        EmulatorBreakpointsManager emulatorBreakpointsManager = new(pauseHandler, state);

        if (loggerService.IsEnabled(LogEventLevel.Information)) {
            loggerService.Information("Emulator breakpoints manager created...");
        }

        IOPortDispatcher ioPortDispatcher = new(
            emulatorBreakpointsManager.IoReadWriteBreakpoints, state,
            loggerService, configuration.FailOnUnhandledPort);

        if (loggerService.IsEnabled(LogEventLevel.Information)) {
            loggerService.Information("IO port dispatcher created...");
        }

        Ram ram = new(A20Gate.EndOfHighMemoryArea);

        if (loggerService.IsEnabled(LogEventLevel.Information)) {
            loggerService.Information("RAM created...");
        }

        A20Gate a20Gate = new(configuration.A20Gate);

        if (loggerService.IsEnabled(LogEventLevel.Information)) {
            loggerService.Information("A20 gate created...");
        }

        Memory memory = new(emulatorBreakpointsManager.
            MemoryReadWriteBreakpoints,
            ram, a20Gate,
            initializeResetVector: configuration.InitializeDOS is true);

        if (loggerService.IsEnabled(LogEventLevel.Information)) {
            loggerService.Information("Memory bus created...");
        }

        var biosDataArea =
            new BiosDataArea(memory, conventionalMemorySizeKb:
                (ushort)Math.Clamp(ram.Size / 1024, 0, 640));

        if (loggerService.IsEnabled(LogEventLevel.Information)) {
            loggerService.Information("BIOS data area created...");
        }

        var dualPic = new DualPic(state, ioPortDispatcher,
            configuration.FailOnUnhandledPort,
            configuration.InitializeDOS is false, loggerService);

        if (loggerService.IsEnabled(LogEventLevel.Information)) {
            loggerService.Information("Dual PIC created...");
        }

        CallbackHandler callbackHandler = new(state, loggerService);

        if (loggerService.IsEnabled(LogEventLevel.Information)) {
            loggerService.Information("Callback handler created...");
        }

        InterruptVectorTable interruptVectorTable = new(memory);

        if (loggerService.IsEnabled(LogEventLevel.Information)) {
            loggerService.Information("Interrupt vector table created...");
        }

        Stack stack = new(memory, state);

        if (loggerService.IsEnabled(LogEventLevel.Information)) {
            loggerService.Information("Stack created...");
        }

        IEnumerable<FunctionInformation> functionInformationsData =
            reader.ReadGhidraSymbolsFromFileOrCreate();

        if (loggerService.IsEnabled(LogEventLevel.Information)) {
            loggerService.Information("Function information data read...");
        }

        FunctionCatalogue functionCatalogue = new FunctionCatalogue(
            functionInformationsData);

        if (loggerService.IsEnabled(LogEventLevel.Information)) {
            loggerService.Information("Function catalogue created...");
        }

        FunctionHandler functionHandler = new(memory, state,
            executionFlowRecorder, functionCatalogue, loggerService);

        if (loggerService.IsEnabled(LogEventLevel.Information)) {
            loggerService.Information("Function handler created...");
        }

        FunctionHandler functionHandlerInExternalInterrupt = new(memory, state,
            executionFlowRecorder, functionCatalogue, loggerService);

        if (loggerService.IsEnabled(LogEventLevel.Information)) {
            loggerService.Information("Function handler in external interrupt created...");
        }

        Cpu cpu = new(interruptVectorTable, stack,
            functionHandler, functionHandlerInExternalInterrupt, memory, state,
            dualPic, ioPortDispatcher, callbackHandler, emulatorBreakpointsManager,
            loggerService, executionFlowRecorder);

        if (loggerService.IsEnabled(LogEventLevel.Information)) {
            loggerService.Information("CPU created...");
        }

        CfgCpu cfgCpu = new(memory, state, ioPortDispatcher, callbackHandler,
            dualPic, emulatorBreakpointsManager, functionCatalogue, loggerService);

        if (loggerService.IsEnabled(LogEventLevel.Information)) {
            loggerService.Information("CfgCpu created...");
        }

        IInstructionExecutor instructionExecutor = configuration.CfgCpu ? cfgCpu : cpu;
        IFunctionHandlerProvider functionHandlerProvider = configuration.CfgCpu ? cfgCpu : cpu;
        if (loggerService.IsEnabled(LogEventLevel.Information)) {
            string cpuType = configuration.CfgCpu ? nameof(CfgCpu) : nameof(Cpu);
            loggerService.Information("Execution will be done with {CpuType}", cpuType);
        }

        // IO devices
        Timer timer = new Timer(configuration, state, ioPortDispatcher,
            new CounterConfiguratorFactory(configuration,
            state, pauseHandler, loggerService), loggerService, dualPic);

        if (loggerService.IsEnabled(LogEventLevel.Information)) {
            loggerService.Information("Timer created...");
        }

        TimerInt8Handler timerInt8Handler =
            new TimerInt8Handler(memory, functionHandlerProvider, stack, state,
            dualPic, timer, biosDataArea, loggerService);

        if (loggerService.IsEnabled(LogEventLevel.Information)) {
            loggerService.Information("Timer int8 handler created...");
        }

        DmaController dmaController =
            new(memory, state, ioPortDispatcher,
            configuration.FailOnUnhandledPort, loggerService);

        if (loggerService.IsEnabled(LogEventLevel.Information)) {
            loggerService.Information("DMA controller created...");
        }

        VideoState videoState = new();
        VgaIoPortHandler vgaIoPortHandler = new(state, ioPortDispatcher,
            loggerService, videoState, configuration.FailOnUnhandledPort);
        Renderer vgaRenderer = new(memory, videoState);
        VgaRom vgaRom = new();
        VgaFunctionality vgaFunctionality = new VgaFunctionality(memory,
            interruptVectorTable, ioPortDispatcher,
            biosDataArea, vgaRom,
            bootUpInTextMode: configuration.InitializeDOS is not false);
        VgaBios vgaBios = new VgaBios(memory, functionHandlerProvider, stack,
            state, vgaFunctionality, biosDataArea, loggerService);

        if (loggerService.IsEnabled(LogEventLevel.Information)) {
            loggerService.Information("Video card support classes created...");
        }

        BiosEquipmentDeterminationInt11Handler biosEquipmentDeterminationInt11Handler = new(memory,
                    functionHandlerProvider, stack, state, loggerService);
        SystemBiosInt12Handler systemBiosInt12Handler = new(memory, functionHandlerProvider, stack,
                    state, biosDataArea, loggerService);

        // memoryAsmWriter is common to InterruptInstaller and
        // AssemblyRoutineInstaller so that they both write at the
        // same address (Bios Segment F000)
        MemoryAsmWriter memoryAsmWriter = new(memory,
            new SegmentedAddress(
                configuration.ProvidedAsmHandlersSegment, 0),
            callbackHandler);

        ExtendedMemoryManager? xms = null;

        DosTables dosTables = new();

        if (configuration.Xms) {
            xms = new(memory, state, a20Gate, memoryAsmWriter, dosTables, loggerService);
        }
        if (configuration.Xms && loggerService.IsEnabled(
            LogEventLevel.Information)) {
            loggerService.Information("DOS XMS driver created...");
        }

        SystemBiosInt15Handler systemBiosInt15Handler = new(memory,
                    functionHandlerProvider, stack, state, a20Gate,
                    configuration.InitializeDOS is not false, loggerService, xms);
        SystemClockInt1AHandler systemClockInt1AHandler = new(memory, functionHandlerProvider, stack,
                    state, loggerService, timerInt8Handler);
        SystemBiosInt13Handler systemBiosInt13Handler = new(memory,
            functionHandlerProvider, stack, state, loggerService);

        if (loggerService.IsEnabled(LogEventLevel.Information)) {
            loggerService.Information("BIOS interrupt handlers created...");
        }

        MemoryDataExporter memoryDataExporter = new(memory, callbackHandler,
            configuration, configuration.RecordedDataDirectory, loggerService);

        if (loggerService.IsEnabled(LogEventLevel.Information)) {
            loggerService.Information("Memory data exporter created...");
        }

        EmulatorStateSerializer emulatorStateSerializer = new(memoryDataExporter, state,
            executionFlowRecorder, functionCatalogue, loggerService);

        if (loggerService.IsEnabled(LogEventLevel.Information)) {
            loggerService.Information("Emulator state serializer created...");
        }

        EmulationLoop emulationLoop = new EmulationLoop(_loggerService,
            functionHandler, instructionExecutor,
            state, timer, emulatorBreakpointsManager, dmaController,
            pauseHandler);

        MainWindowViewModel? mainWindowViewModel = null;
        UIDispatcher? uiDispatcher = null;
        HostStorageProvider? hostStorageProvider = null;
        TextClipboard? textClipboard = null;

        if(mainWindow != null) {
            uiDispatcher = new UIDispatcher(Dispatcher.UIThread);
            hostStorageProvider = new HostStorageProvider(
                mainWindow.StorageProvider, configuration, emulatorStateSerializer);
            textClipboard = new TextClipboard(mainWindow.Clipboard);

            PerformanceViewModel performanceViewModel = new(
                state, pauseHandler, uiDispatcher, emulationLoop.CpuPerformanceMeasurer);

            mainWindow.PerformanceViewModel = performanceViewModel;

            mainWindowViewModel = new(
                timer, uiDispatcher, hostStorageProvider, textClipboard, configuration,
                loggerService, pauseHandler, performanceViewModel);
        }

        VgaCard vgaCard = new(mainWindowViewModel, vgaRenderer, loggerService);

        if (loggerService.IsEnabled(LogEventLevel.Information)) {
            loggerService.Information("VGA card created...");
        }

        Keyboard keyboard = new(state, ioPortDispatcher, a20Gate, dualPic, loggerService,
                    mainWindowViewModel, configuration.FailOnUnhandledPort);
        BiosKeyboardBuffer biosKeyboardBuffer = new BiosKeyboardBuffer(memory, biosDataArea);
        BiosKeyboardInt9Handler biosKeyboardInt9Handler = new(memory,
            functionHandlerProvider, stack, state, dualPic, keyboard,
            biosKeyboardBuffer, loggerService);
        Mouse mouse = new(state, dualPic, mainWindowViewModel,
                    configuration.Mouse, loggerService, configuration.FailOnUnhandledPort);
        MouseDriver mouseDriver = new(state, memory, mouse, mainWindowViewModel,
            vgaFunctionality, loggerService);

        EmulationLoopRecall emulationLoopRecall = new(interruptVectorTable,
            state, stack, emulationLoop);
        KeyboardInt16Handler keyboardInt16Handler = new(
            memory, biosDataArea, functionHandlerProvider, stack, state, loggerService,
            biosKeyboardInt9Handler.BiosKeyboardBuffer, emulationLoopRecall);
        Joystick joystick = new(state, ioPortDispatcher,
            configuration.FailOnUnhandledPort, loggerService);

        if (loggerService.IsEnabled(LogEventLevel.Information)) {
            loggerService.Information("Input devices created...");
        }

        SoftwareMixer softwareMixer = new(loggerService, configuration.AudioEngine);
        Midi midiDevice = new Midi(configuration, softwareMixer, state,
                    ioPortDispatcher, pauseHandler, configuration.Mt32RomsPath,
                    configuration.FailOnUnhandledPort, loggerService);
        PcSpeaker pcSpeaker = new PcSpeaker(softwareMixer, state, timer.GetCounter(2),
            ioPortDispatcher, pauseHandler, loggerService, configuration.FailOnUnhandledPort);
        var soundBlasterHardwareConfig = new SoundBlasterHardwareConfig(
            7, 1, 5, SbType.SbPro2);
        SoundBlaster soundBlaster = new SoundBlaster(ioPortDispatcher,
            softwareMixer, state, dmaController, dualPic,
            configuration.FailOnUnhandledPort,
            loggerService, soundBlasterHardwareConfig, pauseHandler);
        GravisUltraSound gravisUltraSound = new GravisUltraSound(state, ioPortDispatcher,
            configuration.FailOnUnhandledPort, loggerService);

        if (loggerService.IsEnabled(LogEventLevel.Information)) {
            loggerService.Information("Sound devices created...");
        }

        if (loggerService.IsEnabled(LogEventLevel.Information)) {
            loggerService.Information("Emulation loop created...");
        }
        InterruptInstaller interruptInstaller =
            new InterruptInstaller(interruptVectorTable, memoryAsmWriter, functionCatalogue);
        AssemblyRoutineInstaller assemblyRoutineInstaller =
            new AssemblyRoutineInstaller(memoryAsmWriter, functionCatalogue);

        BiosMouseInt74Handler? mouseIrq12Handler = null;
        if (configuration.InitializeDOS is not false) {
            // Register the BIOS interrupt handlers
            interruptInstaller.InstallInterruptHandler(vgaBios);
            interruptInstaller.InstallInterruptHandler(timerInt8Handler);
            interruptInstaller.InstallInterruptHandler(biosKeyboardInt9Handler);
            interruptInstaller.InstallInterruptHandler(biosEquipmentDeterminationInt11Handler);
            interruptInstaller.InstallInterruptHandler(systemBiosInt12Handler);
            interruptInstaller.InstallInterruptHandler(systemBiosInt15Handler);
            interruptInstaller.InstallInterruptHandler(keyboardInt16Handler);
            interruptInstaller.InstallInterruptHandler(systemClockInt1AHandler);
            interruptInstaller.InstallInterruptHandler(systemBiosInt13Handler);
            mouseIrq12Handler = new BiosMouseInt74Handler(dualPic, memory);
            interruptInstaller.InstallInterruptHandler(mouseIrq12Handler);
        }

<<<<<<< HEAD
        EmulationLoopRecalls emulationLoopRecalls = new(interruptVectorTable, state, stack, emulationLoop);

        Dos dos = new Dos(configuration, memory, functionHandlerProvider, stack,
            state, emulationLoopRecalls, biosKeyboardBuffer,
            keyboardInt16Handler, biosDataArea, vgaFunctionality,
            loggerService, new Dictionary<string, string> {
                { "BLASTER", soundBlaster.BlasterString } },
            xms);
=======
        Dos dos = new Dos(memory, functionHandlerProvider, stack, state, emulationLoopRecall, biosKeyboardBuffer,
            keyboardInt16Handler, biosDataArea, vgaFunctionality, configuration.CDrive,
            configuration.Exe,
            configuration.InitializeDOS is not false,
            configuration.Ems,
            new Dictionary<string, string> { { "BLASTER", soundBlaster.BlasterString } },
            loggerService);
>>>>>>> 713cf65c

        if (configuration.InitializeDOS is not false) {
            // Register the DOS interrupt handlers
            interruptInstaller.InstallInterruptHandler(dos.DosInt20Handler);
            interruptInstaller.InstallInterruptHandler(dos.DosInt21Handler);
            interruptInstaller.InstallInterruptHandler(dos.DosInt2FHandler);
            interruptInstaller.InstallInterruptHandler(dos.DosInt25Handler);
            interruptInstaller.InstallInterruptHandler(dos.DosInt26Handler);
            interruptInstaller.InstallInterruptHandler(dos.DosInt28Handler);
            if (dos.Ems is not null) {
                interruptInstaller.InstallInterruptHandler(dos.Ems);
            }

            var mouseInt33Handler = new MouseInt33Handler(memory,
                functionHandlerProvider, stack, state, loggerService, mouseDriver);
            interruptInstaller.InstallInterruptHandler(mouseInt33Handler);

            SegmentedAddress mouseDriverAddress = assemblyRoutineInstaller.
                InstallAssemblyRoutine(mouseDriver, "provided_mouse_driver");
            mouseIrq12Handler?.SetMouseDriverAddress(mouseDriverAddress);
        }

        if (loggerService.IsEnabled(LogEventLevel.Information)) {
            loggerService.Information("Disk operating system created...");
        }

        Machine machine = new Machine(biosDataArea, biosEquipmentDeterminationInt11Handler,
            biosKeyboardInt9Handler,
            callbackHandler, cpu,
            cfgCpu, state, dos, gravisUltraSound, ioPortDispatcher,
            joystick, keyboard, keyboardInt16Handler,
            emulatorBreakpointsManager, memory, midiDevice, pcSpeaker,
            dualPic, soundBlaster, systemBiosInt12Handler,
            systemBiosInt15Handler, systemClockInt1AHandler,
            timer,
            timerInt8Handler,
            vgaCard, videoState, vgaIoPortHandler,
            vgaRenderer, vgaBios, vgaRom,
            dmaController, soundBlaster.Opl3Fm, softwareMixer, mouse, mouseDriver,
            vgaFunctionality, pauseHandler);

        if (loggerService.IsEnabled(LogEventLevel.Information)) {
            loggerService.Information("Machine created...");
        }

        DictionaryUtils.AddAll(functionCatalogue.FunctionInformations,
            ReadFunctionOverrides(configuration, machine, loggerService));

        if (loggerService.IsEnabled(LogEventLevel.Information)) {
            loggerService.Information("Function overrides added...");
        }

        bool useCodeOverride = configuration.UseCodeOverrideOption;
        functionHandler.UseCodeOverride = useCodeOverride;
        functionHandlerInExternalInterrupt.UseCodeOverride = useCodeOverride;

        ProgramExecutor programExecutor = new(configuration, emulationLoop,
            emulatorBreakpointsManager, emulatorStateSerializer, memory,
            functionHandlerProvider, memoryDataExporter, state, dos,
            functionCatalogue, executionFlowRecorder, pauseHandler,
            mainWindowViewModel, loggerService);

        if (loggerService.IsEnabled(LogEventLevel.Information)) {
            loggerService.Information("Program executor created...");
        }

        if (loggerService.IsEnabled(LogEventLevel.Information)) {
            loggerService.Information("BIOS and DOS interrupt handlers created...");
        }

        Machine = machine;
        ProgramExecutor = programExecutor;

        if (mainWindow != null && uiDispatcher != null &&
            hostStorageProvider != null && textClipboard != null) {
            IMessenger messenger = WeakReferenceMessenger.Default;

            BreakpointsViewModel breakpointsViewModel = new(
                state, pauseHandler, messenger, emulatorBreakpointsManager, uiDispatcher);

        DisassemblyViewModel disassemblyViewModel = new(
            emulatorBreakpointsManager, memory, state, functionCatalogue.FunctionInformations,
            breakpointsViewModel, pauseHandler, uiDispatcher, messenger, textClipboard, loggerService,
            canCloseTab: false);

            PaletteViewModel paletteViewModel = new(videoState.DacRegisters.ArgbPalette,
                uiDispatcher);

            SoftwareMixerViewModel softwareMixerViewModel = new(softwareMixer);

            VideoCardViewModel videoCardViewModel = new(vgaRenderer, videoState);

            CpuViewModel cpuViewModel = new(state, memory, pauseHandler, uiDispatcher);

            MidiViewModel midiViewModel = new(midiDevice);

            CfgCpuViewModel cfgCpuViewModel = new(configuration, cfgCpu.ExecutionContextManager,
                pauseHandler);

            StructureViewModelFactory structureViewModelFactory = new(configuration,
                state, loggerService, pauseHandler);

            MemoryViewModel memoryViewModel = new(memory, memoryDataExporter, state,
                breakpointsViewModel, pauseHandler, messenger, uiDispatcher,
                textClipboard, hostStorageProvider, structureViewModelFactory,
                canCloseTab: false);

            StackMemoryViewModel stackMemoryViewModel = new(memory, memoryDataExporter, state, stack,
                breakpointsViewModel, pauseHandler, messenger, uiDispatcher,
                textClipboard, hostStorageProvider, structureViewModelFactory,
                canCloseTab: false);

            DebugWindowViewModel debugWindowViewModel = new(
                WeakReferenceMessenger.Default, uiDispatcher, pauseHandler,
                breakpointsViewModel, disassemblyViewModel,
                paletteViewModel, softwareMixerViewModel, videoCardViewModel,
                cpuViewModel, midiViewModel, cfgCpuViewModel, memoryViewModel,
                stackMemoryViewModel);

            Application.Current!.Resources[nameof(DebugWindowViewModel)] =
                debugWindowViewModel;
            mainWindow.DataContext = mainWindowViewModel;
        }
    }

    public void HeadlessModeStart() {
        if (_loggerService.IsEnabled(LogEventLevel.Information)) {
            _loggerService.Information("Finally starting headless mode...");
        }
        ProgramExecutor.Run();
    }

    private static void SetLoggingLevel(LoggerService loggerService, Configuration configuration) {
        if (configuration.SilencedLogs) {
            loggerService.AreLogsSilenced = true;
        } else if (configuration.WarningLogs) {
            loggerService.LogLevelSwitch.MinimumLevel = LogEventLevel.Warning;
        } else if (configuration.VerboseLogs) {
            loggerService.LogLevelSwitch.MinimumLevel = LogEventLevel.Verbose;
        }
    }

    private static Dictionary<SegmentedAddress, FunctionInformation> GenerateFunctionInformations(
        ILoggerService loggerService, Configuration configuration, Machine machine) {
        Dictionary<SegmentedAddress, FunctionInformation> res = new();
        if (configuration.OverrideSupplier == null) {
            return res;
        }

        if (loggerService.IsEnabled(LogEventLevel.Verbose)) {
            loggerService.Verbose("Override supplied: {OverrideSupplier}",
                configuration.OverrideSupplier);
        }

        foreach (KeyValuePair<SegmentedAddress, FunctionInformation> element in
            configuration.OverrideSupplier.GenerateFunctionInformations(
                loggerService, configuration, configuration.ProgramEntryPointSegment,
                machine)) {
            res.Add(element.Key, element.Value);
        }

        return res;
    }
    private static Dictionary<SegmentedAddress, FunctionInformation> ReadFunctionOverrides(
        Configuration configuration, Machine machine, ILoggerService loggerService) {
        if (configuration.OverrideSupplier != null) {
            return GenerateFunctionInformations(loggerService, configuration, machine);
        }
        return new Dictionary<SegmentedAddress, FunctionInformation>();
    }

    /// <inheritdoc cref="IDisposable" />
    public void Dispose() {
        // Do not change this code. Put cleanup code in 'Dispose(bool disposing)' method
        Dispose(disposing: true);
        GC.SuppressFinalize(this);
    }

    private void Dispose(bool disposing) {
        if (!_disposed) {
            if (disposing) {
                ProgramExecutor.Dispose();
                Machine.Dispose();
            }
            _disposed = true;
        }
    }
}<|MERGE_RESOLUTION|>--- conflicted
+++ resolved
@@ -414,24 +414,12 @@
             interruptInstaller.InstallInterruptHandler(mouseIrq12Handler);
         }
 
-<<<<<<< HEAD
-        EmulationLoopRecalls emulationLoopRecalls = new(interruptVectorTable, state, stack, emulationLoop);
-
         Dos dos = new Dos(configuration, memory, functionHandlerProvider, stack,
-            state, emulationLoopRecalls, biosKeyboardBuffer,
+            state, emulationLoopRecall, biosKeyboardBuffer,
             keyboardInt16Handler, biosDataArea, vgaFunctionality,
             loggerService, new Dictionary<string, string> {
                 { "BLASTER", soundBlaster.BlasterString } },
             xms);
-=======
-        Dos dos = new Dos(memory, functionHandlerProvider, stack, state, emulationLoopRecall, biosKeyboardBuffer,
-            keyboardInt16Handler, biosDataArea, vgaFunctionality, configuration.CDrive,
-            configuration.Exe,
-            configuration.InitializeDOS is not false,
-            configuration.Ems,
-            new Dictionary<string, string> { { "BLASTER", soundBlaster.BlasterString } },
-            loggerService);
->>>>>>> 713cf65c
 
         if (configuration.InitializeDOS is not false) {
             // Register the DOS interrupt handlers

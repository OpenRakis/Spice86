namespace Spice86;

using Avalonia;
using Avalonia.Controls;
using Avalonia.Controls.ApplicationLifetimes;
using Avalonia.Threading;

using CommunityToolkit.Mvvm.Messaging;

using Serilog.Events;

using Spice86.Core.CLI;
using Spice86.Core.Emulator;
using Spice86.Core.Emulator.CPU;
using Spice86.Core.Emulator.CPU.CfgCpu;
using Spice86.Core.Emulator.Devices.DirectMemoryAccess;
using Spice86.Core.Emulator.Devices.ExternalInput;
using Spice86.Core.Emulator.Devices.Input.Joystick;
using Spice86.Core.Emulator.Devices.Input.Keyboard;
using Spice86.Core.Emulator.Devices.Input.Mouse;
using Spice86.Core.Emulator.Devices.Sound;
using Spice86.Core.Emulator.Devices.Sound.Blaster;
using Spice86.Core.Emulator.Devices.Sound.Midi;
using Spice86.Core.Emulator.Devices.Sound.PCSpeaker;
using Spice86.Core.Emulator.Devices.Timer;
using Spice86.Core.Emulator.Devices.Video;
using Spice86.Core.Emulator.Function;
using Spice86.Core.Emulator.Function.Dump;
using Spice86.Core.Emulator.InterruptHandlers.Bios;
using Spice86.Core.Emulator.InterruptHandlers.Common.Callback;
using Spice86.Core.Emulator.InterruptHandlers.Common.MemoryWriter;
using Spice86.Core.Emulator.InterruptHandlers.Common.RoutineInstall;
using Spice86.Core.Emulator.InterruptHandlers.Input.Keyboard;
using Spice86.Core.Emulator.InterruptHandlers.Input.Mouse;
using Spice86.Core.Emulator.InterruptHandlers.SystemClock;
using Spice86.Core.Emulator.InterruptHandlers.Timer;
using Spice86.Core.Emulator.InterruptHandlers.VGA;
using Spice86.Core.Emulator.IOPorts;
using Spice86.Core.Emulator.Memory;
using Spice86.Core.Emulator.OperatingSystem;
using Spice86.Core.Emulator.VM;
using Spice86.Core.Emulator.VM.Breakpoint;
using Spice86.Infrastructure;
using Spice86.Shared.Diagnostics;
using Spice86.Shared.Emulator.Memory;
using Spice86.Shared.Interfaces;
using Spice86.Shared.Utils;
using Spice86.ViewModels;
using Spice86.Views;

/// <summary>
/// Class responsible for compile-time dependency injection and runtime emulator lifecycle management
/// </summary>
public class Spice86DependencyInjection : IDisposable {
    private readonly Configuration _configuration;
    private readonly ClassicDesktopStyleApplicationLifetime? _desktop;
    public Machine Machine { get; }
    public ProgramExecutor ProgramExecutor { get; }
    private readonly MainWindowViewModel? _mainWindowViewModel;
    private bool _disposed;

    public Spice86DependencyInjection(ILoggerService loggerService, Configuration configuration) {
        SetLoggingLevel(loggerService, configuration);
        IPauseHandler pauseHandler = new PauseHandler(loggerService);

        RecordedDataReader reader = new(configuration.RecordedDataDirectory, loggerService);
        ExecutionFlowRecorder executionFlowRecorder =
            reader.ReadExecutionFlowRecorderFromFileOrCreate(configuration.DumpDataOnExit is not false);
        State state = new();
        EmulatorBreakpointsManager emulatorBreakpointsManager = new(pauseHandler, state);
        IOPortDispatcher ioPortDispatcher = new(emulatorBreakpointsManager.IoReadWriteBreakpoints, state, loggerService, configuration.FailOnUnhandledPort);
        Ram ram = new(A20Gate.EndOfHighMemoryArea);
        A20Gate a20Gate = new(configuration.A20Gate);
        Memory memory = new(emulatorBreakpointsManager.MemoryReadWriteBreakpoints, ram, a20Gate,
            initializeResetVector: configuration.InitializeDOS is true);
        var biosDataArea =
            new BiosDataArea(memory, conventionalMemorySizeKb: (ushort)Math.Clamp(ram.Size / 1024, 0, 640));
        var dualPic = new DualPic(state, ioPortDispatcher, configuration.FailOnUnhandledPort,
            configuration.InitializeDOS is false, loggerService);

        CallbackHandler callbackHandler = new(state, loggerService);
        InterruptVectorTable interruptVectorTable = new(memory);
        Stack stack = new(memory, state);
        FunctionHandler functionHandler = new(memory, state, executionFlowRecorder, loggerService,
            configuration.DumpDataOnExit is not false);
        FunctionHandler functionHandlerInExternalInterrupt = new(memory, state, executionFlowRecorder, loggerService,
            configuration.DumpDataOnExit is not false);
        Cpu cpu = new(interruptVectorTable, stack,
            functionHandler, functionHandlerInExternalInterrupt, memory, state,
            dualPic, ioPortDispatcher, callbackHandler, emulatorBreakpointsManager,
            loggerService, executionFlowRecorder);

        CfgCpu cfgCpu = new(memory, state, ioPortDispatcher, callbackHandler, dualPic, emulatorBreakpointsManager,
            loggerService);

        // IO devices
        Timer timer = new Timer(configuration, state, ioPortDispatcher,
            new CounterConfiguratorFactory(configuration, state, pauseHandler, loggerService), loggerService, dualPic);
        TimerInt8Handler timerInt8Handler =
            new TimerInt8Handler(memory, cpu, dualPic, timer, biosDataArea, loggerService);

        DmaController dmaController =
            new(memory, state, ioPortDispatcher, configuration.FailOnUnhandledPort, loggerService);

        Joystick joystick = new Joystick(state, ioPortDispatcher, configuration.FailOnUnhandledPort, loggerService);

        VideoState videoState = new();
        VgaIoPortHandler videoInt10Handler = new(state, ioPortDispatcher, loggerService, videoState,
            configuration.FailOnUnhandledPort);
        Renderer vgaRenderer = new(memory, videoState);

        SoftwareMixer softwareMixer = new(loggerService, configuration.AudioEngine);
        Midi midiDevice = new Midi(configuration, softwareMixer, state, ioPortDispatcher, pauseHandler, configuration.Mt32RomsPath,
            configuration.FailOnUnhandledPort, loggerService);

        PcSpeaker pcSpeaker = new PcSpeaker(softwareMixer, state, timer.GetCounter(2), ioPortDispatcher, pauseHandler, loggerService,
            configuration.FailOnUnhandledPort);

        var soundBlasterHardwareConfig = new SoundBlasterHardwareConfig(5, 1, 5, SbType.Sb16);
        SoundBlaster soundBlaster = new SoundBlaster(ioPortDispatcher, softwareMixer, state, dmaController, dualPic,
            configuration.FailOnUnhandledPort,
            loggerService, soundBlasterHardwareConfig, pauseHandler);

        GravisUltraSound gravisUltraSound =
            new GravisUltraSound(state, ioPortDispatcher, configuration.FailOnUnhandledPort, loggerService);

        VgaRom vgaRom = new();
        VgaFunctionality vgaFunctionality = new VgaFunctionality(memory, interruptVectorTable, ioPortDispatcher,
            biosDataArea, vgaRom,
            bootUpInTextMode: configuration.InitializeDOS is true);
        VgaBios vgaBios = new VgaBios(memory, cpu, vgaFunctionality, biosDataArea, loggerService);

        BiosEquipmentDeterminationInt11Handler biosEquipmentDeterminationInt11Handler =
            new BiosEquipmentDeterminationInt11Handler(memory, cpu, loggerService);
        SystemBiosInt12Handler systemBiosInt12Handler =
            new SystemBiosInt12Handler(memory, cpu, biosDataArea, loggerService);
        SystemBiosInt15Handler systemBiosInt15Handler = new SystemBiosInt15Handler(memory, cpu, a20Gate,
            configuration.InitializeDOS is not false, loggerService);
        SystemClockInt1AHandler systemClockInt1AHandler =
            new SystemClockInt1AHandler(memory, cpu, loggerService, timerInt8Handler);

        MemoryDataExporter memoryDataExporter = new(memory, callbackHandler,
            configuration, configuration.RecordedDataDirectory, loggerService);

        EmulatorStateSerializer emulatorStateSerializer = new(memoryDataExporter, state,
            executionFlowRecorder, functionHandler, loggerService);

        MainWindowViewModel? mainWindowViewModel = null;
        MainWindow? mainWindow = null;
        ClassicDesktopStyleApplicationLifetime? desktop = null;
        ITextClipboard? textClipboard = null;
        IHostStorageProvider? hostStorageProvider = null;
        IUIDispatcher? uiThreadDispatcher = null;

        if (!configuration.HeadlessMode) {
            desktop = CreateDesktopApp();
            uiThreadDispatcher = new UIDispatcher(Dispatcher.UIThread);
            PerformanceViewModel performanceViewModel = new(state, pauseHandler, uiThreadDispatcher);
            mainWindow = new() {
                PerformanceViewModel = performanceViewModel
            };
            textClipboard = new TextClipboard(mainWindow.Clipboard);
            hostStorageProvider = new HostStorageProvider(mainWindow.StorageProvider, configuration,
                emulatorStateSerializer);
            mainWindowViewModel = new MainWindowViewModel(
                timer, uiThreadDispatcher, hostStorageProvider, textClipboard, configuration,
                loggerService, pauseHandler, performanceViewModel);
        }

        VgaCard vgaCard = new(mainWindowViewModel, vgaRenderer, loggerService);
        Keyboard keyboard = new Keyboard(state, ioPortDispatcher, a20Gate, dualPic, loggerService,
            mainWindowViewModel, configuration.FailOnUnhandledPort);
        BiosKeyboardInt9Handler biosKeyboardInt9Handler =
            new BiosKeyboardInt9Handler(memory, cpu, dualPic, keyboard, biosDataArea, loggerService);
        Mouse mouse = new Mouse(state, dualPic, mainWindowViewModel, configuration.Mouse, loggerService,
            configuration.FailOnUnhandledPort);

        MouseDriver mouseDriver =
            new MouseDriver(cpu, memory, mouse, mainWindowViewModel, vgaFunctionality, loggerService);

        KeyboardInt16Handler keyboardInt16Handler = new KeyboardInt16Handler(memory, cpu, loggerService,
            biosKeyboardInt9Handler.BiosKeyboardBuffer);
        Dos dos = new Dos(memory, cpu, keyboardInt16Handler, vgaFunctionality, configuration.CDrive,
            configuration.Exe, configuration.InitializeDOS is not false, configuration.Ems,
            new Dictionary<string, string> { { "BLASTER", soundBlaster.BlasterString } },
            loggerService);

        Machine machine = new Machine(biosDataArea, biosEquipmentDeterminationInt11Handler,
            biosKeyboardInt9Handler,
            callbackHandler, cpu,
            cfgCpu, state, dos, gravisUltraSound, ioPortDispatcher,
            joystick, keyboard, keyboardInt16Handler, emulatorBreakpointsManager, memory, midiDevice, pcSpeaker,
            dualPic, soundBlaster, systemBiosInt12Handler, systemBiosInt15Handler, systemClockInt1AHandler,
            timer,
            timerInt8Handler,
            vgaCard, videoState, videoInt10Handler, vgaRenderer, vgaBios, vgaRom,
            dmaController, soundBlaster.Opl3Fm, softwareMixer, mouse, mouseDriver,
            vgaFunctionality, pauseHandler);

        IDictionary<SegmentedAddress, FunctionInformation> functionsInformation = reader.ReadGhidraSymbolsFromFileOrCreate();
        InitializeFunctionHandlers(configuration, machine, loggerService,
            functionsInformation, functionHandler, functionHandlerInExternalInterrupt);

        ProgramExecutor programExecutor = new(configuration, emulatorBreakpointsManager,
            emulatorStateSerializer, memory, memoryDataExporter, cpu, cfgCpu, state,
            timer, dos, functionHandler, executionFlowRecorder, pauseHandler,
            mainWindowViewModel,
            dmaController,
            loggerService);

        if (configuration.InitializeDOS is not false) {
            // memoryAsmWriter is common to InterruptInstaller and AssemblyRoutineInstaller so that they both write at the same address (Bios Segment F000)
            MemoryAsmWriter memoryAsmWriter = new(memory,
                new SegmentedAddress(configuration.ProvidedAsmHandlersSegment, 0), callbackHandler);
            InterruptInstaller interruptInstaller =
                new InterruptInstaller(interruptVectorTable, memoryAsmWriter, cpu.FunctionHandler);
            AssemblyRoutineInstaller assemblyRoutineInstaller =
                new AssemblyRoutineInstaller(memoryAsmWriter, cpu.FunctionHandler);

            // Register the interrupt handlers
            interruptInstaller.InstallInterruptHandler(vgaBios);
            interruptInstaller.InstallInterruptHandler(timerInt8Handler);
            interruptInstaller.InstallInterruptHandler(biosKeyboardInt9Handler);
            interruptInstaller.InstallInterruptHandler(biosEquipmentDeterminationInt11Handler);
            interruptInstaller.InstallInterruptHandler(systemBiosInt12Handler);
            interruptInstaller.InstallInterruptHandler(systemBiosInt15Handler);
            interruptInstaller.InstallInterruptHandler(keyboardInt16Handler);
            interruptInstaller.InstallInterruptHandler(systemClockInt1AHandler);
            interruptInstaller.InstallInterruptHandler(dos.DosInt20Handler);
            interruptInstaller.InstallInterruptHandler(dos.DosInt21Handler);
            interruptInstaller.InstallInterruptHandler(dos.DosInt2FHandler);
            interruptInstaller.InstallInterruptHandler(dos.DosInt28Handler);
            if (dos.Ems is not null) {
                interruptInstaller.InstallInterruptHandler(dos.Ems);
            }

            var mouseInt33Handler = new MouseInt33Handler(memory, cpu, loggerService, mouseDriver);
            interruptInstaller.InstallInterruptHandler(mouseInt33Handler);

            var mouseIrq12Handler = new BiosMouseInt74Handler(dualPic, memory);
            interruptInstaller.InstallInterruptHandler(mouseIrq12Handler);

            SegmentedAddress mouseDriverAddress = assemblyRoutineInstaller.InstallAssemblyRoutine(mouseDriver);
            mouseIrq12Handler.SetMouseDriverAddress(mouseDriverAddress);
        }

        DebugWindowViewModel? debugWindowViewModel = null;
        if (textClipboard != null && hostStorageProvider != null && uiThreadDispatcher != null) {
            IMessenger messenger = WeakReferenceMessenger.Default;


            BreakpointsViewModel breakpointsViewModel = new(state, pauseHandler,
                messenger, emulatorBreakpointsManager, uiThreadDispatcher);
            CfgCpuViewModel cfgCpuViewModel = new(configuration,
                cfgCpu.ExecutionContextManager,
                pauseHandler, new PerformanceMeasurer());
            DisassemblyViewModel disassemblyVm = new(
                emulatorBreakpointsManager,
                memory, state,
                functionsInformation,
<<<<<<< HEAD
                breakpointsViewModel, pauseHandler,
                uiThreadDispatcher, messenger, textClipboard);
            ModernDisassemblyViewModel modernDisassemblyVm = new(
                emulatorBreakpointsManager,
                memory, state,
                functionsInformation,
                breakpointsViewModel, pauseHandler,
                uiThreadDispatcher, messenger, textClipboard, loggerService);
=======
            breakpointsViewModel, pauseHandler,
            uiThreadDispatcher, messenger, textClipboard);
>>>>>>> 82d8b8e5
            PaletteViewModel paletteViewModel = new(
                videoState.DacRegisters.ArgbPalette,
                uiThreadDispatcher);
            SoftwareMixerViewModel softwareMixerViewModel = new(softwareMixer);
            VideoCardViewModel videoCardViewModel = new(vgaRenderer, videoState);
            CpuViewModel cpuViewModel = new(state, memory, pauseHandler,
                uiThreadDispatcher);
            MidiViewModel midiViewModel = new(midiDevice);
            StructureViewModelFactory structureViewModelFactory = new(
                configuration, loggerService, pauseHandler);
            MemoryViewModel memoryViewModel = new(memory, memoryDataExporter, state,
                        breakpointsViewModel, pauseHandler, messenger,
                        uiThreadDispatcher, textClipboard,
                        hostStorageProvider, structureViewModelFactory);
            StackMemoryViewModel stackMemoryViewModel = new(memory,
                memoryDataExporter, state, stack,
                breakpointsViewModel, pauseHandler, messenger,
                uiThreadDispatcher, textClipboard,
                hostStorageProvider, structureViewModelFactory,
                canCloseTab: false, startAddress: stack.PhysicalAddress);

            debugWindowViewModel = new DebugWindowViewModel(messenger,
                uiThreadDispatcher, pauseHandler,
                breakpointsViewModel, disassemblyVm, modernDisassemblyVm,
                paletteViewModel, softwareMixerViewModel,
                videoCardViewModel, cpuViewModel, midiViewModel,
                cfgCpuViewModel, memoryViewModel, stackMemoryViewModel);
        }

        if (desktop != null && mainWindow != null) {
            mainWindow.DataContext = mainWindowViewModel;
            desktop.MainWindow = mainWindow;
            desktop.Startup += (_, _) => {
                // DebugWindow is not shown. Therefore, the instance is not used.
                // But with the alternative ctor it will be in the OwnedWindows collection.
                // This is for the ShowInternalDebuggerBehavior.
                _ = new DebugWindow(owner: mainWindow) {
                    DataContext = debugWindowViewModel
                };
            };
        }

        Machine = machine;
        ProgramExecutor = programExecutor;
        _configuration = configuration;
        _desktop = desktop;
        _mainWindowViewModel = mainWindowViewModel;
    }

    public void Start() {
        if (_configuration.HeadlessMode) {
            ProgramExecutor.Run();
        } else {
            _desktop?.Start(Environment.GetCommandLineArgs());
        }
    }

    private static void SetLoggingLevel(ILoggerService loggerService, Configuration configuration) {
        if (configuration.SilencedLogs) {
            loggerService.AreLogsSilenced = true;
        } else if (configuration.WarningLogs) {
            loggerService.LogLevelSwitch.MinimumLevel = LogEventLevel.Warning;
        } else if (configuration.VerboseLogs) {
            loggerService.LogLevelSwitch.MinimumLevel = LogEventLevel.Verbose;
        }
    }

    private static Dictionary<SegmentedAddress, FunctionInformation> GenerateFunctionInformations(
        ILoggerService loggerService, Configuration configuration, Machine machine) {
        Dictionary<SegmentedAddress, FunctionInformation> res = new();
        if (configuration.OverrideSupplier == null) {
            return res;
        }

        if (loggerService.IsEnabled(Serilog.Events.LogEventLevel.Verbose)) {
            loggerService.Verbose("Override supplied: {OverrideSupplier}", configuration.OverrideSupplier);
        }

        foreach (KeyValuePair<SegmentedAddress, FunctionInformation> element in configuration.OverrideSupplier
            .GenerateFunctionInformations(loggerService, configuration, configuration.ProgramEntryPointSegment, machine)) {
            res.Add(element.Key, element.Value);
        }

        return res;
    }

    private static void InitializeFunctionHandlers(Configuration configuration, Machine machine,
        ILoggerService loggerService,
        IDictionary<SegmentedAddress, FunctionInformation> functionInformations, FunctionHandler cpuFunctionHandler,
        FunctionHandler cpuFunctionHandlerInExternalInterrupt) {
        if (configuration.OverrideSupplier != null) {
            DictionaryUtils.AddAll(functionInformations,
                GenerateFunctionInformations(loggerService, configuration,
                    machine));
        }

        if (functionInformations.Count == 0) {
            return;
        }

        bool useCodeOverride = configuration.UseCodeOverrideOption;
        SetupFunctionHandler(cpuFunctionHandler, functionInformations, useCodeOverride);
        SetupFunctionHandler(cpuFunctionHandlerInExternalInterrupt, functionInformations, useCodeOverride);
    }

    private static void SetupFunctionHandler(FunctionHandler functionHandler,
        IDictionary<SegmentedAddress, FunctionInformation> functionInformations, bool useCodeOverride) {
        functionHandler.FunctionInformations = functionInformations;
        functionHandler.UseCodeOverride = useCodeOverride;
    }

    private static ClassicDesktopStyleApplicationLifetime CreateDesktopApp() {
        AppBuilder appBuilder = AppBuilder.Configure(() => new App())
            .UsePlatformDetect()
            .LogToTrace()
            .WithInterFont();
        ClassicDesktopStyleApplicationLifetime desktop = new ClassicDesktopStyleApplicationLifetime {
            ShutdownMode = ShutdownMode.OnMainWindowClose
        };
        appBuilder.SetupWithLifetime(desktop);
        return desktop;
    }

    /// <inheritdoc cref="IDisposable" />
    public void Dispose() {
        // Do not change this code. Put cleanup code in 'Dispose(bool disposing)' method
        Dispose(disposing: true);
        GC.SuppressFinalize(this);
    }

    private void Dispose(bool disposing) {
        if (!_disposed) {
            if (disposing) {
                ProgramExecutor.Dispose();
                Machine.Dispose();
                _mainWindowViewModel?.Dispose();
                _desktop?.Dispose();
            }

            _disposed = true;
        }
    }
}<|MERGE_RESOLUTION|>--- conflicted
+++ resolved
@@ -258,7 +258,6 @@
                 emulatorBreakpointsManager,
                 memory, state,
                 functionsInformation,
-<<<<<<< HEAD
                 breakpointsViewModel, pauseHandler,
                 uiThreadDispatcher, messenger, textClipboard);
             ModernDisassemblyViewModel modernDisassemblyVm = new(
@@ -267,10 +266,6 @@
                 functionsInformation,
                 breakpointsViewModel, pauseHandler,
                 uiThreadDispatcher, messenger, textClipboard, loggerService);
-=======
-            breakpointsViewModel, pauseHandler,
-            uiThreadDispatcher, messenger, textClipboard);
->>>>>>> 82d8b8e5
             PaletteViewModel paletteViewModel = new(
                 videoState.DacRegisters.ArgbPalette,
                 uiThreadDispatcher);

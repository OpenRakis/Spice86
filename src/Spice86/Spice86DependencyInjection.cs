namespace Spice86;

using Avalonia;
using Avalonia.Threading;

using CommunityToolkit.Mvvm.Messaging;

using Serilog.Events;

using Spice86.Core.CLI;
using Spice86.Core.Emulator;
using Spice86.Core.Emulator.CPU;
using Spice86.Core.Emulator.CPU.CfgCpu;
using Spice86.Core.Emulator.Devices.Cmos;
using Spice86.Core.Emulator.Devices.DirectMemoryAccess;
using Spice86.Core.Emulator.Devices.ExternalInput;
using Spice86.Core.Emulator.Devices.Input.Joystick;
using Spice86.Core.Emulator.Devices.Input.Keyboard;
using Spice86.Core.Emulator.Devices.Input.Mouse;
using Spice86.Core.Emulator.Devices.Sound;
using Spice86.Core.Emulator.Devices.Sound.Blaster;
using Spice86.Core.Emulator.Devices.Sound.Midi;
using Spice86.Core.Emulator.Devices.Timer;
using Spice86.Core.Emulator.Devices.Video;
using Spice86.Core.Emulator.Function;
using Spice86.Core.Emulator.Function.Dump;
using Spice86.Core.Emulator.InterruptHandlers.Bios;
using Spice86.Core.Emulator.InterruptHandlers.Bios.Structures;
using Spice86.Core.Emulator.InterruptHandlers.Common.Callback;
using Spice86.Core.Emulator.InterruptHandlers.Common.MemoryWriter;
using Spice86.Core.Emulator.InterruptHandlers.Common.RoutineInstall;
using Spice86.Core.Emulator.InterruptHandlers.Dos.Xms;
using Spice86.Core.Emulator.InterruptHandlers.Input.Keyboard;
using Spice86.Core.Emulator.InterruptHandlers.Input.Mouse;
using Spice86.Core.Emulator.InterruptHandlers.SystemClock;
using Spice86.Core.Emulator.InterruptHandlers.Timer;
using Spice86.Core.Emulator.InterruptHandlers.VGA;
using Spice86.Core.Emulator.IOPorts;
using Spice86.Core.Emulator.Memory;
using Spice86.Core.Emulator.OperatingSystem;
using Spice86.Core.Emulator.OperatingSystem.Structures;
using Spice86.Core.Emulator.VM;
using Spice86.Core.Emulator.VM.Breakpoint;
using Spice86.Core.Emulator.VM.Clock;
using Spice86.Core.Emulator.VM.CpuSpeedLimit;
using Spice86.Core.Emulator.VM.EmulationLoopScheduler;
using Spice86.Logging;
using Spice86.Shared.Diagnostics;
using Spice86.Shared.Emulator.Memory;
using Spice86.Shared.Emulator.VM.Breakpoint.Serializable;
using Spice86.Shared.Interfaces;
using Spice86.Shared.Utils;
using Spice86.ViewModels;
using Spice86.ViewModels.Services;
using Spice86.Views;

/// <summary>
/// Class responsible for compile-time dependency injection and runtime emulator lifecycle management
/// </summary>
public class Spice86DependencyInjection : IDisposable {
    private readonly LoggerService _loggerService;
    public Machine Machine { get; }
    public ProgramExecutor ProgramExecutor { get; }
    private readonly IGuiVideoPresentation? _gui;
    private bool _disposed;
    private bool _machineDisposedAfterRun;

    public Spice86DependencyInjection(Configuration configuration)
        : this(configuration, null) {
    }

    internal Spice86DependencyInjection(Configuration configuration, MainWindow? mainWindow) {
        LoggerService loggerService = new LoggerService();
        _loggerService = loggerService;
        SetLoggingLevel(loggerService, configuration);

        if (loggerService.IsEnabled(LogEventLevel.Information)) {
            loggerService.Information("Spice86 starting...");
        }

        if (loggerService.IsEnabled(LogEventLevel.Information)) {
            loggerService.Information("Set logging level...");
        }

        // Create DumpContext with program hash and dump directory computation
        DumpFolderMetadata dumpContext = new(configuration.Exe, configuration.RecordedDataDirectory);

        if (loggerService.IsEnabled(LogEventLevel.Information)) {
            loggerService.Information(
                "Dump context created with program hash {ProgramHash} and dump directory {DumpDirectory}",
                dumpContext.ProgramHash, dumpContext.DumpDirectory);
        }

        IPauseHandler pauseHandler = new PauseHandler(loggerService);

        if (loggerService.IsEnabled(LogEventLevel.Information)) {
            loggerService.Information("Pause handler created...");
        }

        RecordedDataReader reader = new(dumpContext.DumpDirectory,
            loggerService);

        if (loggerService.IsEnabled(LogEventLevel.Information)) {
            loggerService.Information("Recorded data reader created...");
        }

        ExecutionDump executionDump = reader.ReadExecutionDumpFromFileOrCreate();
        ExecutionFlowRecorder executionFlowRecorder = new(configuration.DumpDataOnExit is not false, executionDump);

        if (loggerService.IsEnabled(LogEventLevel.Information)) {
            loggerService.Information("Execution flow recorder created...");
        }

        State state = new(configuration.CpuModel);

        if (loggerService.IsEnabled(LogEventLevel.Information)) {
            loggerService.Information("State created...");
        }

        // Create breakpoint holders before EmulatorBreakpointsManager to avoid circular dependency
        AddressReadWriteBreakpoints memoryReadWriteBreakpoints = new();
        AddressReadWriteBreakpoints ioReadWriteBreakpoints = new();

        IOPortDispatcher ioPortDispatcher = new(
            ioReadWriteBreakpoints, state,
            loggerService, configuration.FailOnUnhandledPort);

        if (loggerService.IsEnabled(LogEventLevel.Information)) {
            loggerService.Information("IO port dispatcher created...");
        }

        Ram ram = new(A20Gate.EndOfHighMemoryArea);

        if (loggerService.IsEnabled(LogEventLevel.Information)) {
            loggerService.Information("RAM created...");
        }

        A20Gate a20Gate = new(configuration.A20Gate);

        if (loggerService.IsEnabled(LogEventLevel.Information)) {
            loggerService.Information("A20 gate created...");
        }

        Memory memory = new(memoryReadWriteBreakpoints,
            ram, a20Gate,
            initializeResetVector: configuration.InitializeDOS is true);

        if (loggerService.IsEnabled(LogEventLevel.Information)) {
            loggerService.Information("Memory bus created...");
        }

        EmulatorBreakpointsManager emulatorBreakpointsManager = new(pauseHandler, state, memory,
            memoryReadWriteBreakpoints, ioReadWriteBreakpoints);

        if (loggerService.IsEnabled(LogEventLevel.Information)) {
            loggerService.Information("Emulator breakpoints manager created...");
        }

        var biosDataArea =
            new BiosDataArea(memory, conventionalMemorySizeKb:
                (ushort)Math.Clamp(ram.Size / 1024, 0, 640));

        if (loggerService.IsEnabled(LogEventLevel.Information)) {
            loggerService.Information("BIOS data area created...");
        }

        IEmulatedClock emulatedClock = configuration.InstructionsPerSecond != null
            ? new CyclesClock(state, configuration.InstructionsPerSecond.Value)
            : new EmulatedClock();
        EmulationLoopScheduler emulationLoopScheduler = new(emulatedClock, loggerService);

        var dualPic = new DualPic(ioPortDispatcher, state, loggerService, configuration.FailOnUnhandledPort);

        if (configuration.InitializeDOS is false) {
            loggerService.Information("Masking all PIC IRQs...");
            for (uint irq = 0; irq < 16; irq++) {
                dualPic.SetIrqMask(irq, true);
            }
        }

        if (loggerService.IsEnabled(LogEventLevel.Information)) {
            loggerService.Information("Dual PIC created...");
        }

        RealTimeClock realTimeClock = new(state, ioPortDispatcher, dualPic,
            pauseHandler, configuration.FailOnUnhandledPort, loggerService);

        if (loggerService.IsEnabled(LogEventLevel.Information)) {
            loggerService.Information("RTC/CMOS created...");
        }

        CallbackHandler callbackHandler = new(state, loggerService);

        if (loggerService.IsEnabled(LogEventLevel.Information)) {
            loggerService.Information("Callback handler created...");
        }

        InterruptVectorTable interruptVectorTable = new(memory);

        if (loggerService.IsEnabled(LogEventLevel.Information)) {
            loggerService.Information("Interrupt vector table created...");
        }

        Stack stack = new(memory, state);

        if (loggerService.IsEnabled(LogEventLevel.Information)) {
            loggerService.Information("Stack created...");
        }

        IEnumerable<FunctionInformation> functionInformationsData =
            reader.ReadGhidraSymbolsFromFileOrCreate();

        if (loggerService.IsEnabled(LogEventLevel.Information)) {
            loggerService.Information("Function information data read...");
        }

        FunctionCatalogue functionCatalogue = new FunctionCatalogue(
            functionInformationsData);

        if (loggerService.IsEnabled(LogEventLevel.Information)) {
            loggerService.Information("Function catalogue created...");
        }

        FunctionHandler functionHandler = new(memory, state,
            executionFlowRecorder, functionCatalogue, configuration.UseCodeOverrideOption, loggerService);

        if (loggerService.IsEnabled(LogEventLevel.Information)) {
            loggerService.Information("Function handler created...");
        }

        FunctionHandler functionHandlerInExternalInterrupt = new(memory, state,
            executionFlowRecorder, functionCatalogue, configuration.UseCodeOverrideOption, loggerService);

        if (loggerService.IsEnabled(LogEventLevel.Information)) {
            loggerService.Information("Function handler in external interrupt created...");
        }

        Cpu cpu = new(interruptVectorTable, stack,
            functionHandler, functionHandlerInExternalInterrupt, memory, state,
            dualPic, ioPortDispatcher, callbackHandler,
            emulatorBreakpointsManager, loggerService, executionFlowRecorder);

        if (loggerService.IsEnabled(LogEventLevel.Information)) {
            loggerService.Information("CPU created...");
        }

        CfgCpu cfgCpu = new(memory, state, ioPortDispatcher, callbackHandler,
            dualPic, emulatorBreakpointsManager, functionCatalogue,
            configuration.UseCodeOverrideOption, loggerService);

        if (loggerService.IsEnabled(LogEventLevel.Information)) {
            loggerService.Information("CfgCpu created...");
        }

        IFunctionHandlerProvider functionHandlerProvider = configuration.CfgCpu ? cfgCpu : cpu;
        IExecutionDumpFactory executionDumpFactory =
            configuration.CfgCpu ? new CfgCpuFlowDumper(cfgCpu, executionDump) : executionFlowRecorder;
        if (loggerService.IsEnabled(LogEventLevel.Information)) {
            string cpuType = configuration.CfgCpu ? nameof(CfgCpu) : nameof(Cpu);
            loggerService.Information("Execution will be done with {CpuType}", cpuType);
        }

        // IO devices
        var timerInt8Handler = new TimerInt8Handler(dualPic, biosDataArea);

        if (loggerService.IsEnabled(LogEventLevel.Information)) {
            loggerService.Information("Timer int8 handler created...");
        }

        DmaBus dmaSystem =
            new(memory, state, ioPortDispatcher,
                configuration.FailOnUnhandledPort, loggerService);

        if (loggerService.IsEnabled(LogEventLevel.Information)) {
            loggerService.Information("DMA controller created...");
        }

        VideoState videoState = new();
        VgaIoPortHandler vgaIoPortHandler = new(state, ioPortDispatcher,
            loggerService, videoState, configuration.FailOnUnhandledPort);
        Renderer vgaRenderer = new(memory, videoState, loggerService);
        VgaRom vgaRom = new();
        VgaFunctionality vgaFunctionality = new VgaFunctionality(memory,
            interruptVectorTable, ioPortDispatcher,
            biosDataArea, vgaRom,
            bootUpInTextMode: configuration.InitializeDOS is not false);
        VgaBios vgaBios = new VgaBios(memory, functionHandlerProvider, stack,
            state, vgaFunctionality, biosDataArea, loggerService);

        if (loggerService.IsEnabled(LogEventLevel.Information)) {
            loggerService.Information("Video card support classes created...");
        }

        BiosEquipmentDeterminationInt11Handler biosEquipmentDeterminationInt11Handler = new(memory,
            functionHandlerProvider, stack, state, loggerService);
        SystemBiosInt12Handler systemBiosInt12Handler = new(memory, functionHandlerProvider, stack,
            state, biosDataArea, loggerService);

        // memoryAsmWriter is common to InterruptInstaller and
        // AssemblyRoutineInstaller so that they both write at the
        // same address (Bios Segment F000)
        MemoryAsmWriter memoryAsmWriter = new(memory,
            new SegmentedAddress(
                configuration.ProvidedAsmHandlersSegment, 0),
            callbackHandler);

        ExtendedMemoryManager? xms = null;

        DosTables dosTables = new();

        SharedMouseData sharedMouseData = new();

        if (configuration.Xms is not false) {
            xms = new(memory, state, a20Gate, memoryAsmWriter, dosTables, loggerService);
        }

        if (configuration.Xms is not false && loggerService.IsEnabled(
                LogEventLevel.Information)) {
            loggerService.Information("DOS XMS driver created...");
        }

        SystemBiosInt15Handler systemBiosInt15Handler = new(configuration, memory,
            functionHandlerProvider, stack, state, a20Gate, biosDataArea, dualPic,
            ioPortDispatcher, configuration.InitializeDOS is not false, loggerService);

        SystemClockInt1AHandler systemClockInt1AHandler = new(memory, biosDataArea,
            realTimeClock, functionHandlerProvider, stack, state, loggerService);
        SystemBiosInt13Handler systemBiosInt13Handler = new(memory,
            functionHandlerProvider, stack, state, loggerService);
        RtcInt70Handler rtcInt70Handler = new(memory, functionHandlerProvider, stack, state,
            dualPic, biosDataArea, ioPortDispatcher, loggerService);

        if (loggerService.IsEnabled(LogEventLevel.Information)) {
            loggerService.Information("BIOS interrupt handlers created...");
        }

        SoftwareMixer softwareMixer = new(loggerService, configuration.AudioEngine);
        var midiDevice = new Midi(configuration, softwareMixer, state,
            ioPortDispatcher, pauseHandler, configuration.Mt32RomsPath,
            configuration.FailOnUnhandledPort, loggerService);
        PcSpeaker pcSpeaker = new(softwareMixer, state, ioPortDispatcher,
            pauseHandler, loggerService, emulationLoopScheduler, emulatedClock, configuration.FailOnUnhandledPort);

        PitTimer pitTimer = new(ioPortDispatcher, state, dualPic, pcSpeaker, emulationLoopScheduler, emulatedClock,
            loggerService, configuration.FailOnUnhandledPort);

        pcSpeaker.AttachPitControl(pitTimer);
        loggerService.Information("PIT created...");

        var soundBlasterHardwareConfig = new SoundBlasterHardwareConfig(7, 1, 5, SbType.SbPro2);
        loggerService.Information("SoundBlaster configured with {SBConfig}", soundBlasterHardwareConfig);
        var soundBlaster = new SoundBlaster(ioPortDispatcher,
            softwareMixer, state, dmaSystem, dualPic, emulationLoopScheduler, emulatedClock,
            configuration.FailOnUnhandledPort,
            loggerService, soundBlasterHardwareConfig, pauseHandler);
        var gravisUltraSound = new GravisUltraSound(state, ioPortDispatcher,
            configuration.FailOnUnhandledPort, loggerService);

        loggerService.Information("Sound devices created...");

        MemoryDataExporter memoryDataExporter = new(memory, callbackHandler,
            configuration, dumpContext.DumpDirectory, loggerService);

        if (loggerService.IsEnabled(LogEventLevel.Information)) {
            loggerService.Information("Memory data exporter created...");
        }

        EmulatorStateSerializer emulatorStateSerializer = new(dumpContext,
            memoryDataExporter, state, executionDumpFactory, functionCatalogue,
            emulatorBreakpointsManager, loggerService);

        SerializableUserBreakpointCollection deserializedUserBreakpoints =
            emulatorStateSerializer.LoadBreakpoints(dumpContext.DumpDirectory);

        IInstructionExecutor cpuForEmulationLoop = configuration.CfgCpu ? cfgCpu : cpu;

        ICyclesLimiter cyclesLimiter = CycleLimiterFactory.Create(configuration);

        if (loggerService.IsEnabled(LogEventLevel.Information)) {
            loggerService.Information("Emulator state serializer created...");
        }

        MainWindowViewModel? mainWindowViewModel = null;
        UIDispatcher? uiDispatcher = null;
        HostStorageProvider? hostStorageProvider = null;
        TextClipboard? textClipboard = null;
        InputEventHub inputEventHub;

        if (mainWindow != null) {
            uiDispatcher = new UIDispatcher(Dispatcher.UIThread);
            hostStorageProvider = new HostStorageProvider(
                mainWindow.StorageProvider, configuration, emulatorStateSerializer, dumpContext);
            textClipboard = new TextClipboard(mainWindow.Clipboard);

            PerformanceTracker performanceTracker = new PerformanceTracker(new SystemTimeProvider());

            PerformanceViewModel performanceViewModel = new(
                state, pauseHandler, uiDispatcher, performanceTracker);

            mainWindow.PerformanceViewModel = performanceViewModel;

            IExceptionHandler exceptionHandler = configuration.HeadlessMode switch {
                null => new MainWindowExceptionHandler(pauseHandler),
                _ => new HeadlessModeExceptionHandler(uiDispatcher)
            };

            mainWindowViewModel = new MainWindowViewModel(sharedMouseData,
                pitTimer, uiDispatcher, hostStorageProvider, textClipboard, configuration,
                loggerService, pauseHandler, performanceViewModel, exceptionHandler, cyclesLimiter);

            inputEventHub = new(mainWindowViewModel, mainWindowViewModel);

            _gui = mainWindowViewModel;
        } else {
            HeadlessGui headlessGui = new HeadlessGui();
            _gui = headlessGui;
            inputEventHub = new InputEventHub(headlessGui, headlessGui);
        }

        EmulationLoop emulationLoop = new(
            functionHandler, cpuForEmulationLoop,
            state, emulationLoopScheduler, emulatorBreakpointsManager,
            pauseHandler, inputEventHub, cyclesLimiter, loggerService);

        VgaCard vgaCard = new(_gui, vgaRenderer, loggerService);
        vgaCard.SubscribeToEvents();

        if (loggerService.IsEnabled(LogEventLevel.Information)) {
            loggerService.Information("VGA card created...");
        }

        Intel8042Controller intel8042Controller = new(
            state, ioPortDispatcher, a20Gate, dualPic, emulationLoopScheduler,
            configuration.FailOnUnhandledPort, loggerService, inputEventHub);

        BiosKeyboardBuffer biosKeyboardBuffer = new BiosKeyboardBuffer(memory, biosDataArea);
        BiosKeyboardInt9Handler biosKeyboardInt9Handler = new(memory, biosDataArea,
            stack, state, functionHandlerProvider, dualPic, systemBiosInt15Handler,
            intel8042Controller, biosKeyboardBuffer, loggerService);
        Mouse mouse = new(state, sharedMouseData, dualPic,
            configuration.Mouse, loggerService, configuration.FailOnUnhandledPort,
            _gui as IGuiMouseEvents);
        MouseDriver mouseDriver = new(state, sharedMouseData, memory, mouse,
            vgaFunctionality, loggerService,
            _gui as IGuiMouseEvents);

        KeyboardInt16Handler keyboardInt16Handler = new(
            memory, biosDataArea, functionHandlerProvider, stack, state, loggerService,
            biosKeyboardInt9Handler.BiosKeyboardBuffer);

        Joystick joystick = new(state, ioPortDispatcher,
            configuration.FailOnUnhandledPort, loggerService);

        if (loggerService.IsEnabled(LogEventLevel.Information)) {
            loggerService.Information("Input devices created...");
        }

        if (loggerService.IsEnabled(LogEventLevel.Information)) {
            loggerService.Information("Emulation loop created...");
        }

        InterruptInstaller interruptInstaller =
            new InterruptInstaller(interruptVectorTable, memoryAsmWriter, functionCatalogue);
        AssemblyRoutineInstaller assemblyRoutineInstaller =
            new AssemblyRoutineInstaller(memoryAsmWriter, functionCatalogue);

        var dummyInt1CHandler = new DummyInt1CHandler();

        BiosMouseInt74Handler? mouseIrq12Handler = null;
        if (configuration.InitializeDOS is not false) {
            // Register the BIOS interrupt handlers
            interruptInstaller.InstallInterruptHandler(vgaBios);
            interruptInstaller.InstallInterruptHandler(dummyInt1CHandler);
            interruptInstaller.InstallInterruptHandler(timerInt8Handler);
            interruptInstaller.InstallInterruptHandler(biosKeyboardInt9Handler);
            interruptInstaller.InstallInterruptHandler(biosEquipmentDeterminationInt11Handler);
            interruptInstaller.InstallInterruptHandler(systemBiosInt12Handler);
            interruptInstaller.InstallInterruptHandler(systemBiosInt15Handler);
            interruptInstaller.InstallInterruptHandler(keyboardInt16Handler);
            interruptInstaller.InstallInterruptHandler(systemClockInt1AHandler);
            interruptInstaller.InstallInterruptHandler(systemBiosInt13Handler);
            interruptInstaller.InstallInterruptHandler(rtcInt70Handler);
            mouseIrq12Handler = new BiosMouseInt74Handler(dualPic, memory);
            interruptInstaller.InstallInterruptHandler(mouseIrq12Handler);
            InstallDefaultInterruptHandlers(interruptInstaller, dualPic, biosDataArea, loggerService);
        }

        Dos dos = new Dos(configuration, memory, functionHandlerProvider, stack,
            state, biosKeyboardBuffer,
            keyboardInt16Handler, biosDataArea, vgaFunctionality,
            new Dictionary<string, string> {
<<<<<<< HEAD
                { "BLASTER", soundBlaster.BlasterString } }, ioPortDispatcher, loggerService,
=======
                { "BLASTER", soundBlaster.BlasterString }
            }, loggerService, ioPortDispatcher,
>>>>>>> b539f5f8
            xms);

        if (configuration.InitializeDOS is not false) {
            // Register the DOS interrupt handlers
            interruptInstaller.InstallInterruptHandler(dos.DosInt20Handler);
            interruptInstaller.InstallInterruptHandler(dos.DosInt21Handler);
            interruptInstaller.InstallInterruptHandler(dos.DosInt2FHandler);
            interruptInstaller.InstallInterruptHandler(dos.DosInt25Handler);
            interruptInstaller.InstallInterruptHandler(dos.DosInt26Handler);
            interruptInstaller.InstallInterruptHandler(dos.DosInt28Handler);
            if (dos.Ems is not null) {
                interruptInstaller.InstallInterruptHandler(dos.Ems);
            }

            var mouseInt33Handler = new MouseInt33Handler(memory,
                functionHandlerProvider, stack, state, loggerService, mouseDriver);
            interruptInstaller.InstallInterruptHandler(mouseInt33Handler);

            SegmentedAddress mouseDriverAddress =
                assemblyRoutineInstaller.InstallAssemblyRoutine(mouseDriver, "provided_mouse_driver");
            mouseIrq12Handler?.SetMouseDriverAddress(mouseDriverAddress);
        }

        if (loggerService.IsEnabled(LogEventLevel.Information)) {
            loggerService.Information("Disk operating system created...");
        }

        Machine machine = new Machine(biosDataArea, biosEquipmentDeterminationInt11Handler,
            biosKeyboardInt9Handler,
            callbackHandler, cpu,
            cfgCpu, state, dos, gravisUltraSound, ioPortDispatcher,
            joystick, intel8042Controller, keyboardInt16Handler,
            emulatorBreakpointsManager, memory, midiDevice, pcSpeaker,
            dualPic, soundBlaster, systemBiosInt12Handler,
            systemBiosInt15Handler, systemClockInt1AHandler, realTimeClock,
            pitTimer,
            timerInt8Handler,
            vgaCard, videoState, vgaIoPortHandler,
            vgaRenderer, vgaBios, vgaRom,
            dmaSystem, soundBlaster.Opl3Fm, softwareMixer, mouse, mouseDriver,
            vgaFunctionality, pauseHandler);

        if (loggerService.IsEnabled(LogEventLevel.Information)) {
            loggerService.Information("Machine created...");
        }

        DictionaryUtils.AddAll(functionCatalogue.FunctionInformations,
            ReadFunctionOverrides(configuration, machine, loggerService));

        if (loggerService.IsEnabled(LogEventLevel.Information)) {
            loggerService.Information("Function overrides added...");
        }

        ProgramExecutor programExecutor = new(configuration, emulationLoop,
            emulatorBreakpointsManager, emulatorStateSerializer, memory,
            functionHandlerProvider, memoryDataExporter, state, dos,
            functionCatalogue, executionDumpFactory, pauseHandler,
            mainWindowViewModel, dumpContext, loggerService);

        if (loggerService.IsEnabled(LogEventLevel.Information)) {
            loggerService.Information("Program executor created...");
        }

        if (loggerService.IsEnabled(LogEventLevel.Information)) {
            loggerService.Information("BIOS and DOS interrupt handlers created...");
        }

        Machine = machine;
        ProgramExecutor = programExecutor;
        ProgramExecutor.EmulationStopped += OnProgramExecutorEmulationStopped;

        if (mainWindow != null && uiDispatcher != null &&
            hostStorageProvider != null && textClipboard != null) {
            IMessenger messenger = WeakReferenceMessenger.Default;

            BreakpointsViewModel breakpointsViewModel = new(
                state, pauseHandler, messenger, emulatorBreakpointsManager, uiDispatcher, textClipboard, memory);

            breakpointsViewModel.RestoreBreakpoints(deserializedUserBreakpoints);

            DisassemblyViewModel disassemblyViewModel = new(
                emulatorBreakpointsManager, memory, state, functionCatalogue.FunctionInformations,
                breakpointsViewModel, pauseHandler, uiDispatcher, messenger, textClipboard, loggerService,
                canCloseTab: false);

            PaletteViewModel paletteViewModel = new(videoState.DacRegisters.ArgbPalette,
                uiDispatcher);

            SoftwareMixerViewModel softwareMixerViewModel = new(softwareMixer);

            VideoCardViewModel videoCardViewModel = new(vgaRenderer, videoState, hostStorageProvider);

            CpuViewModel cpuViewModel = new(state, memory, pauseHandler, uiDispatcher);

            MidiViewModel midiViewModel = new(midiDevice);

            CfgCpuViewModel cfgCpuViewModel = new(configuration, uiDispatcher,
                cfgCpu.ExecutionContextManager, pauseHandler);

            StructureViewModelFactory structureViewModelFactory = new(configuration,
                state, loggerService, pauseHandler);

            MemoryViewModel memoryViewModel = new(memory, memoryDataExporter, state,
                breakpointsViewModel, pauseHandler, messenger, uiDispatcher,
                textClipboard, hostStorageProvider, structureViewModelFactory,
                canCloseTab: false);

            StackMemoryViewModel stackMemoryViewModel = new(memory, memoryDataExporter, state, stack,
                breakpointsViewModel, pauseHandler, messenger, uiDispatcher,
                textClipboard, hostStorageProvider, structureViewModelFactory,
                canCloseTab: false);

            DataSegmentMemoryViewModel dataSegmentViewModel = new(memory, memoryDataExporter, state,
                breakpointsViewModel, pauseHandler, messenger, uiDispatcher,
                textClipboard, hostStorageProvider, structureViewModelFactory,
                canCloseTab: false);

            DebugWindowViewModel debugWindowViewModel = new(
                WeakReferenceMessenger.Default, uiDispatcher, pauseHandler,
                breakpointsViewModel, disassemblyViewModel,
                paletteViewModel, softwareMixerViewModel, videoCardViewModel,
                cpuViewModel, midiViewModel, cfgCpuViewModel,
                [memoryViewModel, stackMemoryViewModel, dataSegmentViewModel]);

            Application.Current!.Resources[nameof(DebugWindowViewModel)] =
                debugWindowViewModel;
            mainWindow.DataContext = mainWindowViewModel;
        }
    }

    private readonly byte[] _defaultIrqs = [3, 4, 5, 7, 10, 11];

    private void InstallDefaultInterruptHandlers(InterruptInstaller interruptInstaller, DualPic dualPic,
        BiosDataArea biosDataArea, LoggerService loggerService) {
        _loggerService.Information("Installing default interrupt handlers for IRQs {IRQs}...",
            string.Join(", ", _defaultIrqs));
        foreach (byte irq in _defaultIrqs) {
            interruptInstaller.InstallInterruptHandler(new DefaultIrqHandler(dualPic, irq, biosDataArea,
                loggerService));
        }
    }

    public void HeadlessModeStart() {
        if (_loggerService.IsEnabled(LogEventLevel.Information)) {
            _loggerService.Information("Finally starting headless mode...");
        }

        ProgramExecutor.Run();
    }

    private static void SetLoggingLevel(LoggerService loggerService, Configuration configuration) {
        if (configuration.SilencedLogs) {
            loggerService.AreLogsSilenced = true;
        } else if (configuration.WarningLogs) {
            loggerService.LogLevelSwitch.MinimumLevel = LogEventLevel.Warning;
        } else if (configuration.VerboseLogs) {
            loggerService.LogLevelSwitch.MinimumLevel = LogEventLevel.Verbose;
        }
    }

    private static Dictionary<SegmentedAddress, FunctionInformation> GenerateFunctionInformations(
        ILoggerService loggerService, Configuration configuration, Machine machine) {
        Dictionary<SegmentedAddress, FunctionInformation> res = new();
        if (configuration.OverrideSupplier == null) {
            return res;
        }

        if (loggerService.IsEnabled(LogEventLevel.Verbose)) {
            loggerService.Verbose("Override supplied: {OverrideSupplier}",
                configuration.OverrideSupplier);
        }

        foreach (KeyValuePair<SegmentedAddress, FunctionInformation> element in
                 configuration.OverrideSupplier.GenerateFunctionInformations(
                     loggerService, configuration, configuration.ProgramEntryPointSegment,
                     machine)) {
            res.Add(element.Key, element.Value);
        }

        return res;
    }

    private static Dictionary<SegmentedAddress, FunctionInformation> ReadFunctionOverrides(
        Configuration configuration, Machine machine, ILoggerService loggerService) {
        if (configuration.OverrideSupplier != null) {
            return GenerateFunctionInformations(loggerService, configuration, machine);
        }

        return new Dictionary<SegmentedAddress, FunctionInformation>();
    }

    /// <inheritdoc cref="IDisposable" />
    public void Dispose() {
        // Do not change this code. Put cleanup code in 'Dispose(bool disposing)' method
        Dispose(disposing: true);
        GC.SuppressFinalize(this);
    }

    private void Dispose(bool disposing) {
        if (!_disposed) {
            if (disposing) {
                ProgramExecutor.EmulationStopped -= OnProgramExecutorEmulationStopped;
                ProgramExecutor.Dispose();

                // Dispose HeadlessGui BEFORE Machine to stop the rendering timer
                // before the Renderer is disposed. This prevents a race condition
                // where the timer callback tries to render with a disposed Renderer.
                if (_gui is HeadlessGui headlessGui) {
                    headlessGui.Dispose();
                }

                DisposeMachineAfterRun();
            }

            _disposed = true;
        }
    }

    private void OnProgramExecutorEmulationStopped(object? sender, EventArgs e) {
        DisposeMachineAfterRun();
    }

    private void DisposeMachineAfterRun() {
        if (_machineDisposedAfterRun) {
            return;
        }

        _machineDisposedAfterRun = true;
        Machine.Dispose();
    }
}<|MERGE_RESOLUTION|>--- conflicted
+++ resolved
@@ -320,8 +320,8 @@
         }
 
         SystemBiosInt15Handler systemBiosInt15Handler = new(configuration, memory,
-            functionHandlerProvider, stack, state, a20Gate, biosDataArea, dualPic,
-            ioPortDispatcher, configuration.InitializeDOS is not false, loggerService);
+            functionHandlerProvider, stack, state, a20Gate, biosDataArea, emulationLoopScheduler,
+            ioPortDispatcher, loggerService, configuration.InitializeDOS is not false);
 
         SystemClockInt1AHandler systemClockInt1AHandler = new(memory, biosDataArea,
             realTimeClock, functionHandlerProvider, stack, state, loggerService);
@@ -489,12 +489,7 @@
             state, biosKeyboardBuffer,
             keyboardInt16Handler, biosDataArea, vgaFunctionality,
             new Dictionary<string, string> {
-<<<<<<< HEAD
                 { "BLASTER", soundBlaster.BlasterString } }, ioPortDispatcher, loggerService,
-=======
-                { "BLASTER", soundBlaster.BlasterString }
-            }, loggerService, ioPortDispatcher,
->>>>>>> b539f5f8
             xms);
 
         if (configuration.InitializeDOS is not false) {

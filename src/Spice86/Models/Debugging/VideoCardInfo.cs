namespace Spice86.Models.Debugging;

using CommunityToolkit.Mvvm.ComponentModel;

using Spice86.Core.Emulator.Devices.Video.Registers;
using Spice86.Core.Emulator.Devices.Video.Registers.CrtController;
using Spice86.Core.Emulator.Devices.Video.Registers.Graphics;

public partial class VideoCardInfo : ObservableObject {
    [ObservableProperty]
    private byte _generalMiscellaneousOutputRegister;

    [ObservableProperty]
    private ClockSelect _generalClockSelect;

    [ObservableProperty]
    private bool _generalEnableRam;

    [ObservableProperty]
    private int _generalVerticalSize;

    [ObservableProperty]
    private Polarity _generalHorizontalSyncPolarity;

    [ObservableProperty]
    private Polarity _generalVerticalSyncPolarity;

    [ObservableProperty]
    private IoAddressSelect _generalIoAddressSelect;

    [ObservableProperty]
    private bool _generalOddPageSelect;

    [ObservableProperty]
    private byte _generalInputStatusRegister0;

    [ObservableProperty]
    private bool _generalCrtInterrupt;

    [ObservableProperty]
    private bool _generalSwitchSense;

    [ObservableProperty]
    private byte _generalInputStatusRegister1;

    [ObservableProperty]
    private bool _generalDisplayDisabled;

    [ObservableProperty]
    private bool _generalVerticalRetrace;

    [ObservableProperty]
    private byte _dacReadIndex;

    [ObservableProperty]
    private byte _dacWriteIndex;

    [ObservableProperty]
    private byte _dacPixelMask;

    [ObservableProperty]
    private byte _dacData;

    [ObservableProperty]
    private byte _graphicsDataRotate;

    [ObservableProperty]
    private byte _graphicsRotateCount;

    [ObservableProperty]
    private FunctionSelect _graphicsFunctionSelect;

    [ObservableProperty]
    private byte _graphicsBitMask;

    [ObservableProperty]
    private byte _graphicsColorCompare;

    [ObservableProperty]
    private ReadMode _graphicsReadMode;

    [ObservableProperty]
    private WriteMode _graphicsWriteMode;

    [ObservableProperty]
    private bool _graphicsOddEven;

    [ObservableProperty]
    private ShiftRegisterMode _graphicsShiftRegisterMode;

    [ObservableProperty]
    private bool _graphicsIn256ColorMode;

    [ObservableProperty]
    private byte _graphicsMiscellaneousGraphics;

    [ObservableProperty]
    private byte _graphicsModeRegister;

    [ObservableProperty]
    private bool _graphicsGraphicsMode;

    [ObservableProperty]
    private bool _graphicsChainOddMapsToEven;

    [ObservableProperty]
    private byte _graphicsMemoryMap;

    [ObservableProperty]
    private uint _graphicsSetReset;

    [ObservableProperty]
    private uint _graphicsColorDontCare;

    [ObservableProperty]
    private uint _graphicsEnableSetReset;

    [ObservableProperty]
    private byte _graphicsReadMapSelect;

    [ObservableProperty]
    private byte _sequencerResetRegister;

    [ObservableProperty]
    private bool _sequencerSynchronousReset;

    [ObservableProperty]
    private bool _sequencerAsynchronousReset;

    [ObservableProperty]
    private byte _sequencerClockingModeRegister;

    [ObservableProperty]
    private int _sequencerDotsPerClock;

    [ObservableProperty]
    private bool _sequencerShiftLoad;

    [ObservableProperty]
    private bool _sequencerDotClock;

    [ObservableProperty]
    private bool _sequencerShift4;

    [ObservableProperty]
    private bool _sequencerScreenOff;

    [ObservableProperty]
    private byte _sequencerPlaneMask;

    [ObservableProperty]
    private byte _sequencerCharacterMapSelect;

    [ObservableProperty]
    private int _sequencerCharacterMapA;

    [ObservableProperty]
    private int _sequencerCharacterMapB;

    [ObservableProperty]
    private byte _sequencerSequencerMemoryMode;

    [ObservableProperty]
    private bool _sequencerExtendedMemory;

    [ObservableProperty]
    private bool _sequencerOddEvenMode;

    [ObservableProperty]
    private bool _sequencerChain4Mode;

    [ObservableProperty]
    private byte _attributeControllerColorSelect;

    [ObservableProperty]
    private byte _attributeControllerOverscanColor;

    [ObservableProperty]
    private byte _attributeControllerAttributeModeControl;

    [ObservableProperty]
    private bool _attributeControllerVideoOutput45Select;

    [ObservableProperty]
    private bool _attributeControllerPixelWidth8;

    [ObservableProperty]
    private bool _attributeControllerPixelPanningCompatibility;

    [ObservableProperty]
    private bool _attributeControllerBlinkingEnabled;

    [ObservableProperty]
    private bool _attributeControllerLineGraphicsEnabled;

    [ObservableProperty]
    private bool _attributeControllerMonochromeEmulation;

    [ObservableProperty]
    private bool _attributeControllerGraphicsMode;

    [ObservableProperty]
    private byte _attributeControllerColorPlaneEnable;

    [ObservableProperty]
    private byte _attributeControllerHorizontalPixelPanning;

    [ObservableProperty]
    private bool _crtControllerAddressWrap;

    [ObservableProperty]
    private bool _crtControllerClearVerticalInterrupt;

    [ObservableProperty]
    private bool _crtControllerCompatibilityModeSupport;

    [ObservableProperty]
    private bool _crtControllerCompatibleRead;

    [ObservableProperty]
    private bool _crtControllerCountByFour;

    [ObservableProperty]
    private bool _crtControllerCountByTwo;

    [ObservableProperty]
    private bool _crtControllerCrtcScanDouble;

    [ObservableProperty]
    private bool _crtControllerDisableTextCursor;

    [ObservableProperty]
    private bool _crtControllerDisableVerticalInterrupt;

    [ObservableProperty]
    private bool _crtControllerDoubleWordMode;

    [ObservableProperty]
    private bool _crtControllerSelectRowScanCounter;

    [ObservableProperty]
    private bool _crtControllerTimingEnable;

    [ObservableProperty]
    private bool _crtControllerVerticalTimingHalved;

    [ObservableProperty]
    private bool _crtControllerWriteProtect;

    [ObservableProperty]
    private byte _crtControllerCrtModeControl;

    [ObservableProperty]
    private byte _crtControllerCursorEnd;

    [ObservableProperty]
    private byte _crtControllerCursorLocationHigh;

    [ObservableProperty]
    private byte _crtControllerCursorLocationLow;

    [ObservableProperty]
    private byte _crtControllerCursorStart;

    [ObservableProperty]
    private byte _crtControllerEndHorizontalBlanking;

    [ObservableProperty]
    private byte _crtControllerEndHorizontalDisplay;

    [ObservableProperty]
    private byte _crtControllerEndHorizontalRetrace;

    [ObservableProperty]
    private byte _crtControllerEndVerticalBlanking;

    [ObservableProperty]
    private byte _crtControllerHorizontalTotal;

    [ObservableProperty]
    private byte _crtControllerLineCompareRegister;

    [ObservableProperty]
    private byte _crtControllerCharacterCellHeightRegister;

    [ObservableProperty]
    private byte _crtControllerOffset;

    [ObservableProperty]
    private byte _crtControllerOverflow;

    [ObservableProperty]
    private byte _crtControllerPresetRowScanRegister;

    [ObservableProperty]
    private byte _crtControllerStartAddressHigh;

    [ObservableProperty]
    private byte _crtControllerStartAddressLow;

    [ObservableProperty]
    private byte _crtControllerStartHorizontalBlanking;

    [ObservableProperty]
    private byte _crtControllerStartHorizontalRetrace;

    [ObservableProperty]
    private byte _crtControllerStartVerticalBlanking;

    [ObservableProperty]
    private byte _crtControllerUnderlineLocation;

    [ObservableProperty]
    private byte _crtControllerVerticalDisplayEndRegister;

    [ObservableProperty]
    private byte _crtControllerVerticalRetraceEnd;

    [ObservableProperty]
    private byte _crtControllerVerticalRetraceStart;

    [ObservableProperty]
    private byte _crtControllerVerticalTotalRegister;

    [ObservableProperty]
    private ByteWordMode _crtControllerByteWordMode;

    [ObservableProperty]
    private int _crtControllerBytePanning;

    [ObservableProperty]
    private int _crtControllerCharacterCellHeight;

    [ObservableProperty]
    private int _crtControllerDisplayEnableSkew;

    [ObservableProperty]
    private int _crtControllerHorizontalBlankingEnd;

    [ObservableProperty]
    private int _crtControllerHorizontalSyncDelay;

    [ObservableProperty]
    private int _crtControllerHorizontalSyncEnd;

    [ObservableProperty]
    private int _crtControllerLineCompare;

    [ObservableProperty]
    private int _crtControllerPresetRowScan;

    [ObservableProperty]
    private int _crtControllerRefreshCyclesPerScanline;

    [ObservableProperty]
    private int _crtControllerStartAddress;

    [ObservableProperty]
    private int _crtControllerTextCursorEnd;

    [ObservableProperty]
    private int _crtControllerTextCursorLocation;

    [ObservableProperty]
    private int _crtControllerTextCursorSkew;

    [ObservableProperty]
    private int _crtControllerTextCursorStart;

    [ObservableProperty]
    private int _crtControllerUnderlineScanline;

    [ObservableProperty]
    private int _crtControllerVerticalBlankingStart;

    [ObservableProperty]
    private int _crtControllerVerticalDisplayEnd;

    [ObservableProperty]
    private int _crtControllerVerticalSyncStart;

    [ObservableProperty]
    private int _crtControllerVerticalTotal;
<<<<<<< HEAD
    
    [ObservableProperty]
    private int _rendererWidth;
    
    [ObservableProperty]
    private int _rendererHeight;
        
    [ObservableProperty]
    private int _rendererBufferSize;
    
    
=======
    
    [ObservableProperty]
    private int _rendererWidth;
    
    [ObservableProperty]
    private int _rendererHeight;
        
    [ObservableProperty]
    private int _rendererBufferSize;

    [ObservableProperty]
    private TimeSpan _lastFrameRenderTime;
>>>>>>> f7a21abd
}<|MERGE_RESOLUTION|>--- conflicted
+++ resolved
@@ -381,7 +381,6 @@
 
     [ObservableProperty]
     private int _crtControllerVerticalTotal;
-<<<<<<< HEAD
     
     [ObservableProperty]
     private int _rendererWidth;
@@ -391,20 +390,7 @@
         
     [ObservableProperty]
     private int _rendererBufferSize;
-    
-    
-=======
-    
-    [ObservableProperty]
-    private int _rendererWidth;
-    
-    [ObservableProperty]
-    private int _rendererHeight;
-        
-    [ObservableProperty]
-    private int _rendererBufferSize;
 
     [ObservableProperty]
     private TimeSpan _lastFrameRenderTime;
->>>>>>> f7a21abd
 }
namespace Spice86.ViewModels;

using Avalonia.Collections;
using Avalonia.Threading;

using CommunityToolkit.Mvvm.ComponentModel;
using CommunityToolkit.Mvvm.Input;
using CommunityToolkit.Mvvm.Messaging;

using Spice86.Core.Emulator;
using Spice86.Core.Emulator.InternalDebugger;
using Spice86.Core.Emulator.VM;
using Spice86.Infrastructure;
using Spice86.Messages;
using Spice86.Shared.Diagnostics;

public partial class DebugWindowViewModel : ViewModelBase, IInternalDebugger, IRecipient<PauseChangedMessage>,
    IRecipient<AddViewModelMessage<DisassemblyViewModel>>, IRecipient<AddViewModelMessage<MemoryViewModel>>,
    IRecipient<RemoveViewModelMessage<DisassemblyViewModel>>, IRecipient<RemoveViewModelMessage<MemoryViewModel>> {
    private readonly IMessenger _messenger;
    private readonly IProgramExecutor _programExecutor;

    [ObservableProperty]
    private DateTime? _lastUpdate;

    [ObservableProperty]
    [NotifyCanExecuteChangedFor(nameof(ContinueCommand))]
    private bool _isPaused;

    [ObservableProperty]
    private PaletteViewModel _paletteViewModel;

    [ObservableProperty]
    private AvaloniaList<MemoryViewModel> _memoryViewModels = new();

    [ObservableProperty]
    private VideoCardViewModel _videoCardViewModel;

    [ObservableProperty]
    private CpuViewModel _cpuViewModel;

    [ObservableProperty]
    private MidiViewModel _midiViewModel;

    [ObservableProperty]
    private AvaloniaList<DisassemblyViewModel> _disassemblyViewModels = new();

    [ObservableProperty]
    private SoftwareMixerViewModel _softwareMixerViewModel;

    [ObservableProperty]
    private CfgCpuViewModel _cfgCpuViewModel;

<<<<<<< HEAD
    public DebugWindowViewModel(IMessenger messenger, ITextClipboard textClipboard, IHostStorageProvider storageProvider, IUIDispatcherTimerFactory uiDispatcherTimerFactory, IProgramExecutor programExecutor, IStructureViewModelFactory structureViewModelFactory) {
        _programExecutor = programExecutor;
        _messenger = messenger;
        _messenger.Register<PauseChangedMessage>(this);
        _messenger.Register<AddViewModelMessage<DisassemblyViewModel>>(this);
        _messenger.Register<AddViewModelMessage<MemoryViewModel>>(this);
        _messenger.Register<RemoveViewModelMessage<DisassemblyViewModel>>(this);
        _messenger.Register<RemoveViewModelMessage<MemoryViewModel>>(this);
        IsPaused = _programExecutor.IsPaused;
=======
    private readonly IPauseHandler _pauseHandler;

    public DebugWindowViewModel(ITextClipboard textClipboard, IHostStorageProvider storageProvider, IUIDispatcherTimerFactory uiDispatcherTimerFactory, IPauseStatus pauseStatus, IProgramExecutor programExecutor, IStructureViewModelFactory structureViewModelFactory, IPauseHandler pauseHandler) {
        _programExecutor = programExecutor;
        _structureViewModelFactory = structureViewModelFactory;
        _storageProvider = storageProvider;
        _textClipboard = textClipboard;
        _uiDispatcherTimerFactory = uiDispatcherTimerFactory;
        _pauseStatus = pauseStatus;
        _pauseHandler = pauseHandler;
        _pauseStatus.PropertyChanged += OnPauseStatusChanged;
>>>>>>> 8d1ade0d
        uiDispatcherTimerFactory.StartNew(TimeSpan.FromSeconds(1.0 / 30.0), DispatcherPriority.Normal, UpdateValues);
        var disassemblyVm = new DisassemblyViewModel(messenger, uiDispatcherTimerFactory);
        DisassemblyViewModels.Add(disassemblyVm);
        PaletteViewModel = new(uiDispatcherTimerFactory);
        SoftwareMixerViewModel = new(uiDispatcherTimerFactory);
        VideoCardViewModel = new(uiDispatcherTimerFactory);
        CpuViewModel = new(messenger, uiDispatcherTimerFactory);
        MidiViewModel = new(uiDispatcherTimerFactory);
        MemoryViewModels.Add(new(messenger, textClipboard, uiDispatcherTimerFactory, storageProvider, structureViewModelFactory));
        CfgCpuViewModel = new(messenger, uiDispatcherTimerFactory, new PerformanceMeasurer());
    }
    
    [RelayCommand]
<<<<<<< HEAD
    private void Pause() => _messenger.Send(new PauseChangedMessage(true));

    [RelayCommand(CanExecute = nameof(IsPaused))]
    private void Continue() => _messenger.Send(new PauseChangedMessage(false));
=======
    private void Pause() {
        _pauseHandler.RequestPause("Pause button pressed in debug window");
    }

    [RelayCommand(CanExecute = nameof(IsPaused))]
    private void Continue() {
        _pauseHandler.Resume();
    }
>>>>>>> 8d1ade0d

    public void Receive(PauseChangedMessage message) =>  IsPaused = message.IsPaused;

    [RelayCommand]
    private void ForceUpdate() => UpdateValues(this, EventArgs.Empty);

    private void UpdateValues(object? sender, EventArgs e) => _programExecutor.Accept(this);

    private IEnumerable<IInternalDebugger> InternalDebuggers => new IInternalDebugger[] {
        PaletteViewModel, CpuViewModel, VideoCardViewModel, MidiViewModel, SoftwareMixerViewModel, CfgCpuViewModel
        }
        .Concat(DisassemblyViewModels)
        .Concat(MemoryViewModels);

    public void Visit<T>(T component) where T : IDebuggableComponent {
        if (NeedsToVisitEmulator) {
            foreach (IInternalDebugger debugger in InternalDebuggers.Where(x => x.NeedsToVisitEmulator)) {
                debugger.Visit(component);
            }
        }
        LastUpdate = DateTime.Now;
    }

    public bool NeedsToVisitEmulator => InternalDebuggers.Any(x => x.NeedsToVisitEmulator);
    public void Receive(AddViewModelMessage<DisassemblyViewModel> message) => DisassemblyViewModels.Add(message.ViewModel);
    public void Receive(AddViewModelMessage<MemoryViewModel> message) => MemoryViewModels.Add(message.ViewModel);
    public void Receive(RemoveViewModelMessage<DisassemblyViewModel> message) => DisassemblyViewModels.Remove(message.ViewModel);
    public void Receive(RemoveViewModelMessage<MemoryViewModel> message) => MemoryViewModels.Remove(message.ViewModel);
}<|MERGE_RESOLUTION|>--- conflicted
+++ resolved
@@ -51,29 +51,16 @@
     [ObservableProperty]
     private CfgCpuViewModel _cfgCpuViewModel;
 
-<<<<<<< HEAD
-    public DebugWindowViewModel(IMessenger messenger, ITextClipboard textClipboard, IHostStorageProvider storageProvider, IUIDispatcherTimerFactory uiDispatcherTimerFactory, IProgramExecutor programExecutor, IStructureViewModelFactory structureViewModelFactory) {
+    private readonly IPauseHandler _pauseHandler;
+
+    public DebugWindowViewModel(IMessenger messenger, ITextClipboard textClipboard, IHostStorageProvider storageProvider, IUIDispatcherTimerFactory uiDispatcherTimerFactory, IProgramExecutor programExecutor, IStructureViewModelFactory structureViewModelFactory, IPauseHandler pauseHandler) {
         _programExecutor = programExecutor;
         _messenger = messenger;
-        _messenger.Register<PauseChangedMessage>(this);
         _messenger.Register<AddViewModelMessage<DisassemblyViewModel>>(this);
         _messenger.Register<AddViewModelMessage<MemoryViewModel>>(this);
         _messenger.Register<RemoveViewModelMessage<DisassemblyViewModel>>(this);
         _messenger.Register<RemoveViewModelMessage<MemoryViewModel>>(this);
-        IsPaused = _programExecutor.IsPaused;
-=======
-    private readonly IPauseHandler _pauseHandler;
-
-    public DebugWindowViewModel(ITextClipboard textClipboard, IHostStorageProvider storageProvider, IUIDispatcherTimerFactory uiDispatcherTimerFactory, IPauseStatus pauseStatus, IProgramExecutor programExecutor, IStructureViewModelFactory structureViewModelFactory, IPauseHandler pauseHandler) {
-        _programExecutor = programExecutor;
-        _structureViewModelFactory = structureViewModelFactory;
-        _storageProvider = storageProvider;
-        _textClipboard = textClipboard;
-        _uiDispatcherTimerFactory = uiDispatcherTimerFactory;
-        _pauseStatus = pauseStatus;
         _pauseHandler = pauseHandler;
-        _pauseStatus.PropertyChanged += OnPauseStatusChanged;
->>>>>>> 8d1ade0d
         uiDispatcherTimerFactory.StartNew(TimeSpan.FromSeconds(1.0 / 30.0), DispatcherPriority.Normal, UpdateValues);
         var disassemblyVm = new DisassemblyViewModel(messenger, uiDispatcherTimerFactory);
         DisassemblyViewModels.Add(disassemblyVm);
@@ -87,12 +74,6 @@
     }
     
     [RelayCommand]
-<<<<<<< HEAD
-    private void Pause() => _messenger.Send(new PauseChangedMessage(true));
-
-    [RelayCommand(CanExecute = nameof(IsPaused))]
-    private void Continue() => _messenger.Send(new PauseChangedMessage(false));
-=======
     private void Pause() {
         _pauseHandler.RequestPause("Pause button pressed in debug window");
     }
@@ -101,7 +82,6 @@
     private void Continue() {
         _pauseHandler.Resume();
     }
->>>>>>> 8d1ade0d
 
     public void Receive(PauseChangedMessage message) =>  IsPaused = message.IsPaused;
 

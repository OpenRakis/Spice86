namespace Spice86.ViewModels;

using Avalonia.Collections;

using CommunityToolkit.Mvvm.ComponentModel;
using CommunityToolkit.Mvvm.Input;
using CommunityToolkit.Mvvm.Messaging;

using Spice86.Core.Emulator.VM;
using Spice86.Infrastructure;
using Spice86.Messages;

public partial class DebugWindowViewModel : ViewModelBase,
    IRecipient<AddViewModelMessage<DisassemblyViewModel>>, IRecipient<AddViewModelMessage<MemoryViewModel>>,
    IRecipient<RemoveViewModelMessage<DisassemblyViewModel>>, IRecipient<RemoveViewModelMessage<MemoryViewModel>>,
    IRecipient<AddViewModelMessage<ModernDisassemblyViewModel>>, IRecipient<RemoveViewModelMessage<ModernDisassemblyViewModel>> {

    private readonly IMessenger _messenger;
    private readonly IUIDispatcher _uiDispatcher;

    [ObservableProperty]
    [NotifyCanExecuteChangedFor(nameof(ContinueCommand))]
    private bool _isPaused;

    [ObservableProperty]
    private PaletteViewModel _paletteViewModel;

    [ObservableProperty]
    private AvaloniaList<MemoryViewModel> _memoryViewModels = new();

    [ObservableProperty]
    private VideoCardViewModel _videoCardViewModel;

    [ObservableProperty]
    private CpuViewModel _cpuViewModel;

    [ObservableProperty]
    private MidiViewModel _midiViewModel;

    [ObservableProperty]
    private AvaloniaList<DisassemblyViewModel> _disassemblyViewModels = new();

    [ObservableProperty]
    private AvaloniaList<ModernDisassemblyViewModel> _modernDisassemblyViewModels = new();

    [ObservableProperty]
    private SoftwareMixerViewModel _softwareMixerViewModel;

    [ObservableProperty]
    private CfgCpuViewModel _cfgCpuViewModel;

    [ObservableProperty]
    private StatusMessageViewModel _statusMessageViewModel;

    [ObservableProperty]
    private BreakpointsViewModel _breakpointsViewModel;

    private readonly IPauseHandler _pauseHandler;

<<<<<<< HEAD
    public DebugWindowViewModel(State cpuState, Configuration configuration, Stack stack, IMemory memory, Midi externalMidiDevice,
        ArgbPalette argbPalette, SoftwareMixer softwareMixer, IVgaRenderer vgaRenderer, VideoState videoState,
        ExecutionContextManager executionContextManager, IMessenger messenger, IUIDispatcher uiDispatcher,
        ITextClipboard textClipboard, IHostStorageProvider storageProvider, EmulatorBreakpointsManager emulatorBreakpointsManager,
        IDictionary<SegmentedAddress, FunctionInformation> functionsInformation,
        IStructureViewModelFactory structureViewModelFactory, IPauseHandler pauseHandler) {
=======
    public DebugWindowViewModel(IMessenger messenger, IUIDispatcher uiDispatcher,
        IPauseHandler pauseHandler, BreakpointsViewModel breakpointsViewModel,
        DisassemblyViewModel disassemblyViewModel, PaletteViewModel paletteViewModel,
        SoftwareMixerViewModel softwareMixerViewModel, VideoCardViewModel videoCardViewModel,
        CpuViewModel cpuViewModel, MidiViewModel midiViewModel, CfgCpuViewModel cfgCpuViewModel,
        MemoryViewModel memoryViewModel, StackMemoryViewModel stackMemoryViewModel
        ) {
>>>>>>> 08972dd9
        messenger.Register<AddViewModelMessage<DisassemblyViewModel>>(this);
        messenger.Register<AddViewModelMessage<MemoryViewModel>>(this);
        messenger.Register<RemoveViewModelMessage<DisassemblyViewModel>>(this);
        messenger.Register<RemoveViewModelMessage<MemoryViewModel>>(this);
        messenger.Register<AddViewModelMessage<ModernDisassemblyViewModel>>(this);
        messenger.Register<RemoveViewModelMessage<ModernDisassemblyViewModel>>(this);
        _messenger = messenger;
        _uiDispatcher = uiDispatcher;
<<<<<<< HEAD
        BreakpointsViewModel = new(cpuState, pauseHandler, messenger,
            emulatorBreakpointsManager, uiDispatcher, textClipboard);
=======
        BreakpointsViewModel = breakpointsViewModel;
>>>>>>> 08972dd9
        StatusMessageViewModel = new(_uiDispatcher, _messenger);
        _pauseHandler = pauseHandler;
        IsPaused = pauseHandler.IsPaused;
        pauseHandler.Paused += () => uiDispatcher.Post(() => IsPaused = true);
        pauseHandler.Resumed += () => uiDispatcher.Post(() => IsPaused = false);
<<<<<<< HEAD

        // Create the classic disassembly view
        DisassemblyViewModel disassemblyVm = new(
            emulatorBreakpointsManager,
            memory, cpuState,
            functionsInformation.ToDictionary(x =>
                x.Key.ToPhysical(), x => x.Value),
            BreakpointsViewModel, pauseHandler,
            uiDispatcher, messenger, textClipboard);
        DisassemblyViewModels.Add(disassemblyVm);

        // Create the modern disassembly view
        ModernDisassemblyViewModel modernDisassemblyVm = new(
            emulatorBreakpointsManager,
            memory, cpuState,
            functionsInformation.ToDictionary(x =>
                x.Key.ToPhysical(), x => x.Value),
            BreakpointsViewModel, pauseHandler,
            uiDispatcher, messenger, textClipboard);
        ModernDisassemblyViewModels.Add(modernDisassemblyVm);

        PaletteViewModel = new(argbPalette, uiDispatcher);
        SoftwareMixerViewModel = new(softwareMixer);
        VideoCardViewModel = new(vgaRenderer, videoState);
        CpuViewModel = new(cpuState, memory, pauseHandler, uiDispatcher);
        MidiViewModel = new(externalMidiDevice);
        MemoryViewModel mainMemoryViewModel = new(memory, cpuState,
            BreakpointsViewModel, pauseHandler, messenger,
            uiDispatcher, textClipboard, storageProvider, structureViewModelFactory);
        MemoryViewModel stackMemoryViewModel = new(memory, cpuState,
            BreakpointsViewModel, pauseHandler, messenger,
            uiDispatcher, textClipboard, storageProvider, structureViewModelFactory,
            canCloseTab: false, startAddress: stack.PhysicalAddress) {
            Title = "CPU Stack Memory"
        };
        pauseHandler.Paused += () => UpdateStackMemoryViewModel(stackMemoryViewModel, stack);
        MemoryViewModels.Add(mainMemoryViewModel);
=======
        DisassemblyViewModel disassemblyVm = disassemblyViewModel;
        DisassemblyViewModels.Add(disassemblyVm);
        PaletteViewModel = paletteViewModel;
        SoftwareMixerViewModel = softwareMixerViewModel;
        VideoCardViewModel = videoCardViewModel;
        CpuViewModel = cpuViewModel;
        MidiViewModel = midiViewModel;
        MemoryViewModels.Add(memoryViewModel);
>>>>>>> 08972dd9
        MemoryViewModels.Add(stackMemoryViewModel);
        CfgCpuViewModel = cfgCpuViewModel;
    }

    [RelayCommand]
    private void Pause() => _uiDispatcher.Post(() => {
        _pauseHandler.RequestPause("Pause button pressed in debug window");
    });

    [RelayCommand(CanExecute = nameof(IsPaused))]
    private void Continue() => _uiDispatcher.Post(_pauseHandler.Resume);

    public void Receive(AddViewModelMessage<DisassemblyViewModel> message) => DisassemblyViewModels.Add(message.ViewModel);
    public void Receive(AddViewModelMessage<MemoryViewModel> message) => MemoryViewModels.Add(message.ViewModel);
    public void Receive(RemoveViewModelMessage<DisassemblyViewModel> message) => DisassemblyViewModels.Remove(message.ViewModel);
    public void Receive(RemoveViewModelMessage<MemoryViewModel> message) => MemoryViewModels.Remove(message.ViewModel);
    public void Receive(AddViewModelMessage<ModernDisassemblyViewModel> message) => ModernDisassemblyViewModels.Add(message.ViewModel);
    public void Receive(RemoveViewModelMessage<ModernDisassemblyViewModel> message) => ModernDisassemblyViewModels.Remove(message.ViewModel);
}<|MERGE_RESOLUTION|>--- conflicted
+++ resolved
@@ -57,14 +57,6 @@
 
     private readonly IPauseHandler _pauseHandler;
 
-<<<<<<< HEAD
-    public DebugWindowViewModel(State cpuState, Configuration configuration, Stack stack, IMemory memory, Midi externalMidiDevice,
-        ArgbPalette argbPalette, SoftwareMixer softwareMixer, IVgaRenderer vgaRenderer, VideoState videoState,
-        ExecutionContextManager executionContextManager, IMessenger messenger, IUIDispatcher uiDispatcher,
-        ITextClipboard textClipboard, IHostStorageProvider storageProvider, EmulatorBreakpointsManager emulatorBreakpointsManager,
-        IDictionary<SegmentedAddress, FunctionInformation> functionsInformation,
-        IStructureViewModelFactory structureViewModelFactory, IPauseHandler pauseHandler) {
-=======
     public DebugWindowViewModel(IMessenger messenger, IUIDispatcher uiDispatcher,
         IPauseHandler pauseHandler, BreakpointsViewModel breakpointsViewModel,
         DisassemblyViewModel disassemblyViewModel, PaletteViewModel paletteViewModel,
@@ -72,7 +64,6 @@
         CpuViewModel cpuViewModel, MidiViewModel midiViewModel, CfgCpuViewModel cfgCpuViewModel,
         MemoryViewModel memoryViewModel, StackMemoryViewModel stackMemoryViewModel
         ) {
->>>>>>> 08972dd9
         messenger.Register<AddViewModelMessage<DisassemblyViewModel>>(this);
         messenger.Register<AddViewModelMessage<MemoryViewModel>>(this);
         messenger.Register<RemoveViewModelMessage<DisassemblyViewModel>>(this);
@@ -81,56 +72,12 @@
         messenger.Register<RemoveViewModelMessage<ModernDisassemblyViewModel>>(this);
         _messenger = messenger;
         _uiDispatcher = uiDispatcher;
-<<<<<<< HEAD
-        BreakpointsViewModel = new(cpuState, pauseHandler, messenger,
-            emulatorBreakpointsManager, uiDispatcher, textClipboard);
-=======
         BreakpointsViewModel = breakpointsViewModel;
->>>>>>> 08972dd9
         StatusMessageViewModel = new(_uiDispatcher, _messenger);
         _pauseHandler = pauseHandler;
         IsPaused = pauseHandler.IsPaused;
         pauseHandler.Paused += () => uiDispatcher.Post(() => IsPaused = true);
         pauseHandler.Resumed += () => uiDispatcher.Post(() => IsPaused = false);
-<<<<<<< HEAD
-
-        // Create the classic disassembly view
-        DisassemblyViewModel disassemblyVm = new(
-            emulatorBreakpointsManager,
-            memory, cpuState,
-            functionsInformation.ToDictionary(x =>
-                x.Key.ToPhysical(), x => x.Value),
-            BreakpointsViewModel, pauseHandler,
-            uiDispatcher, messenger, textClipboard);
-        DisassemblyViewModels.Add(disassemblyVm);
-
-        // Create the modern disassembly view
-        ModernDisassemblyViewModel modernDisassemblyVm = new(
-            emulatorBreakpointsManager,
-            memory, cpuState,
-            functionsInformation.ToDictionary(x =>
-                x.Key.ToPhysical(), x => x.Value),
-            BreakpointsViewModel, pauseHandler,
-            uiDispatcher, messenger, textClipboard);
-        ModernDisassemblyViewModels.Add(modernDisassemblyVm);
-
-        PaletteViewModel = new(argbPalette, uiDispatcher);
-        SoftwareMixerViewModel = new(softwareMixer);
-        VideoCardViewModel = new(vgaRenderer, videoState);
-        CpuViewModel = new(cpuState, memory, pauseHandler, uiDispatcher);
-        MidiViewModel = new(externalMidiDevice);
-        MemoryViewModel mainMemoryViewModel = new(memory, cpuState,
-            BreakpointsViewModel, pauseHandler, messenger,
-            uiDispatcher, textClipboard, storageProvider, structureViewModelFactory);
-        MemoryViewModel stackMemoryViewModel = new(memory, cpuState,
-            BreakpointsViewModel, pauseHandler, messenger,
-            uiDispatcher, textClipboard, storageProvider, structureViewModelFactory,
-            canCloseTab: false, startAddress: stack.PhysicalAddress) {
-            Title = "CPU Stack Memory"
-        };
-        pauseHandler.Paused += () => UpdateStackMemoryViewModel(stackMemoryViewModel, stack);
-        MemoryViewModels.Add(mainMemoryViewModel);
-=======
         DisassemblyViewModel disassemblyVm = disassemblyViewModel;
         DisassemblyViewModels.Add(disassemblyVm);
         PaletteViewModel = paletteViewModel;
@@ -139,7 +86,6 @@
         CpuViewModel = cpuViewModel;
         MidiViewModel = midiViewModel;
         MemoryViewModels.Add(memoryViewModel);
->>>>>>> 08972dd9
         MemoryViewModels.Add(stackMemoryViewModel);
         CfgCpuViewModel = cfgCpuViewModel;
     }

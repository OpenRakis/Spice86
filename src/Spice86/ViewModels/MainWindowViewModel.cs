﻿namespace Spice86.ViewModels;

using Avalonia;
using Avalonia.Controls;
using Avalonia.Input;
using Avalonia.Media.Imaging;
using Avalonia.Platform;
using Avalonia.Threading;

using CommunityToolkit.Mvvm.ComponentModel;
using CommunityToolkit.Mvvm.Input;

using Serilog.Events;

using Spice86.Core.CLI;
using Spice86.Core.Emulator.InterruptHandlers.Input.Mouse;
using Spice86.Core.Emulator.VM;
using Spice86.Core.Emulator.VM.CpuSpeedLimit;
using Spice86.Shared.Emulator.Keyboard;
using Spice86.Shared.Emulator.Mouse;
using Spice86.Shared.Emulator.Video;
using Spice86.Shared.Interfaces;
using Spice86.ViewModels.Services;

using MouseButton = Spice86.Shared.Emulator.Mouse.MouseButton;
using Timer = System.Timers.Timer;

/// <inheritdoc cref="Spice86.Shared.Interfaces.IGuiVideoPresentation" />
public sealed partial class MainWindowViewModel : ViewModelWithErrorDialog, IGuiVideoPresentation,
    IGuiMouseEvents, IGuiKeyboardEvents, IDisposable {
    private readonly SharedMouseData _sharedMouseData;
    private const double ScreenRefreshHz = 60;
    private readonly ILoggerService _loggerService;
    private readonly IHostStorageProvider _hostStorageProvider;
    private readonly IPauseHandler _pauseHandler;
    private readonly ITimeMultiplier _pit;
    private readonly ICyclesLimiter _cyclesLimiter;
    private readonly PerformanceViewModel _performanceViewModel;
    private readonly IExceptionHandler _exceptionHandler;

    private int? _targetCyclesPerMs;

    public int? TargetCyclesPerMs {
        get => _cyclesLimiter.TargetCpuCyclesPerMs;
        set {
            if (SetProperty(ref _targetCyclesPerMs, value)) {
                _cyclesLimiter.TargetCpuCyclesPerMs = value ?? 100;
            }
        }
    }

    [ObservableProperty] private bool _showCyclesLimitingUI;

    [RelayCommand]
    private void IncreaseTargetCycles() {
        _cyclesLimiter.IncreaseCycles();
        TargetCyclesPerMs = _cyclesLimiter.TargetCpuCyclesPerMs;
    }

    [RelayCommand]
    private void DecreaseTargetCycles() {
        _cyclesLimiter.DecreaseCycles();
        TargetCyclesPerMs = _cyclesLimiter.TargetCpuCyclesPerMs;
    }

    [ObservableProperty] private Configuration _configuration;

    private bool _disposed;
    private bool _renderingTimerInitialized;
    private Thread? _emulatorThread;
    private bool _isSettingResolution;
    private bool _isAppClosing;

    private readonly Timer _drawTimer = new(1000.0 / ScreenRefreshHz);
    private readonly SemaphoreSlim? _drawingSemaphoreSlim = new(1, 1);

    public event EventHandler<KeyboardEventArgs>? KeyUp;
    public event EventHandler<KeyboardEventArgs>? KeyDown;
    public event EventHandler<MouseMoveEventArgs>? MouseMoved;
    public event EventHandler<MouseButtonEventArgs>? MouseButtonDown;
    public event EventHandler<MouseButtonEventArgs>? MouseButtonUp;
    public event EventHandler<UIRenderEventArgs>? RenderScreen;
    internal event EventHandler? CloseMainWindow;

    public MainWindowViewModel(SharedMouseData sharedMouseData,
        ITimeMultiplier pit, IUIDispatcher uiDispatcher,
        IHostStorageProvider hostStorageProvider, ITextClipboard textClipboard,
        Configuration configuration, ILoggerService loggerService,
        IPauseHandler pauseHandler, PerformanceViewModel performanceViewModel,
        IExceptionHandler exceptionHandler, ICyclesLimiter cyclesLimiter)
        : base(uiDispatcher, textClipboard) {
        _sharedMouseData = sharedMouseData;
        _pit = pit;
        _performanceViewModel = performanceViewModel;
        _exceptionHandler = exceptionHandler;
        Configuration = configuration;
        _loggerService = loggerService;
        _hostStorageProvider = hostStorageProvider;
        _cyclesLimiter = cyclesLimiter;
        TargetCyclesPerMs = _cyclesLimiter.TargetCpuCyclesPerMs;
        _pauseHandler = pauseHandler;
        _pauseHandler.Paused += OnPaused;
        _pauseHandler.Resumed += OnResumed;
        TimeMultiplier = Configuration.TimeMultiplier;
        _targetCyclesPerMs = _cyclesLimiter.TargetCpuCyclesPerMs;
        ShowCyclesLimitingUI = _cyclesLimiter.TargetCpuCyclesPerMs is not 0;
        DispatcherTimerStarter.StartNewDispatcherTimer(TimeSpan.FromSeconds(1),
            DispatcherPriority.Background,
            (_, _) => RefreshMainTitleWithInstructionsPerMs());
    }

    private void RefreshMainTitleWithInstructionsPerMs() {
        SetMainTitle(_performanceViewModel.InstructionsPerMillisecond);
    }

    [RelayCommand]
    public void SetLogLevelToSilent() => SetLogLevel("Silent");

    [RelayCommand]
    public void SetLogLevelToVerbose() => SetLogLevel("Verbose");

    [RelayCommand]
    public void SetLogLevelToDebug() => SetLogLevel("Debug");

    [RelayCommand]
    public void SetLogLevelToInformation() => SetLogLevel("Information");

    [RelayCommand]
    public void SetLogLevelToWarning() => SetLogLevel("Warning");

    [RelayCommand]
    public void SetLogLevelToError() => SetLogLevel("Error");

    [RelayCommand]
    public void SetLogLevelToFatal() => SetLogLevel("Fatal");

    internal void OnMainWindowClosing() => _isAppClosing = true;


    internal void OnKeyUp(KeyEventArgs e) {
        if (_pauseHandler.IsPaused) {
            return;
        }

        // Use PhysicalKey from Avalonia which represents the physical keyboard location
        KeyUp?.Invoke(this,
            new KeyboardEventArgs((Shared.Emulator.Keyboard.PhysicalKey)e.PhysicalKey, IsPressed: false));
    }
<<<<<<< HEAD
=======

    [RelayCommand]
    private async Task SaveBitmap() {
        if (Bitmap is not null) {
            await _hostStorageProvider.SaveBitmapFile(Bitmap);
        }
    }

>>>>>>> 46a7dafa
    private bool _showCursor;

    public bool ShowCursor {
        get => _showCursor;
        set {
            SetProperty(ref _showCursor, value);
            if (_showCursor) {
                Cursor?.Dispose();
                Cursor = Cursor.Default;
            } else {
                Cursor?.Dispose();
                Cursor = new Cursor(StandardCursorType.None);
            }
        }
    }

    private double? _scale = 1;

    public double? Scale {
        get => _scale;
        set {
            ValidateRequiredPropertyIsNotNull(value);
            SetProperty(ref _scale, Math.Max(value ?? 0, 1));
        }
    }

    [ObservableProperty] private Cursor? _cursor = Cursor.Default;

<<<<<<< HEAD
    [ObservableProperty]
    private CrtShaderType _shaderType = CrtShaderType.FakeLottes;

    private int _hostOutputHeight;
    private uint[]? _frameBufferCache;

    internal event Action<uint[], int, int>? UpdateOpenGlFrame;

    /// <summary>
    /// Updates the host output resolution for shader selection.
    /// This should be called when the window size or fullscreen state changes.
    /// </summary>
    /// <param name="outputWidth">The actual width of the rendering output in pixels</param>
    /// <param name="outputHeight">The actual height of the rendering output in pixels</param>
    public void UpdateHostOutputResolution(int outputWidth, int outputHeight) {
        Console.WriteLine($"[WARN] ViewModel: UpdateHostOutputResolution - width={outputWidth}, height={outputHeight}");
        if (_hostOutputHeight != outputHeight) {
            _hostOutputHeight = outputHeight;
            UpdateShaderForHostResolution();
        }
    }
=======
    [ObservableProperty] private WriteableBitmap? _bitmap;
>>>>>>> 46a7dafa

    /// <summary>
    /// Automatically selects the appropriate CRT shader based on host screen resolution.
    /// Following DOSBox Staging's auto-adaptive system:
    /// - FakeLottes for 1080p and below
    /// - EasyMode for 1440p, 4K and higher resolutions
    /// </summary>
    private void UpdateShaderForHostResolution() {
        // Select shader based on the host display resolution where the window is rendered
        // This matches DOSBox Staging's crt-auto behavior
        CrtShaderType newShaderType;
        if (_hostOutputHeight <= 1080) {
            newShaderType = CrtShaderType.FakeLottes;
        } else {
            newShaderType = CrtShaderType.EasyMode;
        }
        Console.WriteLine($"[WARN] ViewModel: UpdateShaderForHostResolution - height={_hostOutputHeight}, selected shader={newShaderType}");
        ShaderType = newShaderType;
    }

    internal void OnKeyDown(KeyEventArgs e) {
        if (_pauseHandler.IsPaused) {
            return;
        }

        // Use PhysicalKey from Avalonia which represents the physical keyboard location
        KeyDown?.Invoke(this,
            new KeyboardEventArgs((Shared.Emulator.Keyboard.PhysicalKey)e.PhysicalKey, IsPressed: true));
    }

    [ObservableProperty] private string _statusMessage = "Emulator: not started.";

    [ObservableProperty] private string _asmOverrideStatus = "ASM Overrides: not used.";

    [ObservableProperty] private string _emulatorMouseCursorInfo = "?";

    [ObservableProperty]
    [NotifyCanExecuteChangedFor(nameof(PauseCommand))]
    [NotifyCanExecuteChangedFor(nameof(PlayCommand))]
    private bool _isPaused;

    public int Width { get; private set; }

    public int Height { get; private set; }

    public double MouseX { get; set; }

    public double MouseY { get; set; }
<<<<<<< HEAD
    
    public void OnMouseButtonDown(PointerPressedEventArgs @event, Control control) {
        if (_pauseHandler.IsPaused) {
            return;
        }
        Avalonia.Input.MouseButton mouseButton = @event.GetCurrentPoint(control).Properties.PointerUpdateKind.GetMouseButton();
        MouseButtonDown?.Invoke(this, new MouseButtonEventArgs((MouseButton)mouseButton, true));
    }

    public void OnMouseButtonUp(PointerReleasedEventArgs @event, Control control) {
        if(_pauseHandler.IsPaused) {
            return;
        }
        Avalonia.Input.MouseButton mouseButton = @event.GetCurrentPoint(control).Properties.PointerUpdateKind.GetMouseButton();
=======

    public void OnMouseButtonDown(PointerPressedEventArgs @event, Image image) {
        if (_pauseHandler.IsPaused) {
            return;
        }

        Avalonia.Input.MouseButton mouseButton =
            @event.GetCurrentPoint(image).Properties.PointerUpdateKind.GetMouseButton();
        MouseButtonDown?.Invoke(this, new MouseButtonEventArgs((MouseButton)mouseButton, true));
    }

    public void OnMouseButtonUp(PointerReleasedEventArgs @event, Image image) {
        if (_pauseHandler.IsPaused) {
            return;
        }

        Avalonia.Input.MouseButton mouseButton =
            @event.GetCurrentPoint(image).Properties.PointerUpdateKind.GetMouseButton();
>>>>>>> 46a7dafa
        MouseButtonUp?.Invoke(this, new MouseButtonEventArgs((MouseButton)mouseButton, false));
    }

    public void OnMouseMoved(PointerEventArgs @event, Control control) {
        if (Width == 0 || Height == 0 || _pauseHandler.IsPaused) {
            return;
        }
<<<<<<< HEAD
        MouseX = @event.GetPosition(control).X / Width;
        MouseY = @event.GetPosition(control).Y / Height;
=======

        MouseX = @event.GetPosition(image).X / image.Source.Size.Width;
        MouseY = @event.GetPosition(image).Y / image.Source.Size.Height;
>>>>>>> 46a7dafa
        MouseMoved?.Invoke(this, new MouseMoveEventArgs(MouseX, MouseY));
        UpdateShownEmulatorMouseCursorPosition();
    }

    public void SetResolution(int width, int height) {
        Console.WriteLine($"[WARN] ViewModel: SetResolution called - width={width}, height={height}");
        _uiDispatcher.Post(() => {
            _isSettingResolution = true;
            Scale = 1;
            if (Width != width || Height != height) {
                Console.WriteLine($"[WARN] ViewModel: Resolution changing from {Width}x{Height} to {width}x{height}");
                Width = width;
                Height = height;
<<<<<<< HEAD
=======
                if (_disposed) {
                    return;
                }

                _drawingSemaphoreSlim?.Wait();
                try {
                    Bitmap?.Dispose();
                    Bitmap = new WriteableBitmap(new PixelSize(Width, Height), new Vector(96, 96), PixelFormat.Bgra8888,
                        AlphaFormat.Opaque);
                } finally {
                    if (!_disposed) {
                        _drawingSemaphoreSlim?.Release();
                    }
                }
>>>>>>> 46a7dafa
            }

            _isSettingResolution = false;
            UpdateShownEmulatorMouseCursorPosition();
            InitializeRenderingTimer();
        }, DispatcherPriority.Background);
    }

    public void HideMouseCursor() => _uiDispatcher.Post(() => ShowCursor = false);

    public void ShowMouseCursor() => _uiDispatcher.Post(() => ShowCursor = true);

    [ObservableProperty]
    [NotifyCanExecuteChangedFor(nameof(PauseCommand))]
    [NotifyCanExecuteChangedFor(nameof(PlayCommand))]
    [NotifyCanExecuteChangedFor(nameof(DumpEmulatorStateToFileCommand))]
    private bool _isEmulatorRunning;

    [RelayCommand(CanExecute = nameof(IsEmulatorRunning))]
    private async Task DumpEmulatorStateToFile() {
        await _hostStorageProvider.DumpEmulatorStateToFile();
    }

    [RelayCommand(CanExecute = nameof(CanPause))]
    public void Pause() => _pauseHandler.RequestPause("Pause button pressed in main window");

    private void SetMainTitle(double instructionsPerMillisecond) {
        MainTitle = $"{nameof(Spice86)} {Configuration.Exe} - cycles/ms: {instructionsPerMillisecond,7:N0}";
    }

    [ObservableProperty] private string? _mainTitle;

    private double? _timeMultiplier = 1;

    public double? TimeMultiplier {
        get => _timeMultiplier;
        set {
            ValidateRequiredPropertyIsNotNull(value);
            SetProperty(ref _timeMultiplier, value);
            if (value is not null) {
                _pit?.SetTimeMultiplier(value.Value);
            }
        }
    }

    [RelayCommand(CanExecute = nameof(CanPlay))]
    public void Play() => _pauseHandler.Resume();

    [RelayCommand]
    public void ResetTimeMultiplier() => TimeMultiplier = Configuration.TimeMultiplier;

    private bool CanPause() => IsEmulatorRunning && !IsPaused;

    private bool CanPlay() => IsEmulatorRunning && IsPaused;

    private void InitializeRenderingTimer() {
        if (_renderingTimerInitialized) {
            return;
        }

        _renderingTimerInitialized = true;
        _drawTimer.Elapsed += (_, _) => DrawScreen();
        _drawTimer.Start();
    }

    private void DrawScreen() {
        if (_disposed || _pauseHandler.IsPaused || _isSettingResolution ||
            _isAppClosing || RenderScreen is null) {
            return;
        }

<<<<<<< HEAD
        // OpenGL rendering - provide the frame buffer directly
=======
>>>>>>> 46a7dafa
        _drawingSemaphoreSlim?.Wait();
        try {
            int bufferSize = Width * Height;
            Console.WriteLine($"[WARN] ViewModel: DrawScreen - Width={Width}, Height={Height}, bufferSize={bufferSize}");
            
            // Reuse buffer to avoid per-frame allocations
            if (_frameBufferCache is null || _frameBufferCache.Length != bufferSize) {
                _frameBufferCache = new uint[bufferSize];
                Console.WriteLine($"[WARN] ViewModel: Allocated new frame buffer cache");
            }

            unsafe {
                fixed (uint* ptr = _frameBufferCache) {
                    var uiRenderEventArgs = new UIRenderEventArgs(new IntPtr(ptr), bufferSize);
                    RenderScreen.Invoke(this, uiRenderEventArgs);
                }
            }
            Console.WriteLine($"[WARN] ViewModel: RenderScreen invoked, UpdateOpenGlFrame subscribers={UpdateOpenGlFrame?.GetInvocationList().Length ?? 0}");
            
            // Send frame to OpenGL control
            _uiDispatcher.Post(() => UpdateOpenGlFrame?.Invoke(_frameBufferCache, Width, Height), DispatcherPriority.Render);
        } finally {
            _drawingSemaphoreSlim?.Release();
        }
    }

    internal void StartEmulator() {
        if (string.IsNullOrWhiteSpace(Configuration.Exe) ||
            string.IsNullOrWhiteSpace(Configuration.CDrive)) {
            return;
        }

        StatusMessage = "Emulator starting...";
        AsmOverrideStatus = Configuration switch {
            { UseCodeOverrideOption: true, OverrideSupplier: not null } => "ASM code overrides: enabled.",
            { UseCodeOverride: false, OverrideSupplier: not null } =>
                "ASM code overrides: only functions names will be referenced.",
            _ => "ASM code overrides: none."
        };
        SetLogLevel(Configuration.SilencedLogs ? "Silent" : _loggerService.LogLevelSwitch.MinimumLevel.ToString());
        SetMainTitle(_performanceViewModel.InstructionsPerMillisecond);
        StartEmulatorThread();
    }

    public void Dispose() {
        // Do not change this code. Put cleanup code in 'Dispose(bool disposing)' method
        Dispose(disposing: true);
        GC.SuppressFinalize(this);
    }

    internal event Action? Disposing;

    private void Dispose(bool disposing) {
        if (!_disposed) {
            _disposed = true;
            if (disposing) {
                // Unsubscribe from PauseHandler events
                _pauseHandler.Paused -= OnPaused;
                _pauseHandler.Resumed -= OnResumed;
                _pauseHandler.Dispose();

                _drawTimer.Stop();
                _drawTimer.Dispose();

                // Dispose of UI-related resources in the UI thread
                _uiDispatcher.Post(() => {
                    Cursor?.Dispose();
                }, DispatcherPriority.MaxValue);

                _drawingSemaphoreSlim?.Dispose();

                PlayCommand.Execute(null);
                IsEmulatorRunning = false;
                Disposing?.Invoke();

                if (_emulatorThread?.IsAlive == true) {
                    _emulatorThread.Join();
                }
            }
        }
    }

    private void OnResumed() => _uiDispatcher.Post(() => {
        IsPaused = false;
        RefreshMainTitleWithInstructionsPerMs();
    }, DispatcherPriority.Background);

    private void OnPaused() => _uiDispatcher.Post(() => {
        IsPaused = true;
        RefreshMainTitleWithInstructionsPerMs();
    }, DispatcherPriority.Background);

    [ObservableProperty] private string _currentLogLevel = "";

    private void SetLogLevel(string logLevel) {
        if (logLevel == "Silent") {
            CurrentLogLevel = logLevel;
            _loggerService.AreLogsSilenced = true;
            _loggerService.LogLevelSwitch.MinimumLevel = LogEventLevel.Fatal;
        } else {
            _loggerService.AreLogsSilenced = false;
            _loggerService.LogLevelSwitch.MinimumLevel = Enum.Parse<LogEventLevel>(logLevel);
            CurrentLogLevel = logLevel;
        }
    }

    private void StartEmulatorThread() {
        _emulatorThread = new Thread(EmulatorThread) {
            Name = "Emulator"
        };
        _uiDispatcher.Post(() => IsEmulatorRunning = true);
        _uiDispatcher.Post(() => StatusMessage = "Emulator started.");
        _emulatorThread.Start();
    }

    private void OnEmulatorErrorOccured(Exception e) {
        _exceptionHandler.Handle(e);
        _uiDispatcher.Post(() => {
            StatusMessage = "Emulator crashed.";
            ShowError(e);
        });
    }

    public event Action? UserInterfaceInitialized;

    private void EmulatorThread() {
        try {
            UserInterfaceInitialized?.Invoke();
            if (_loggerService.IsEnabled(LogEventLevel.Warning)) {
                _loggerService.Warning("Emulation exited. Closing main window...");
            }

            _uiDispatcher.Post(() => CloseMainWindow?.Invoke(this, EventArgs.Empty));
        } catch (Exception e) {
            if (_loggerService.IsEnabled(LogEventLevel.Error)) {
                _loggerService.Error(e, "An error occurred during execution");
            }

            OnEmulatorErrorOccured(e);
        } finally {
            _uiDispatcher.Post(() => IsEmulatorRunning = false);
            _uiDispatcher.Post(() => StatusMessage = "Emulator: stopped.");
            _uiDispatcher.Post(() => AsmOverrideStatus = "");
        }
    }

    private void UpdateShownEmulatorMouseCursorPosition() {
        MouseStatusRecord mouseDeviceStatus = _sharedMouseData.CurrentMouseStatus;
        EmulatorMouseCursorInfo = $"X: {mouseDeviceStatus.X} Y: {mouseDeviceStatus.Y}";
    }
}<|MERGE_RESOLUTION|>--- conflicted
+++ resolved
@@ -146,17 +146,6 @@
         KeyUp?.Invoke(this,
             new KeyboardEventArgs((Shared.Emulator.Keyboard.PhysicalKey)e.PhysicalKey, IsPressed: false));
     }
-<<<<<<< HEAD
-=======
-
-    [RelayCommand]
-    private async Task SaveBitmap() {
-        if (Bitmap is not null) {
-            await _hostStorageProvider.SaveBitmapFile(Bitmap);
-        }
-    }
-
->>>>>>> 46a7dafa
     private bool _showCursor;
 
     public bool ShowCursor {
@@ -185,7 +174,6 @@
 
     [ObservableProperty] private Cursor? _cursor = Cursor.Default;
 
-<<<<<<< HEAD
     [ObservableProperty]
     private CrtShaderType _shaderType = CrtShaderType.FakeLottes;
 
@@ -207,9 +195,6 @@
             UpdateShaderForHostResolution();
         }
     }
-=======
-    [ObservableProperty] private WriteableBitmap? _bitmap;
->>>>>>> 46a7dafa
 
     /// <summary>
     /// Automatically selects the appropriate CRT shader based on host screen resolution.
@@ -258,7 +243,6 @@
     public double MouseX { get; set; }
 
     public double MouseY { get; set; }
-<<<<<<< HEAD
     
     public void OnMouseButtonDown(PointerPressedEventArgs @event, Control control) {
         if (_pauseHandler.IsPaused) {
@@ -273,26 +257,6 @@
             return;
         }
         Avalonia.Input.MouseButton mouseButton = @event.GetCurrentPoint(control).Properties.PointerUpdateKind.GetMouseButton();
-=======
-
-    public void OnMouseButtonDown(PointerPressedEventArgs @event, Image image) {
-        if (_pauseHandler.IsPaused) {
-            return;
-        }
-
-        Avalonia.Input.MouseButton mouseButton =
-            @event.GetCurrentPoint(image).Properties.PointerUpdateKind.GetMouseButton();
-        MouseButtonDown?.Invoke(this, new MouseButtonEventArgs((MouseButton)mouseButton, true));
-    }
-
-    public void OnMouseButtonUp(PointerReleasedEventArgs @event, Image image) {
-        if (_pauseHandler.IsPaused) {
-            return;
-        }
-
-        Avalonia.Input.MouseButton mouseButton =
-            @event.GetCurrentPoint(image).Properties.PointerUpdateKind.GetMouseButton();
->>>>>>> 46a7dafa
         MouseButtonUp?.Invoke(this, new MouseButtonEventArgs((MouseButton)mouseButton, false));
     }
 
@@ -300,14 +264,8 @@
         if (Width == 0 || Height == 0 || _pauseHandler.IsPaused) {
             return;
         }
-<<<<<<< HEAD
         MouseX = @event.GetPosition(control).X / Width;
         MouseY = @event.GetPosition(control).Y / Height;
-=======
-
-        MouseX = @event.GetPosition(image).X / image.Source.Size.Width;
-        MouseY = @event.GetPosition(image).Y / image.Source.Size.Height;
->>>>>>> 46a7dafa
         MouseMoved?.Invoke(this, new MouseMoveEventArgs(MouseX, MouseY));
         UpdateShownEmulatorMouseCursorPosition();
     }
@@ -321,23 +279,6 @@
                 Console.WriteLine($"[WARN] ViewModel: Resolution changing from {Width}x{Height} to {width}x{height}");
                 Width = width;
                 Height = height;
-<<<<<<< HEAD
-=======
-                if (_disposed) {
-                    return;
-                }
-
-                _drawingSemaphoreSlim?.Wait();
-                try {
-                    Bitmap?.Dispose();
-                    Bitmap = new WriteableBitmap(new PixelSize(Width, Height), new Vector(96, 96), PixelFormat.Bgra8888,
-                        AlphaFormat.Opaque);
-                } finally {
-                    if (!_disposed) {
-                        _drawingSemaphoreSlim?.Release();
-                    }
-                }
->>>>>>> 46a7dafa
             }
 
             _isSettingResolution = false;
@@ -409,10 +350,7 @@
             return;
         }
 
-<<<<<<< HEAD
         // OpenGL rendering - provide the frame buffer directly
-=======
->>>>>>> 46a7dafa
         _drawingSemaphoreSlim?.Wait();
         try {
             int bufferSize = Width * Height;

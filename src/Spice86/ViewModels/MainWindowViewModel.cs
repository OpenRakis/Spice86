﻿namespace Spice86.ViewModels;

using System;
using System.Collections.Generic;
using System.Linq;
using System.Threading;
using System.Diagnostics;

using Avalonia;

using Serilog.Events;

using Avalonia.Collections;
using Avalonia.Controls;
using Avalonia.Controls.ApplicationLifetimes;
using Avalonia.Input;
using Avalonia.Threading;

using CommunityToolkit.Mvvm.ComponentModel;
using CommunityToolkit.Mvvm.Input;

using MessageBox.Avalonia.BaseWindows.Base;
using MessageBox.Avalonia.Enums;

using Spice86.Converters;
using Spice86.Keyboard;
using Spice86.Views;
using Spice86.Core.CLI;
using Spice86.Core.Emulator;
using Spice86.Core.Emulator.Function.Dump;
using Spice86.Shared.Emulator.Keyboard;
using Spice86.Shared.Emulator.Mouse;
using Spice86.Shared.Interfaces;

using Key = Spice86.Shared.Emulator.Keyboard.Key;
using MouseButton = Spice86.Shared.Emulator.Mouse.MouseButton;

/// <inheritdoc cref="Spice86.Shared.Interfaces.IGui" />
public sealed partial class MainWindowViewModel : ObservableObject, IGui, IDisposable {
    private readonly ILoggerService _loggerService;
    private readonly AvaloniaKeyScanCodeConverter _avaloniaKeyScanCodeConverter = new();
    private Configuration _configuration = new();
    private bool _disposed;
    private Thread? _emulatorThread;
    private bool _isSettingResolution;
    private DebugWindow? _debugWindow;
    private PaletteWindow? _paletteWindow;
    private PerformanceWindow? _performanceWindow;
    private string _lastExecutableDirectory = string.Empty;

    private bool _closeAppOnEmulatorExit;

    public bool PauseEmulatorOnStart { get; private set; }

    internal void OnKeyUp(KeyEventArgs e) => KeyUp?.Invoke(this, 
        new((Key) e.Key, 
            false,
            _avaloniaKeyScanCodeConverter.GetKeyReleasedScancode((Key)e.Key),
            _avaloniaKeyScanCodeConverter.GetAsciiCode(_avaloniaKeyScanCodeConverter.GetKeyReleasedScancode((Key)e.Key))));

    private ProgramExecutor? _programExecutor;

    [ObservableProperty]
    private IVideoBufferViewModel? _videoBuffer;
    
    private ManualResetEvent _okayToContinueEvent = new(true);

    internal void OnKeyDown(KeyEventArgs e) => KeyDown?.Invoke(this, 
        new((Key) e.Key, 
            true,
            _avaloniaKeyScanCodeConverter.GetKeyPressedScancode((Key)e.Key),
            _avaloniaKeyScanCodeConverter.GetAsciiCode(_avaloniaKeyScanCodeConverter.GetKeyPressedScancode((Key)e.Key))));



    [ObservableProperty]
    private string _statusMessage = "Emulator: not started.";

    [ObservableProperty]
    private bool _isPaused;

    [ObservableProperty]
    private AvaloniaList<FileInfo> _mostRecentlyUsed = new();

    public event EventHandler<KeyboardEventArgs>? KeyUp;
    public event EventHandler<KeyboardEventArgs>? KeyDown;
    public event EventHandler<MouseMoveEventArgs>? MouseMoved;
    public event EventHandler<MouseButtonEventArgs>? MouseButtonDown;
    public event EventHandler<MouseButtonEventArgs>? MouseButtonUp;
    
    private bool _isMainWindowClosing;

    public MainWindowViewModel(ILoggerService loggerService) {
        _loggerService = loggerService;
        if (Application.Current?.ApplicationLifetime is IClassicDesktopStyleApplicationLifetime desktop) {
            desktop.MainWindow.Closing += (_, _) => _isMainWindowClosing = true;
        }
    }

    public void PauseEmulationOnStart() {
        Pause();
        PauseEmulatorOnStart = false;
    }
    
    public void HideMouseCursor() {
        Dispatcher.UIThread.Post(() => {
            if (VideoBuffer is null) {
                return;
            }
            VideoBuffer.ShowCursor = false;
        });
    }

    public void ShowMouseCursor() {
        Dispatcher.UIThread.Post(() => {
            if (VideoBuffer is null) {
                return;
            }
            VideoBuffer.ShowCursor = true;
        });
    }

    [ObservableProperty]
    [NotifyCanExecuteChangedFor(nameof(ShowPerformanceCommand))]
    [NotifyCanExecuteChangedFor(nameof(ShowDebugWindowCommand))]
    [NotifyCanExecuteChangedFor(nameof(ShowColorPaletteCommand))]
    [NotifyCanExecuteChangedFor(nameof(PauseCommand))]
    [NotifyCanExecuteChangedFor(nameof(PlayCommand))]
    [NotifyCanExecuteChangedFor(nameof(DumpEmulatorStateToFileCommand))]
    private bool _isMachineRunning;

    [RelayCommand(CanExecute = nameof(IsMachineRunning))]
    public async Task DumpEmulatorStateToFile() {
        if (_programExecutor is null) {
            return;
        }
        OpenFolderDialog ofd = new OpenFolderDialog() {
            Title = "Dump emulator state to directory...",
            Directory = _configuration.RecordedDataDirectory
        };
        if (!Directory.Exists(_configuration.RecordedDataDirectory)) {
            ofd.Directory = Environment.GetFolderPath(Environment.SpecialFolder.Personal);
        }
        string? dir = _configuration.RecordedDataDirectory;
        if (Application.Current?.ApplicationLifetime is IClassicDesktopStyleApplicationLifetime desktop) {
            dir = await ofd.ShowAsync(desktop.MainWindow);
        }
        if (string.IsNullOrWhiteSpace(dir)
        && !string.IsNullOrWhiteSpace(_configuration.RecordedDataDirectory)) {
            dir = _configuration.RecordedDataDirectory;
        }
        if (!string.IsNullOrWhiteSpace(dir)) {
            new RecorderDataWriter(dir, _programExecutor.Machine,
                _loggerService)
                    .DumpAll();
        }
    }

    [RelayCommand(CanExecute = nameof(IsMachineRunning))]
    public void Pause() {
        if (_emulatorThread is null) {
            return;
        }

        _okayToContinueEvent.Reset();
        IsPaused = true;
    }

    [RelayCommand(CanExecute = nameof(IsMachineRunning))]
    public void Play() {
        if (_emulatorThread is null) {
            return;
        }

        _okayToContinueEvent.Set();
        IsPaused = false;
    }

    public void SetConfiguration(string[] args) {
        _configuration = GenerateConfiguration(args);
        SetLogLevel(_configuration.SilencedLogs ? "Silent" : _loggerService.LogLevelSwitch.MinimumLevel.ToString());
        SetMainTitle();
    }

    private void SetMainTitle() {
        MainTitle = $"{nameof(Spice86)} {_configuration.Exe}";
    }

    [ObservableProperty]
    private string? _mainTitle;

    [RelayCommand]
    public async Task DebugExecutable() {
        _closeAppOnEmulatorExit = false;
        await StartNewExecutable();
        PauseEmulatorOnStart = true;
    }

    [RelayCommand]
    public async Task StartExecutable(string? filePath) {
        _closeAppOnEmulatorExit = false;
        await StartNewExecutable(filePath);
    }

    private async Task StartNewExecutable(string? filePath = null) {
        if (Application.Current?.ApplicationLifetime is IClassicDesktopStyleApplicationLifetime desktop) {
            OpenFileDialog ofd = new() {
                Title = "Start Executable...",
                AllowMultiple = false,
                Filters = new(){
                    new FileDialogFilter() {
                        Extensions = {"exe", "com", "EXE", "COM" },
                        Name = "DOS Executables"
                    },
                    new FileDialogFilter() {
                        Extensions = { "*" },
                        Name = "All Files"
                    }
                }
            };
            ofd.Directory = Environment.GetFolderPath(Environment.SpecialFolder.Personal);
            if (Directory.Exists(_lastExecutableDirectory)) {
                ofd.Directory = _lastExecutableDirectory;
            }

            if (string.IsNullOrWhiteSpace(filePath) || !File.Exists(filePath)) {
                string[]? files = await ofd.ShowAsync(desktop.MainWindow);
                if (files?.Any() == true) {
                    filePath = files[0];
                    await RestartEmulatorWithNewProgram(filePath);
                }
            } else {
                await RestartEmulatorWithNewProgram(filePath);
            }
        }
    }

    private async Task RestartEmulatorWithNewProgram(string filePath) {
        _configuration.Exe = filePath;
        _configuration.ExeArgs = "";
        _configuration.CDrive = Path.GetDirectoryName(_configuration.Exe);
        Play();
        await Dispatcher.UIThread.InvokeAsync(() => DisposeEmulator(), DispatcherPriority.MaxValue);
        SetMainTitle();
        _okayToContinueEvent = new(true);
        _programExecutor?.Machine.ExitEmulationLoop();
        while (_emulatorThread?.IsAlive == true)
        {
            Dispatcher.UIThread.RunJobs();
        }

        IsMachineRunning = false;
        _closeAppOnEmulatorExit = false;
        RunEmulator();
    }

    private double _timeMultiplier = 1;

    public double TimeMultiplier {
        get => _timeMultiplier;
        set {
            SetProperty(ref _timeMultiplier, value);
            _programExecutor?.Machine.Timer.SetTimeMultiplier(_timeMultiplier);
        }
    }

    [RelayCommand(CanExecute = nameof(IsMachineRunning))]
    public async Task ShowPerformance() {
        if (_performanceWindow != null) {
            _performanceWindow.Activate();
        } else if (_programExecutor is not null) {
            _performanceWindow = new PerformanceWindow() {
                DataContext = new PerformanceViewModel(
                    _programExecutor.Machine, this)
            };
            _performanceWindow.Closed += (_, _) => _performanceWindow = null;
            _performanceWindow.Show();
        } else if(Application.Current?.ApplicationLifetime is IClassicDesktopStyleApplicationLifetime desktop) {
            await MessageBox.Avalonia.MessageBoxManager.GetMessageBoxStandardWindow("", "Please start a program first")
                .ShowDialog(desktop.MainWindow);
        }
    }

    [RelayCommand(CanExecute = nameof(IsMachineRunning))]
    public void ShowDebugWindow() {
        if (_debugWindow != null) {
            _debugWindow.Activate();
        } else if(_programExecutor is not null) {
            _debugWindow = new DebugWindow(_programExecutor.Machine);
            _debugWindow.Closed += (_, _) => _debugWindow = null;
            _debugWindow.Show();
        }
    }

    [RelayCommand(CanExecute = nameof(IsMachineRunning))]
    public void ShowColorPalette() {
        if (_paletteWindow != null) {
            _paletteWindow.Activate();
        } else if(_programExecutor is not null) {
            _paletteWindow = new PaletteWindow(new PaletteViewModel(_programExecutor.Machine));
            _paletteWindow.Closed += (_, _) => _paletteWindow = null;
            _paletteWindow.Show();
        }
    }

    [RelayCommand]
    public void ResetTimeMultiplier() {
        TimeMultiplier = _configuration.TimeMultiplier;
    }
    
    public void UpdateScreen() {
        if (_disposed || _isSettingResolution || _isMainWindowClosing) {
            return;
        }
        VideoBuffer?.Draw();
    }

    public int Height { get; private set; }

    public double MouseX { get; set; }

<<<<<<< HEAD
    public double MouseY { get; set; }

    public IDictionary<uint, IVideoBufferViewModel> VideoBuffersToDictionary =>
        VideoBuffers
            .ToDictionary(static x =>
                    x.Address,
                x => x);

=======
    public int MouseY { get; set; }
>>>>>>> 6ed3f765
    public int Width { get; private set; }

    public bool IsLeftButtonClicked { get; private set; }

    public bool IsRightButtonClicked { get; private set; }
    
    public void OnMainWindowOpened(object? sender, EventArgs e) {
        if(RunEmulator()) {
            _closeAppOnEmulatorExit = true;
        }
    }

    private void AddOrReplaceMostRecentlyUsed(string filePath) {
        if (MostRecentlyUsed.Any(x => x.FullName == filePath)) {
            return;
        }
        MostRecentlyUsed.Insert(0,new FileInfo(filePath));
        if (MostRecentlyUsed.Count > 3) {
            MostRecentlyUsed.RemoveAt(3);
        }
    }

    private bool RunEmulator() {
        if (string.IsNullOrWhiteSpace(_configuration.Exe) ||
            string.IsNullOrWhiteSpace(_configuration.CDrive)) {
            return false;
        }
        AddOrReplaceMostRecentlyUsed(_configuration.Exe);
        _lastExecutableDirectory = _configuration.CDrive;
        StatusMessage = "Emulator starting...";
        RunMachine();
        return true;
    }

    public void OnMouseButtonDown(PointerPressedEventArgs @event, Image image) {
        Avalonia.Input.MouseButton mouseButton = @event.GetCurrentPoint(image).Properties.PointerUpdateKind.GetMouseButton();
        MouseButton spice86MouseButton = mouseButton.ToSpice86MouseButton();
        MouseButtonDown?.Invoke(this, new MouseButtonEventArgs(spice86MouseButton, true));
    }

    public void OnMouseButtonUp(PointerReleasedEventArgs @event, Image image) {
        Avalonia.Input.MouseButton mouseButton = @event.GetCurrentPoint(image).Properties.PointerUpdateKind.GetMouseButton();
        MouseButton spice86MouseButton = mouseButton.ToSpice86MouseButton();
        MouseButtonUp?.Invoke(this, new MouseButtonEventArgs(spice86MouseButton, false));
    }

    public void OnMouseMoved(PointerEventArgs @event, Image image) {
        MouseX = @event.GetPosition(image).X / image.Source.Size.Width;
        MouseY = @event.GetPosition(image).Y / image.Source.Size.Height;
        MouseMoved?.Invoke(this, new MouseMoveEventArgs(MouseX, MouseY));
    }
<<<<<<< HEAD

    public void RemoveBuffer(uint address) {
        IVideoBufferViewModel videoBuffer = VideoBuffers.First(x => x.Address == address);
        videoBuffer.Dispose();
        VideoBuffers.Remove(videoBuffer);
    }
 
    public void SetResolution(int width, int height, uint address) {
        Dispatcher.UIThread.Post(() => {
            _isSettingResolution = true;
            DisposeBuffers();
            VideoBuffers = new();
            Width = width;
            Height = height;
            AddBuffer(_videoCard, address, 1, width, height, true);
            _isSettingResolution = false;
        }, DispatcherPriority.MaxValue);
    }

=======
    
>>>>>>> 6ed3f765
    public void SetResolution(int width, int height) {
        Dispatcher.UIThread.Post(() => {
            _isSettingResolution = true;
            DisposeVideoBuffer();
            Width = width;
            Height = height;
            IVideoBufferViewModel videoBuffer = new VideoBufferViewModel(_videoCard, scale:1, width, height);
            Dispatcher.UIThread.Post(() => {
                    VideoBuffer?.Dispose();
                    VideoBuffer = videoBuffer;
                }
            );
            _isSettingResolution = false;
        }, DispatcherPriority.MaxValue);
    }

    private void DisposeVideoBuffer() {
        VideoBuffer?.Dispose();
    }

    public void Dispose() {
        // Do not change this code. Put cleanup code in 'Dispose(bool disposing)' method
        Dispose(disposing: true);
        GC.SuppressFinalize(this);
    }

    private void Dispose(bool disposing) {
        if (!_disposed) {
            if (disposing) {
                PlayCommand.Execute(null);
                IsMachineRunning = false;
                DisposeEmulator();
                _performanceWindow?.Close();
                _paletteWindow?.Close();
                _okayToContinueEvent.Set();
                if (_emulatorThread?.IsAlive == true) {
                    _emulatorThread.Join();
                }
                _okayToContinueEvent.Dispose();
            }
            _disposed = true;
        }
    }

    private void DisposeEmulator() {
        DisposeVideoBuffer();
        _programExecutor?.Dispose();
    }

    private static Configuration GenerateConfiguration(string[] args) {
        return CommandLineParser.ParseCommandLine(args);
    }

    private async Task ShowEmulationErrorMessage(Exception e) {
        IMsBoxWindow<ButtonResult> errorMessage = MessageBox.Avalonia.MessageBoxManager
            .GetMessageBoxStandardWindow("An unhandled exception occured", 
                $"""
                Method name: {e.GetBaseException().TargetSite?.Name},
                Exception message: {e.GetBaseException().Message},
                Stack trace (first line): {e.GetBaseException().StackTrace?.Split(Environment.NewLine).FirstOrDefault()}
                """);
        if (!_disposed && !_isMainWindowClosing && Application.Current?.ApplicationLifetime is IClassicDesktopStyleApplicationLifetime desktop) {
            await errorMessage.ShowDialog(desktop.MainWindow);
        }
    }

    [ObservableProperty]
    private string _currentLogLevel = "";

    [RelayCommand]
    public void SetLogLevel(string logLevel) {
        if (logLevel == "Silent") {
            CurrentLogLevel = logLevel;
            _loggerService.AreLogsSilenced = true;
            _loggerService.LogLevelSwitch.MinimumLevel = LogEventLevel.Fatal;
        } else {
            _loggerService.AreLogsSilenced = false;
            _loggerService.LogLevelSwitch.MinimumLevel = Enum.Parse<LogEventLevel>(logLevel);
            CurrentLogLevel = logLevel;
        }
    }

    private void RunMachine() {
        _emulatorThread = new Thread(MachineThread) {
            Name = "Emulator"
        };
        _emulatorThread.Start();
    }

    // We use async void, but thankfully this doesn't generate an exception.

    // So this is OK...

    private async void OnEmulatorErrorOccured(Exception e) {
        await Dispatcher.UIThread.InvokeAsync(async () => await ShowEmulationErrorMessage(e));
    }

    private event Action<Exception>? EmulatorErrorOccured;

    [ObservableProperty]
    private bool _showVideo = true;

    private IVideoCard _videoCard = null!;

    private void MachineThread() {
        try {
            if (Debugger.IsAttached) {
                StartProgramExecutor();
            } else {
                try {
                    StartProgramExecutor();
                } catch (Exception e) {
                    e.Demystify();
                    if (_loggerService.IsEnabled(LogEventLevel.Error)) {
                        _loggerService.Error(e, "An error occurred during execution");
                    }
                    EmulatorErrorOccured += OnEmulatorErrorOccured;
                    EmulatorErrorOccured?.Invoke(e);
                    EmulatorErrorOccured -= OnEmulatorErrorOccured;
                }
            }
        }  finally {
            Dispatcher.UIThread.Post(() => IsMachineRunning = false);
            Dispatcher.UIThread.Post(() => StatusMessage = "Emulator: stopped.");
        }
    }

    private void StartProgramExecutor() {
        if (!_disposed) {
            _okayToContinueEvent.Set();
        }

        _programExecutor = new ProgramExecutor(_loggerService, this, _configuration);
        TimeMultiplier = _configuration.TimeMultiplier;
        _videoCard = _programExecutor.Machine.VgaCard;
        Dispatcher.UIThread.Post(() => IsMachineRunning = true);
        Dispatcher.UIThread.Post(() => StatusMessage = "Emulator started.");
        Dispatcher.UIThread.Post(() => ShowVideo = true);
        _programExecutor.Run();
        if (_closeAppOnEmulatorExit &&
            Application.Current?.ApplicationLifetime is IClassicDesktopStyleApplicationLifetime {
                MainWindow: MainWindow mainWindow
            }) {
            Dispatcher.UIThread.Post(() => mainWindow.Close());
        }
    }

    /// <inheritdoc />
    public void WaitForContinue() {
        _okayToContinueEvent.WaitOne(Timeout.Infinite);
    }
}<|MERGE_RESOLUTION|>--- conflicted
+++ resolved
@@ -319,18 +319,7 @@
 
     public double MouseX { get; set; }
 
-<<<<<<< HEAD
     public double MouseY { get; set; }
-
-    public IDictionary<uint, IVideoBufferViewModel> VideoBuffersToDictionary =>
-        VideoBuffers
-            .ToDictionary(static x =>
-                    x.Address,
-                x => x);
-
-=======
-    public int MouseY { get; set; }
->>>>>>> 6ed3f765
     public int Width { get; private set; }
 
     public bool IsLeftButtonClicked { get; private set; }
@@ -382,29 +371,7 @@
         MouseY = @event.GetPosition(image).Y / image.Source.Size.Height;
         MouseMoved?.Invoke(this, new MouseMoveEventArgs(MouseX, MouseY));
     }
-<<<<<<< HEAD
-
-    public void RemoveBuffer(uint address) {
-        IVideoBufferViewModel videoBuffer = VideoBuffers.First(x => x.Address == address);
-        videoBuffer.Dispose();
-        VideoBuffers.Remove(videoBuffer);
-    }
- 
-    public void SetResolution(int width, int height, uint address) {
-        Dispatcher.UIThread.Post(() => {
-            _isSettingResolution = true;
-            DisposeBuffers();
-            VideoBuffers = new();
-            Width = width;
-            Height = height;
-            AddBuffer(_videoCard, address, 1, width, height, true);
-            _isSettingResolution = false;
-        }, DispatcherPriority.MaxValue);
-    }
-
-=======
     
->>>>>>> 6ed3f765
     public void SetResolution(int width, int height) {
         Dispatcher.UIThread.Post(() => {
             _isSettingResolution = true;

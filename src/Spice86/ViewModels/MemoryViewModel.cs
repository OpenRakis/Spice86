--- conflicted
+++ resolved
@@ -396,13 +396,8 @@
         var structureWindow = new StructureView { DataContext = structureViewModel };
         structureWindow.Show();
     }
-<<<<<<< HEAD
-    
+
     private void OnPaused() {
-=======
-
-    private void OnPause() {
->>>>>>> 65e7cf9b
         _uiDispatcher.Post(() => {
             IsPaused = true;
             UpdateBinaryDocument();

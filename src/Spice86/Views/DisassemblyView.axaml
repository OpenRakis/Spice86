--- conflicted
+++ resolved
@@ -105,14 +105,8 @@
 			IsVisible="{Binding IsPaused}"
 			ItemsSource="{Binding Instructions}">
 			<DataGrid.Columns>
-<<<<<<< HEAD
-				<DataGridTextColumn
-					Binding="{Binding SegmentedAddress}">
-					<DataGridTextColumn.CellTheme>
-=======
 				<DataGridTemplateColumn Header="Address">
 					<DataGridTemplateColumn.CellTheme>
->>>>>>> d497d933
 						<ControlTheme TargetType="DataGridCell" BasedOn="{StaticResource {x:Type DataGridCell}}">
 							<Setter Property="FontWeight"
 								Value="{ReflectionBinding IsCsIp,

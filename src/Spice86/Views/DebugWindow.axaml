--- conflicted
+++ resolved
@@ -455,12 +455,9 @@
                                 <TextBlock TextAlignment="Right"
                                            Text="{Binding VideoCard.RendererBufferSize, StringFormat='BufferSize: {0}'}">
                                 </TextBlock>
-<<<<<<< HEAD
-=======
                                 <TextBlock TextAlignment="Right"
                                            Text="{Binding VideoCard.LastFrameRenderTime, StringFormat='FrameRenderTime: {0}'}">
                                 </TextBlock>
->>>>>>> f7a21abd
                             </WrapPanel>
                         </Grid>
                     </WrapPanel>

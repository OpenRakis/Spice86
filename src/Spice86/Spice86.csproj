--- conflicted
+++ resolved
@@ -46,37 +46,21 @@
 
     <!-- Package references -->
     <ItemGroup>
-<<<<<<< HEAD
-        <PackageReference Include="Avalonia" Version="11.1.1" />
-        <PackageReference Include="Avalonia.Controls.DataGrid" Version="11.1.3" />
-        <PackageReference Include="Avalonia.Controls.PanAndZoom" Version="11.1.0.1" />
-        <PackageReference Include="Avalonia.Controls.TreeDataGrid" Version="11.0.10" />
-=======
         <PackageReference Include="Avalonia" Version="11.1.3" />
         <PackageReference Include="Avalonia.Controls.DataGrid" Version="11.1.3" />
         <PackageReference Include="Avalonia.Controls.PanAndZoom" Version="11.1.0.1" />
         <PackageReference Include="Avalonia.Controls.TreeDataGrid" Version="11.0.10"/>
->>>>>>> 40f83390
         <PackageReference Include="Avalonia.Desktop" Version="11.1.3" />
         <!--Condition below is needed to remove Avalonia.Diagnostics package from build output in Release configuration.-->
         <PackageReference Condition="'$(Configuration)' == 'Debug'" Include="Avalonia.Diagnostics" Version="11.1.3" />
         <PackageReference Include="Avalonia.Fonts.Inter" Version="11.1.3" />
-<<<<<<< HEAD
         <PackageReference Include="Avalonia.Xaml.Behaviors" Version="11.1.0" />
-        <PackageReference Include="AvaloniaGraphControl" Version="0.6.1" />
-        <PackageReference Include="AvaloniaHex" Version="0.1.3" />
-        <PackageReference Include="bodong.Avalonia.PropertyGrid" Version="11.1.1.1" />
-        <PackageReference Include="bodong.PropertyModels" Version="11.1.1.1" />
-        <PackageReference Include="CommunityToolkit.Mvvm" Version="8.2.2" />
-        <PackageReference Include="DialogHost.Avalonia" Version="0.7.9" />
-=======
         <PackageReference Include="AvaloniaGraphControl" Version="0.6.1"/>
         <PackageReference Include="AvaloniaHex" Version="0.1.3" />
         <PackageReference Include="bodong.Avalonia.PropertyGrid" Version="11.1.1.1" />
         <PackageReference Include="bodong.PropertyModels" Version="11.1.1.1" />
         <PackageReference Include="CommunityToolkit.Mvvm" Version="8.2.2"/>
         <PackageReference Include="DialogHost.Avalonia" Version="0.7.9"/>
->>>>>>> 40f83390
         <PackageReference Include="DotNet.ReproducibleBuilds" Version="1.2.4">
             <PrivateAssets>all</PrivateAssets>
             <IncludeAssets>runtime; build; native; contentfiles; analyzers; buildtransitive</IncludeAssets>
@@ -96,13 +80,8 @@
             <PrivateAssets>all</PrivateAssets>
             <IncludeAssets>runtime; build; native; contentfiles; analyzers; buildtransitive</IncludeAssets>
         </PackageReference>
-<<<<<<< HEAD
         <PackageReference Include="Semi.Avalonia" Version="11.1.0.2" />
         <PackageReference Include="Semi.Avalonia.DataGrid" Version="11.1.0.2" />
-=======
-        <PackageReference Include="Semi.Avalonia" Version="11.1.0.1" />
-        <PackageReference Include="Semi.Avalonia.DataGrid" Version="11.1.0" />
->>>>>>> 40f83390
         <PackageReference Include="Semi.Avalonia.TreeDataGrid" Version="11.0.10" />
     </ItemGroup>
 

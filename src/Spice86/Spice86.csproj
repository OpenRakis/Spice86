--- conflicted
+++ resolved
@@ -50,33 +50,18 @@
         <PackageReference Include="Avalonia.Controls.DataGrid" Version="11.1.4" />
         <PackageReference Include="Avalonia.Controls.PanAndZoom" Version="11.1.0.1" />
         <PackageReference Include="Avalonia.Controls.TreeDataGrid" Version="11.0.10" />
-<<<<<<< HEAD
-        <PackageReference Include="Avalonia.Desktop" Version="11.1.3" />
-        <!--Condition below is needed to remove Avalonia.Diagnostics package from build output in Release configuration.-->
-        <PackageReference Condition="'$(Configuration)' == 'Debug'" Include="Avalonia.Diagnostics" Version="11.1.3" />
-        <PackageReference Include="Avalonia.Fonts.Inter" Version="11.1.3" />
-        <PackageReference Include="Avalonia.Xaml.Behaviors" Version="11.1.0.2" />
-        <PackageReference Include="AvaloniaGraphControl" Version="0.6.1"/>
-=======
         <PackageReference Include="Avalonia.Desktop" Version="11.1.4" />
         <!--Condition below is needed to remove Avalonia.Diagnostics package from build output in Release configuration.-->
         <PackageReference Condition="'$(Configuration)' == 'Debug'" Include="Avalonia.Diagnostics" Version="11.1.3" />
         <PackageReference Include="Avalonia.Fonts.Inter" Version="11.1.4" />
         <PackageReference Include="Avalonia.Xaml.Behaviors" Version="11.1.0.4" />
         <PackageReference Include="AvaloniaGraphControl" Version="0.6.1" />
->>>>>>> 25094823
         <PackageReference Include="AvaloniaHex" Version="0.1.3" />
         <PackageReference Include="bodong.Avalonia.PropertyGrid" Version="11.1.1.1" />
         <PackageReference Include="bodong.PropertyModels" Version="11.1.1.1" />
         <PackageReference Include="CommunityToolkit.Mvvm" Version="8.3.2" />
         <PackageReference Include="DialogHost.Avalonia" Version="0.8.1" />
-<<<<<<< HEAD
-        <PackageReference Include="CommunityToolkit.Mvvm" Version="8.2.2" />
-        <PackageReference Include="DialogHost.Avalonia" Version="0.8.1" />
-        <PackageReference Include="DotNet.ReproducibleBuilds" Version="1.2.4">
-=======
         <PackageReference Include="DotNet.ReproducibleBuilds" Version="1.2.25">
->>>>>>> 25094823
             <PrivateAssets>all</PrivateAssets>
             <IncludeAssets>runtime; build; native; contentfiles; analyzers; buildtransitive</IncludeAssets>
         </PackageReference>
@@ -84,11 +69,7 @@
             <PrivateAssets>all</PrivateAssets>
             <IncludeAssets>runtime; build; native; contentfiles; analyzers; buildtransitive</IncludeAssets>
         </PackageReference>
-<<<<<<< HEAD
-        <PackageReference Include="FluentIcons.Avalonia.Fluent" Version="1.1.253" />
-=======
         <PackageReference Include="FluentIcons.Avalonia.Fluent" Version="1.1.259" />
->>>>>>> 25094823
         <PackageReference Include="Iced" Version="1.21.0" />
         <PackageReference Include="JvE.Structurizer" Version="1.0.1" />
         <PackageReference Include="Microsoft.SourceLink.GitHub" Version="8.0.0" PrivateAssets="All" />
@@ -100,17 +81,8 @@
             <PrivateAssets>all</PrivateAssets>
             <IncludeAssets>runtime; build; native; contentfiles; analyzers; buildtransitive</IncludeAssets>
         </PackageReference>
-<<<<<<< HEAD
-        <PackageReference Include="Semi.Avalonia" Version="11.1.0.3" />
-        <PackageReference Include="Semi.Avalonia.DataGrid" Version="11.1.0.3" />
-        <PackageReference Include="Avalonia.Controls.TreeDataGrid" Version="11.0.10" />
-        <PackageReference Include="AvaloniaGraphControl" Version="0.6.1" />
-        <PackageReference Include="Semi.Avalonia" Version="11.1.0.3" />
-        <PackageReference Include="Semi.Avalonia.DataGrid" Version="11.1.0.3" />
-=======
         <PackageReference Include="Semi.Avalonia" Version="11.1.0.4" />
         <PackageReference Include="Semi.Avalonia.DataGrid" Version="11.1.0.4" />
->>>>>>> 25094823
         <PackageReference Include="Semi.Avalonia.TreeDataGrid" Version="11.0.10" />
     </ItemGroup>
 

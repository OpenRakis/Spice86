namespace Spice86.MemoryWrappers;

using Iced.Intel;

using Spice86.Core.Emulator.CPU;
using Spice86.Core.Emulator.Function;
using Spice86.Core.Emulator.Memory;
using Spice86.Core.Emulator.VM.Breakpoint;
using Spice86.Models.Debugging;
using Spice86.Shared.Emulator.Memory;
using Spice86.ViewModels;

using System;
using System.Collections.Generic;
using System.Linq;

/// <summary>
/// Decoder for x86 instructions that provides formatted output for disassembly views.
/// </summary>
internal class InstructionsDecoder {
    private readonly IMemory _memory;
    private readonly State _state;
    private readonly IDictionary<SegmentedAddress, FunctionInformation> _functions;
    private readonly BreakpointsViewModel _breakpointsViewModel;

<<<<<<< HEAD
    public InstructionsDecoder(IMemory memory, State state, IDictionary<uint, FunctionInformation> functions, BreakpointsViewModel breakpointsViewModel) {
=======
    public InstructionsDecoder(
        IMemory memory, State state,
        IDictionary<SegmentedAddress, FunctionInformation> functions,
        BreakpointsViewModel breakpointsViewModel) {
>>>>>>> 08972dd9
        _memory = memory;
        _state = state;
        _functions = functions;
        _breakpointsViewModel = breakpointsViewModel;
    }

<<<<<<< HEAD
    /// <summary>
    /// Decodes instructions starting from the specified address.
    /// </summary>
    /// <param name="startAddress">The address to start decoding from</param>
    /// <param name="numberOfInstructionsShown">The number of instructions to decode</param>
    /// <returns>A list of decoded CPU instructions</returns>
    public List<CpuInstructionInfo> DecodeInstructions(uint startAddress, int numberOfInstructionsShown) {
        CodeReader codeReader = CreateCodeReader(_memory, out CodeMemoryStream emulatedMemoryStream);
=======
    public List<CpuInstructionInfo> DecodeInstructions(uint startAddress,
        int numberOfInstructionsShown) {
        CodeReader codeReader = CreateCodeReader(_memory,
            out CodeMemoryStream emulatedMemoryStream);
>>>>>>> 08972dd9
        using CodeMemoryStream codeMemoryStream = emulatedMemoryStream;
        Decoder decoder = InitializeDecoder(codeReader, startAddress);
        int byteOffset = 0;
        codeMemoryStream.Position = startAddress;
        var instructions = new List<CpuInstructionInfo>();
        while (instructions.Count < numberOfInstructionsShown) {
            long instructionAddress = codeMemoryStream.Position;
            if(instructionAddress >= emulatedMemoryStream.Length) {
                break;
            }
            decoder.Decode(out Instruction instruction);
            CpuInstructionInfo instructionInfo = new() {
                Instruction = instruction,
                Address = (uint)instructionAddress,
                AddressInformation = $"{instructionAddress} (0x{_state.CS:x4}:{(ushort)(_state.IP + byteOffset):X4})",
                Length = instruction.Length,
                IP16 = instruction.IP16,
                IP32 = instruction.IP32,
                MemorySegment = instruction.MemorySegment,
                SegmentPrefix = instruction.SegmentPrefix,
                IsStackInstruction = instruction.IsStackInstruction,
                IsIPRelativeMemoryOperand = instruction.IsIPRelativeMemoryOperand,
                IPRelativeMemoryAddress = instruction.IPRelativeMemoryAddress,
                FlowControl = instruction.FlowControl,
                Bytes = $"""{Convert.ToHexString(_memory.GetData(
                    (uint)instructionAddress,
                    (uint)instruction.Length))} ({instruction.Length})"""
            };
            KeyValuePair<SegmentedAddress, FunctionInformation> functionInformation = _functions
                .FirstOrDefault(x => x.Key.Linear == instructionAddress);
            if(functionInformation.Key != default) {
                instructionInfo.FunctionName = functionInformation.Value.Name;
            }
            instructionInfo.SegmentedAddress = new(_state.CS, (ushort)(_state.IP + byteOffset));
            instructionInfo.Breakpoint = _breakpointsViewModel.GetBreakpoint(instructionInfo);
            instructionInfo.StringRepresentation = $"{instructionInfo.Address:X4} ({instructionInfo.SegmentedAddress}): {instruction} ({instructionInfo.Bytes})";
            if (instructionAddress == _state.IpPhysicalAddress) {
                instructionInfo.IsCsIp = true;
            }

            instructions.Add(instructionInfo);
            byteOffset += instruction.Length;
        }

        return instructions;
    }

    /// <summary>
    /// Enhanced decoder that supports bidirectional decoding and custom formatting for modern views.
    /// </summary>
    /// <param name="centerAddress">The address to center the decoding around</param>
    /// <param name="blockSize">The size of the memory block around the requested address to decode</param>
    /// <returns>A list of decoded CPU instructions</returns>
    public Dictionary<uint, EnrichedInstruction> DecodeInstructionsExtended(uint centerAddress, uint blockSize) {
        // Define the block size to decode (2KB total)
        uint halfBlockSize = blockSize / 2;

        // Calculate the start address for our memory block (1K before center, but ensure we don't go below 0)
        uint blockStartAddress = centerAddress > halfBlockSize ? centerAddress - halfBlockSize : 0;

        // Read the memory block
        byte[] memoryBlock = _memory.ReadRam(blockSize, blockStartAddress);

        // Create a decoder for the memory block
        var codeReader = new ByteArrayCodeReader(memoryBlock);
        var decoder = Decoder.Create(16, codeReader);

        // Decode all instructions in the block
        var instructions = new Dictionary<uint, EnrichedInstruction>();

        // First pass: decode all instructions and build a map of addresses
        uint currentAddress = blockStartAddress;
        uint blockEndAddress = blockStartAddress + (uint)memoryBlock.Length;

        while (currentAddress < blockEndAddress) {
            // Set the IP for the decoder
            decoder.IP = currentAddress;

            // Decode the instruction
            try {
                decoder.Decode(out Instruction instruction);

                // Create instruction info
                EnrichedInstruction enrichedInstruction = new(instruction) {
                    Bytes = _memory.ReadRam((uint)instruction.Length, currentAddress),
                    Function = _functions.TryGetValue(currentAddress, out FunctionInformation? functionInformation) ? functionInformation : null,
                    SegmentedAddress = new SegmentedAddress(_state.CS, (ushort)(currentAddress - _state.IpPhysicalAddress + _state.IP)),
                    Breakpoints = _breakpointsViewModel.Breakpoints.Where(bp => bp.Address == instruction.IP32 && bp.Type == BreakPointType.CPU_EXECUTION_ADDRESS).ToList()
                };

                // Add to our collection
                instructions[currentAddress] = enrichedInstruction;

                // Move to the next instruction
                currentAddress = instruction.NextIP32;
            } catch {
                // If decoding fails, move to the next byte
                currentAddress++;
            }
        }

        return instructions;
    }

    /// <summary>
    /// Initializes a decoder with the specified code reader and start address.
    /// </summary>
    /// <param name="codeReader">The code reader to use</param>
    /// <param name="startAddress">The address to start decoding from</param>
    /// <returns>An initialized decoder</returns>
    private static Decoder InitializeDecoder(CodeReader codeReader, uint startAddress) {
        Decoder decoder = Decoder.Create(16, codeReader, startAddress, DecoderOptions.Loadall286 | DecoderOptions.Loadall386);

        return decoder;
    }

    /// <summary>
    /// Creates a code reader for the classic view.
    /// </summary>
    /// <param name="memory">The memory to read from</param>
    /// <param name="emulatedMemoryStream">The memory stream to use</param>
    /// <returns>A code reader for the classic view</returns>
    private static CodeReader CreateCodeReader(IMemory memory, out CodeMemoryStream emulatedMemoryStream) {
        emulatedMemoryStream = new CodeMemoryStream(memory);

        return new StreamCodeReader(emulatedMemoryStream);
    }
}<|MERGE_RESOLUTION|>--- conflicted
+++ resolved
@@ -23,21 +23,16 @@
     private readonly IDictionary<SegmentedAddress, FunctionInformation> _functions;
     private readonly BreakpointsViewModel _breakpointsViewModel;
 
-<<<<<<< HEAD
-    public InstructionsDecoder(IMemory memory, State state, IDictionary<uint, FunctionInformation> functions, BreakpointsViewModel breakpointsViewModel) {
-=======
     public InstructionsDecoder(
         IMemory memory, State state,
         IDictionary<SegmentedAddress, FunctionInformation> functions,
         BreakpointsViewModel breakpointsViewModel) {
->>>>>>> 08972dd9
         _memory = memory;
         _state = state;
         _functions = functions;
         _breakpointsViewModel = breakpointsViewModel;
     }
 
-<<<<<<< HEAD
     /// <summary>
     /// Decodes instructions starting from the specified address.
     /// </summary>
@@ -45,13 +40,8 @@
     /// <param name="numberOfInstructionsShown">The number of instructions to decode</param>
     /// <returns>A list of decoded CPU instructions</returns>
     public List<CpuInstructionInfo> DecodeInstructions(uint startAddress, int numberOfInstructionsShown) {
-        CodeReader codeReader = CreateCodeReader(_memory, out CodeMemoryStream emulatedMemoryStream);
-=======
-    public List<CpuInstructionInfo> DecodeInstructions(uint startAddress,
-        int numberOfInstructionsShown) {
         CodeReader codeReader = CreateCodeReader(_memory,
             out CodeMemoryStream emulatedMemoryStream);
->>>>>>> 08972dd9
         using CodeMemoryStream codeMemoryStream = emulatedMemoryStream;
         Decoder decoder = InitializeDecoder(codeReader, startAddress);
         int byteOffset = 0;
@@ -87,7 +77,8 @@
             }
             instructionInfo.SegmentedAddress = new(_state.CS, (ushort)(_state.IP + byteOffset));
             instructionInfo.Breakpoint = _breakpointsViewModel.GetBreakpoint(instructionInfo);
-            instructionInfo.StringRepresentation = $"{instructionInfo.Address:X4} ({instructionInfo.SegmentedAddress}): {instruction} ({instructionInfo.Bytes})";
+            instructionInfo.StringRepresentation =
+                $"{instructionInfo.Address:X4} ({instructionInfo.SegmentedAddress}): {instruction} ({instructionInfo.Bytes})";
             if (instructionAddress == _state.IpPhysicalAddress) {
                 instructionInfo.IsCsIp = true;
             }

--- conflicted
+++ resolved
@@ -43,18 +43,9 @@
                 int colorDontCare = ~graphics.ColorDontCare.Packed;
                 int colorCompare = graphics.ColorCompare | colorDontCare;
                 for (int i = 0; i < 8; i++) {
-<<<<<<< HEAD
-                    int extracted;
-                    if (Bmi2.IsSupported)
-                        extracted = (int)Bmi2.ParallelBitExtract(latches, 0x01010101u << i);
-                    else {
-                        extracted = (int)((latches & 1u << i) >> i | (latches & 0x100u << i) >> 7 + i | (latches & 0x10000u << i) >> 14 + i | (latches & 0x1000000u << i) >> 21 + i);
-                    }
-=======
                     int extracted = Bmi2.IsSupported 
                         ? (int)Bmi2.ParallelBitExtract(latches, 0x01010101u << i) 
                         : (int)((latches & 1u << i) >> i | (latches & 0x100u << i) >> 7 + i | (latches & 0x10000u << i) >> 14 + i | (latches & 0x1000000u << i) >> 21 + i);
->>>>>>> f2b4a9d4
                     int color = extracted | colorDontCare;
                     if (color == colorCompare)
                         result |= (byte)(1 << i);

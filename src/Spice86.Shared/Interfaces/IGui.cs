--- conflicted
+++ resolved
@@ -71,11 +71,7 @@
     /// <summary>
     /// Adds a videobuffer to the GUI.
     /// </summary>
-<<<<<<< HEAD
-    /// <param name="videoCard"></param>
-=======
     /// <param name="videoCard">The video card implementation to use</param>
->>>>>>> dda7b75a
     /// <param name="address">The start address in memory of the videobuffer.</param>
     /// <param name="scale">The amount by which to scale up the videobuffer on screen.</param>
     /// <param name="bufferWidth">The width, in pixels.</param>

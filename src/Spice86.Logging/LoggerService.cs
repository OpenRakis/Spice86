--- conflicted
+++ resolved
@@ -59,8 +59,6 @@
     private ILogger AddProperties(ILogger logger) {
         return logger.ForContext("IP", $"{LoggerPropertyBag.CsIp}");
     }
-<<<<<<< HEAD
-=======
     
     public LoggerConfiguration CreateLoggerConfiguration() {
         return new LoggerConfiguration()
@@ -75,7 +73,6 @@
         logger._loggerConfiguration.MinimumLevel.ControlledBy(new LoggingLevelSwitch(minimumLevel));
         return logger;
     }
->>>>>>> 4c81296f
 
 #pragma warning disable Serilog004
 

﻿namespace Spice86.Logging;

using Serilog;
using Serilog.Core;
using Serilog.Events;
using Serilog.Exceptions;
using Spice86.Shared.Interfaces;

public class LoggerService : ILoggerService {
    private const string LogFormat = "[{Timestamp:yyyy-MM-dd HH:mm:ss.fff zzz}] [{Level:u4}] [{IP:j}] {Message:lj}{NewLine}{Exception}";
    public LoggingLevelSwitch LogLevelSwitch { get; set; } = new(LogEventLevel.Warning);
    public bool AreLogsSilenced { get; set; }

    private ILogger? _logger;

    private LoggerConfiguration _loggerConfiguration;

    public ILoggerPropertyBag LoggerPropertyBag { get; }

    public LoggerService(ILoggerPropertyBag loggerPropertyBag) {
        LoggerPropertyBag = loggerPropertyBag;
        _loggerConfiguration = CreateLoggerConfiguration();
        _loggerConfiguration
            .MinimumLevel.ControlledBy(LogLevelSwitch);
    }
    
    /// <summary>
    /// Creates the ILogger at the last possible time, since it can be created only once.
    /// </summary>
    /// <returns>The ILogger instance.</returns>
    private ILogger GetLogger() {
        _logger ??= _loggerConfiguration.CreateLogger();
        return AddProperties(_logger);
    }

    private ILogger AddProperties(ILogger logger) {
<<<<<<< HEAD
        return logger.ForContext("IP", $"{LoggerPropertyBag.CodeSegment:X4}:{LoggerPropertyBag.InstructionPointer:X4}");
=======
        return logger.ForContext("IP", $"{LoggerPropertyBag.CsIp}");
>>>>>>> fc03c7fa
    }
    
    public LoggerConfiguration CreateLoggerConfiguration() {
        return new LoggerConfiguration()
            .Enrich.FromLogContext()
            .Enrich.WithExceptionDetails()
            .WriteTo.Console(outputTemplate: LogFormat)
            .WriteTo.Debug(outputTemplate: LogFormat);
    }
    
    public LoggerConfiguration Override(string source, LogEventLevel minimumLevel) {
        _loggerConfiguration.MinimumLevel.Override(source, new LoggingLevelSwitch(minimumLevel));
        return _loggerConfiguration;
    }

#pragma warning disable Serilog004
    
    public void Information(string messageTemplate, params object?[]? properties) {
        if (AreLogsSilenced) {
            return;
        }
        GetLogger().Information(messageTemplate, properties);
    }

    public void Warning(string message) {
        if (AreLogsSilenced) {
            return;
        }
        GetLogger().Warning(message);
    }
    
    public void Warning(Exception? e, string messageTemplate, params object?[]? properties) {
        if (AreLogsSilenced) {
            return;
        }
        GetLogger().Warning(e, messageTemplate, properties);
    }
    
    public void Error(Exception? e, string messageTemplate, params object?[]? properties) {
        if (AreLogsSilenced) {
            return;
        }
        GetLogger().Error(e, messageTemplate, properties);
    }
    
    public void Fatal(Exception? e, string messageTemplate, params object?[]? properties) {
        if (AreLogsSilenced) {
            return;
        }
        GetLogger().Fatal(e, messageTemplate, properties);
    }
    
    public void Warning(string messageTemplate, params object?[]? properties) {
        if (AreLogsSilenced) {
            return;
        }
        GetLogger().Warning(messageTemplate, properties);
    }
    
    public void Error(string messageTemplate, params object?[]? properties) {
        if (AreLogsSilenced) {
            return;
        }
        GetLogger().Error(messageTemplate, properties);
    }
    
    public void Fatal(string messageTemplate, params object?[]? properties) {
        if (AreLogsSilenced) {
            return;
        }
        GetLogger().Fatal(messageTemplate, properties);
    }
    
    public void Debug(string messageTemplate, params object?[]? properties) {
        if (AreLogsSilenced) {
            return;
        }
        GetLogger().Debug(messageTemplate, properties);
    }
    
    public void Verbose(string messageTemplate, params object?[]? properties) {
        if (AreLogsSilenced) {
            return;
        }
        GetLogger().Verbose(messageTemplate, properties);
    }
#pragma warning restore Serilog004

    public void Write(LogEvent logEvent) {
        GetLogger().Write(logEvent);
    }

    public bool IsEnabled(LogEventLevel level) {
        return GetLogger().IsEnabled(level);
    }
}<|MERGE_RESOLUTION|>--- conflicted
+++ resolved
@@ -34,11 +34,7 @@
     }
 
     private ILogger AddProperties(ILogger logger) {
-<<<<<<< HEAD
-        return logger.ForContext("IP", $"{LoggerPropertyBag.CodeSegment:X4}:{LoggerPropertyBag.InstructionPointer:X4}");
-=======
         return logger.ForContext("IP", $"{LoggerPropertyBag.CsIp}");
->>>>>>> fc03c7fa
     }
     
     public LoggerConfiguration CreateLoggerConfiguration() {
